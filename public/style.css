--- conflicted
+++ resolved
@@ -2545,164 +2545,4 @@
     right:0;											
     box-shadow: -5px 0 10px 0 rgba(0, 0, 0, 0.50);
     overflow-y: auto;
-<<<<<<< HEAD
-}
-
-body {
-    -webkit-animation: bugfix infinite 1s;
-}
-
-@-webkit-keyframes bugfix {
-    to {
-      padding: 0;
-    }
-}
-
-@supports (height: 100dvh) {
-	body {height:100dvh;}
-}
-
-@media screen and (min-width: 450px) {
-    html,
-    body {
-      margin: 0;
-	  padding: 0;
-      overflow-x: hidden;
-    }
-}
-
-@media screen and (max-width: 450px) {
-    html,
-    body {
-     margin-left: auto;
-	 margin-right: auto;
-	 overflow-x: hidden; 
-	 
-    }
-}
-	
-#right-nav-panel{
-     width: 100%;
-     box-shadow: none
-    }
-
-.nav > ul {
-    display: block;
-    margin: 0;
-    padding: 0;
-    list-style: none;
-}
-
-.nav > ul > li {
-    line-height: 2.5;
-    opacity: 0;
-    -webkit-transform: translateX(50%);
-    -moz-transform: translateX(50%);
-    -ms-transform: translateX(50%);
-    transform: translateX(50%);
-    -webkit-transition: opacity .5s .1s, -webkit-transform .5s .1s;
-    -moz-transition: opacity .5s .1s, -moz-transform .5s .1s;
-    -ms-transition: opacity .5s .1s, -ms-transform .5s .1s;
-    transition: opacity .5s .1s, transform .5s .1s;
-}
-
-[id='nav-toggle']:checked ~ .nav > ul > li {
-    opacity: 1;
-    -webkit-transform: translateX(0);
-    -moz-transform: translateX(0);
-    -ms-transform: translateX(0);
-    transform: translateX(0);
-}
-
-.nav > ul > li:nth-child(2) {
-    -webkit-transition: opacity .5s .2s, -webkit-transform .5s .2s;
-    transition: opacity .5s .2s, transform .5s .2s;
-}
-
-.nav > ul > li:nth-child(3) {
-    -webkit-transition: opacity .5s .3s, -webkit-transform .5s .3s;
-    transition: opacity .5s .3s, transform .5s .3s;
-}
-
-.nav > ul > li:nth-child(4) {
-    -webkit-transition: opacity .5s .4s, -webkit-transform .5s .4s;
-    transition: opacity .5s .4s, transform .5s .4s;
-}
-
-.nav > ul > li:nth-child(5) {
-    -webkit-transition: opacity .5s .5s, -webkit-transform .5s .5s;
-    transition: opacity .5s .5s, transform .5s .5s;
-}
-
-.nav > ul > li:nth-child(6) {
-    -webkit-transition: opacity .5s .6s, -webkit-transform .5s .6s;
-    transition: opacity .5s .6s, transform .5s .6s;
-}
-
-.nav > ul > li:nth-child(7) {
-    -webkit-transition: opacity .5s .7s, -webkit-transform .5s .7s;
-    transition: opacity .5s .7s, transform .5s .7s;
-}
-
-.nav > ul > li > a {
-    display: inline-block;
-    position: relative;
-    padding: 0;
-    font-family: 'Open Sans', sans-serif;
-    font-weight: 300;
-    font-size: 1.2em;
-    color: #dadada;
-    width: 100%;
-    text-decoration: none;
-
-    -webkit-transition: color .5s ease, padding .5s ease;
-    -moz-transition: color .5s ease, padding .5s ease;
-    transition: color .5s ease, padding .5s ease;
-}
-
-.nav > ul > li > a:hover,
-.nav > ul > li > a:focus {
-    color: white;
-    padding-left: 15px;
-}
-
-.nav > ul > li > a:before {
-    content: '';
-    display: block;
-    position: absolute;
-    right: 0;
-    bottom: 0;
-    height: 1px;
-    width: 100%;
-    -webkit-transition: width 0s ease;
-    transition: width 0s ease;
-}
-
-.nav > ul > li > a:after {
-    content: '';
-    display: block;
-    position: absolute;
-    left: 0;
-    bottom: 0;
-    height: 1px;
-    width: 100%;
-    background: #3bc1a0;
-    -webkit-transition: width .5s ease;
-    transition: width .5s ease;
-}
-
-.nav > ul > li > a:hover:before {
-    width: 0%;
-    background: #3bc1a0;
-    -webkit-transition: width .5s ease;
-    transition: width .5s ease;
-}
-
-.nav > ul > li > a:hover:after {
-    width: 0%;
-    background: transparent;
-    -webkit-transition: width 0s ease;
-    transition: width 0s ease;
-=======
->>>>>>> 65f900f0
 }