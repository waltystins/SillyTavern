--- conflicted
+++ resolved
@@ -59,19 +59,12 @@
     main_api,
     api_server,
     api_key_novel,
-<<<<<<< HEAD
     token,
     is_send_press,
     default_avatar,
     system_message_types,
     talkativeness_default,
-};
-=======
-    getCharacters,
-    is_send_press,
-    chat
-}
->>>>>>> f558e12b
+}
 
 // API OBJECT FOR EXTERNAL WIRING
 window["TavernAI"] = {};
@@ -824,22 +817,22 @@
         );
     }
     count_view_mes++;
+    //console.log('add mes without animation = '+add_mes_without_animation);
+    //console.log(!add_mes_without_animation);
     if (!add_mes_without_animation) {
-        $("#chat").children().last().css("opacity", 1.0);
-        $("#chat")
-            .children()
-            .last()
-            .transition({
-                opacity: 1.0,
-                duration: 700,
-                easing: "",
-                complete: function () { },
-            });
-    } else {
+        console.log('adding mes with animation')
+        //$('#chat').children().last().css('transition','all 2s ease-in-out');
+        $('#chat').children().last().css("opacity", "1");
+        //$('#chat').children().last().css('transition','all 2s ease-in-out');
+
+
+    }else {
+        console.log('add mes with animation was false, and is set to false again')
         add_mes_without_animation = false;
     }
     var $textchat = $("#chat");
-    $textchat.scrollTop($textchat[0].scrollHeight);
+    //$('#chat').children().last().css("opacity", "1");
+    $textchat.scrollTop(($textchat[0].scrollHeight));
 }
 
 function typeWriter(target, text, speed, i) {
@@ -943,8 +936,12 @@
                 //console.log('about to remove last msg')
                 chat.length = chat.length - 1;
                 count_view_mes -= 1;
-                //console.log('removing last msg')
-                $("#chat").children().last().remove();
+                //$('#chat').children().last().css({'transition':'all 0.5s ease-in-out'});
+                //$('#chat').children().last().css({'transform':'translateX(100vh) scale(0.1,0.1)'});
+                //$('#chat').children().last().css({'opacity':'0'});
+                setTimeout(function(){
+                    $('#chat').children().last().remove();
+               },1000);
             }
         }
 
@@ -1243,7 +1240,6 @@
                             item = item.substr(0, item.length - 1);
                         }
                     }
-<<<<<<< HEAD
                     if (
                         i === arrMes.length - topAnchorDepth &&
                         count_view_mes >= topAnchorDepth &&
@@ -1275,316 +1271,6 @@
                         ) {
                             //for add name2 when user sent
                             item = item + name2 + ":";
-=======
-                }
-    
-                characterName = mes.is_system || mes.force_avatar ? mes.name : name2;
-            }
-    
-            //Formating
-            //messageText = messageText.replace(/\*\*(.+?)\*\*/g, '<b>$1</b>').replace(/\*(.+?)\*/g, '<i>$1</i>').replace(/\n/g, '<br/>');
-            //if(characterName != name1){
-            //messageText = messageText.replaceAll(name2+":", "");
-            //}
-            //console.log(messageText);
-            if (count_view_mes == 0) {
-                messageText = messageText.replace(/{{user}}/gi, name1);
-                messageText = messageText.replace(/{{char}}/gi, name2);
-                messageText = messageText.replace(/<USER>/gi, name1);
-                messageText = messageText.replace(/<BOT>/gi, name2);
-            }
-            messageText = messageFormating(messageText, characterName, isSystem, mes.force_avatar);
-            const bias = messageFormating(mes.extra?.bias ?? '');
-    
-            $("#chat").append("<div class='mes' mesid=" + count_view_mes + " ch_name=" + characterName + "><div class='for_checkbox'></div><input type='checkbox' class='del_checkbox'><div class=avatar><img src='" + avatarImg + "'></div><div class=mes_block><div class=ch_name>" + characterName + "<div title=Edit class=mes_edit></div><div class=mes_edit_cancel><img src=img/cancel.png></div><div class=mes_edit_done><img src=img/done.png></div></div><div class=mes_text>" + `</div><div class='mes_bias'>${bias}</div></div></div>`);
-    
-            const newMessage = $(`#chat [mesid="${count_view_mes}"]`);
-            newMessage.data('isSystem', isSystem);
-    
-            appendImageToMessage(mes, newMessage);
-    
-            if (isSystem) {
-                newMessage.find('.mes_edit').hide();
-            }
-    
-            if (!if_typing_text) {
-                //console.log(messageText);
-                $("#chat").children().filter('[mesid="' + count_view_mes + '"]').children('.mes_block').children('.mes_text').append(messageText);
-            } else {
-                typeWriter($("#chat").children().filter('[mesid="' + count_view_mes + '"]').children('.mes_block').children('.mes_text'), messageText, 50, 0);
-            }
-            count_view_mes++;
-            //console.log('add mes without animation = '+add_mes_without_animation);
-            //console.log(!add_mes_without_animation);
-            if (!add_mes_without_animation) {
-                console.log('adding mes with animation')
-                //$('#chat').children().last().css('transition','all 2s ease-in-out');
-                $('#chat').children().last().css("opacity", "1");
-                //$('#chat').children().last().css('transition','all 2s ease-in-out');
-                
-                
-            }else {
-                console.log('add mes with animation was false, and is set to false again')
-                add_mes_without_animation = false;
-            }
-            var $textchat = $('#chat');
-            //$('#chat').children().last().css("opacity", "1");
-            $textchat.scrollTop(($textchat[0].scrollHeight));
-
-        }
-        function typeWriter(target, text, speed, i) {
-            if (i < text.length) {
-                //target.append(text.charAt(i));
-                target.html(target.html() + text.charAt(i));
-                i++;
-                setTimeout(() => typeWriter(target, text, speed, i), speed);
-            }
-        }
-        function newMesPattern(name) { //Patern which denotes a new message
-            name = name + ':';
-            return name;
-        }
-    
-        function substituteParams(content) {
-            content = content.replace(/{{user}}/gi, name1);
-            content = content.replace(/{{char}}/gi, name2);
-            content = content.replace(/<USER>/gi, name1);
-            content = content.replace(/<BOT>/gi, name2);
-            return content;
-        }
-    
-        function checkWorldInfo(chat) {
-            if (world_info_data.entries.length == 0) {
-                return '';
-            }
-    
-            const messagesToLookBack = world_info_depth * 2;
-            let textToScan = chat.slice(0, messagesToLookBack).join('').toLowerCase();
-            let worldInfoBefore = '';
-            let worldInfoAfter = '';
-            let needsToScan = true;
-            let allActivatedEntries = new Set();
-    
-            const sortedEntries = Object.keys(world_info_data.entries).map(x => world_info_data.entries[x]).sort((a, b) => b.order - a.order);
-            while (needsToScan) {
-                let activatedNow = new Set();
-    
-                for (let entry of sortedEntries) {
-                    if (allActivatedEntries.has(entry.uid)) {
-                        continue;
-                    }
-    
-                    if (entry.constant) {
-                        activatedNow.add(entry.uid);
-                    }
-    
-                    if (Array.isArray(entry.key) && entry.key.length) {
-                        primary: for (let key of entry.key) {
-                            if (key && textToScan.includes(key.trim().toLowerCase())) {
-                                if (entry.selective && Array.isArray(entry.keysecondary) && entry.keysecondary.length) {
-                                    secondary: for (let keysecondary of entry.keysecondary) {
-                                        if (keysecondary && textToScan.includes(keysecondary.trim().toLowerCase())) {
-                                            activatedNow.add(entry.uid);
-                                            break secondary;
-                                        }
-                                    }
-                                } else {
-                                    activatedNow.add(entry.uid);
-                                    break primary;
-                                }
-                            }
-                        }
-                    }
-                }
-    
-                needsToScan = activatedNow.size > 0;
-                const newEntries = [...activatedNow]
-                    .map(x => world_info_data.entries[x])
-                    .sort((a, b) => sortedEntries.indexOf(a) - sortedEntries.indexOf(b));
-    
-                for (const entry of newEntries) {
-                    if (entry.position === world_info_position.after) {
-                        worldInfoAfter = `${substituteParams(entry.content)}\n${worldInfoAfter}`;
-                    }
-                    else {
-                        worldInfoBefore = `${substituteParams(entry.content)}\n${worldInfoBefore}`;
-                    }
-    
-                    if (encode(worldInfoBefore + worldInfoAfter).length >= world_info_budget) {
-                        needsToScan = false;
-                        break;
-                    }
-                }
-    
-                if (needsToScan) {
-                    textToScan = newEntries.map(x => x.content).join('\n').toLowerCase() + textToScan;
-                }
-    
-                allActivatedEntries = new Set([...allActivatedEntries, ...activatedNow]);
-            }
-    
-            return { worldInfoBefore, worldInfoAfter };
-        }
-    
-        function isHelpRequest(message) {
-            const helpTokens = ['/?', '/help'];
-            return helpTokens.includes(message.trim().toLowerCase());
-        }
-    
-        function sendSystemMessage(type, text) {
-            const systemMessage = system_messages[type];
-    
-            if (!systemMessage) {
-                return;
-            }
-    
-            const newMessage = { ...systemMessage, 'send_date': humanizedDateTime() };
-    
-            if (text) {
-                newMessage.mes = text;
-            }
-    
-            chat.push(newMessage);
-            addOneMessage(newMessage);
-            is_send_press = false;
-        }
-    
-        function extractMessageBias(message) {
-            if (!message) {
-                return null;
-            }
-    
-            const found = [];
-            const rxp = /{([^}]+)}/g;
-            let curMatch;
-    
-            while (curMatch = rxp.exec(message)) {
-                found.push(curMatch[1].trim());
-            }
-    
-            if (!found.length) {
-                return '';
-            }
-    
-            return ` ${found.join(' ')} `;
-        }
-        async function Generate(type, automatic_trigger) {//encode("dsfs").length
-            tokens_already_generated = 0;
-            message_already_generated = name2 + ': ';
-    
-            if (isHelpRequest($("#send_textarea").val())) {
-                sendSystemMessage(system_message_types.HELP);
-                $("#send_textarea").val('').trigger('input');
-                return;
-            }
-    
-            if (selected_group && !is_group_generating) {
-                generateGroupWrapper(false);
-                return;
-            }
-    
-            if (online_status != 'no_connection' && this_chid != undefined && this_chid !== 'invalid-safety-id') {
-                if (type !== 'regenerate') {
-                    is_send_press = true;
-                    var textareaText = $("#send_textarea").val();
-                    //console.log('Not a Regenerate call, so posting normall with input of: ' +textareaText);
-                    $("#send_textarea").val('').trigger('input');
-    
-                } else {
-                    //console.log('Regenerate call detected')
-                    var textareaText = "";
-                    if (chat[chat.length - 1]['is_user']) {//If last message from You
-    
-                    } else {
-                        chat.length = chat.length - 1;
-                        count_view_mes -= 1;
-                        //$('#chat').children().last().css({'transition':'all 0.5s ease-in-out'});
-                        //$('#chat').children().last().css({'transform':'translateX(100vh) scale(0.1,0.1)'});
-                        //$('#chat').children().last().css({'opacity':'0'});
-                        setTimeout(function(){
-                            $('#chat').children().last().remove();
-                       },1000);
-                    }
-                }
-    
-                $("#send_but").css("display", "none");
-                $("#loading_mes").css("display", "inline-block");
-    
-                let promptBias = null;
-                let messageBias = extractMessageBias(textareaText);
-    
-                // gets bias of the latest message where it was applied
-                for (let mes of chat) {
-                    if (mes && mes.is_user && mes.extra && mes.extra.bias) {
-                        promptBias = mes.extra.bias;
-                    }
-                }
-    
-                // bias from the latest message is top priority
-                promptBias = messageBias ?? promptBias ?? '';
-    
-                var storyString = "";
-                var userSendString = "";
-                var finalPromt = "";
-    
-                var postAnchorChar = "talks a lot with descriptions";//'Talk a lot with description what is going on around';// in asterisks
-                var postAnchorStyle = "Writing style: very long messages";//"[Genre: roleplay chat][Tone: very long messages with descriptions]";
-    
-    
-                var anchorTop = '';
-                var anchorBottom = '';
-                var topAnchorDepth = 8;
-    
-                if (character_anchor && !is_pygmalion) {
-                    if (anchor_order === 0) {
-                        anchorTop = name2 + " " + postAnchorChar;
-                    } else {
-                        anchorBottom = "[" + name2 + " " + postAnchorChar + "]";
-                    }
-                }
-                if (style_anchor && !is_pygmalion) {
-                    if (anchor_order === 1) {
-                        anchorTop = postAnchorStyle;
-                    } else {
-                        anchorBottom = "[" + postAnchorStyle + "]";
-                    }
-                }
-    
-                //*********************************
-                //PRE FORMATING STRING
-                //*********************************
-                if (textareaText != "" && !automatic_trigger) {
-                    chat[chat.length] = {};
-                    chat[chat.length - 1]['name'] = name1;
-                    chat[chat.length - 1]['is_user'] = true;
-                    chat[chat.length - 1]['is_name'] = true;
-                    chat[chat.length - 1]['send_date'] = humanizedDateTime();
-                    chat[chat.length - 1]['mes'] = textareaText;
-                    chat[chat.length - 1]['extra'] = {};
-    
-                    if (messageBias) {
-                        chat[chat.length - 1]['extra']['bias'] = messageBias;
-                    }
-    
-                    addOneMessage(chat[chat.length - 1]);
-                }
-                var chatString = '';
-                var arrMes = [];
-                var mesSend = [];
-                var charDescription = $.trim(characters[this_chid].description);
-                var charPersonality = $.trim(characters[this_chid].personality);
-                var Scenario = $.trim(characters[this_chid].scenario);
-                var mesExamples = $.trim(characters[this_chid].mes_example);
-                var checkMesExample = $.trim(mesExamples.replace(/<START>/gi, ''));//for check length without tag
-                if (checkMesExample.length == 0) mesExamples = '';
-                var mesExamplesArray = [];
-                //***Base replace***
-                if (mesExamples !== undefined) {
-                    if (mesExamples.length > 0) {
-                        if (is_pygmalion) {
-                            mesExamples = mesExamples.replace(/{{user}}:/gi, 'You:');
-                            mesExamples = mesExamples.replace(/<USER>:/gi, 'You:');
->>>>>>> f558e12b
                         }
                         if (
                             i >= arrMes.length - 1 &&
