import { humanizedDateTime, favsToHotswap, getMessageTimeStamp, dragElement, isMobile, initRossMods, shouldSendOnEnter, addSafariPatch } from './scripts/RossAscends-mods.js';
import { userStatsHandler, statMesProcess, initStats } from './scripts/stats.js';
import {
    generateKoboldWithStreaming,
    kai_settings,
    loadKoboldSettings,
    formatKoboldUrl,
    getKoboldGenerationData,
    kai_flags,
    setKoboldFlags,
} from './scripts/kai-settings.js';

import {
    textgenerationwebui_settings as textgen_settings,
    loadTextGenSettings,
    generateTextGenWithStreaming,
    getTextGenGenerationData,
    textgen_types,
    getTextGenServer,
    validateTextGenUrl,
    parseTextgenLogprobs,
    parseTabbyLogprobs,
} from './scripts/textgen-settings.js';

const { MANCER, TOGETHERAI, OOBA, VLLM, APHRODITE, TABBY, OLLAMA, INFERMATICAI, DREAMGEN, OPENROUTER, FEATHERLESS } = textgen_types;

import {
    world_info,
    getWorldInfoPrompt,
    getWorldInfoSettings,
    setWorldInfoSettings,
    world_names,
    importEmbeddedWorldInfo,
    checkEmbeddedWorld,
    setWorldInfoButtonClass,
    importWorldInfo,
    wi_anchor_position,
    world_info_include_names,
} from './scripts/world-info.js';

import {
    groups,
    selected_group,
    saveGroupChat,
    getGroups,
    generateGroupWrapper,
    is_group_generating,
    resetSelectedGroup,
    select_group_chats,
    regenerateGroup,
    group_generation_id,
    getGroupChat,
    renameGroupMember,
    createNewGroupChat,
    getGroupPastChats,
    getGroupAvatar,
    openGroupChat,
    editGroup,
    deleteGroupChat,
    renameGroupChat,
    importGroupChat,
    getGroupBlock,
    getGroupCharacterCards,
    getGroupDepthPrompts,
} from './scripts/group-chats.js';

import {
    collapseNewlines,
    loadPowerUserSettings,
    playMessageSound,
    fixMarkdown,
    power_user,
    persona_description_positions,
    loadMovingUIState,
    getCustomStoppingStrings,
    MAX_CONTEXT_DEFAULT,
    MAX_RESPONSE_DEFAULT,
    renderStoryString,
    sortEntitiesList,
    registerDebugFunction,
    flushEphemeralStoppingStrings,
    context_presets,
    resetMovableStyles,
    forceCharacterEditorTokenize,
    applyPowerUserSettings,
} from './scripts/power-user.js';

import {
    setOpenAIMessageExamples,
    setOpenAIMessages,
    setupChatCompletionPromptManager,
    prepareOpenAIMessages,
    sendOpenAIRequest,
    loadOpenAISettings,
    oai_settings,
    openai_messages_count,
    chat_completion_sources,
    getChatCompletionModel,
    isOpenRouterWithInstruct,
    proxies,
    loadProxyPresets,
    selected_proxy,
    initOpenAI,
} from './scripts/openai.js';

import {
    generateNovelWithStreaming,
    getNovelGenerationData,
    getKayraMaxContextTokens,
    getNovelTier,
    loadNovelPreset,
    loadNovelSettings,
    nai_settings,
    adjustNovelInstructionPrompt,
    loadNovelSubscriptionData,
    parseNovelAILogprobs,
} from './scripts/nai-settings.js';

import {
    initBookmarks,
    showBookmarksButtons,
    updateBookmarkDisplay,
} from './scripts/bookmarks.js';

import {
    horde_settings,
    loadHordeSettings,
    generateHorde,
    checkHordeStatus,
    getHordeModels,
    adjustHordeGenerationParams,
    MIN_LENGTH,
} from './scripts/horde.js';

import {
    debounce,
    delay,
    trimToEndSentence,
    countOccurrences,
    isOdd,
    sortMoments,
    timestampToMoment,
    download,
    isDataURL,
    getCharaFilename,
    PAGINATION_TEMPLATE,
    waitUntilCondition,
    escapeRegex,
    resetScrollHeight,
    onlyUnique,
    getBase64Async,
    humanFileSize,
    Stopwatch,
    isValidUrl,
    ensureImageFormatSupported,
    flashHighlight,
    isTrueBoolean,
    toggleDrawer,
} from './scripts/utils.js';
import { debounce_timeout } from './scripts/constants.js';

import { ModuleWorkerWrapper, doDailyExtensionUpdatesCheck, extension_settings, getContext, loadExtensionSettings, renderExtensionTemplate, renderExtensionTemplateAsync, runGenerationInterceptors, saveMetadataDebounced, writeExtensionField } from './scripts/extensions.js';
import { COMMENT_NAME_DEFAULT, executeSlashCommands, executeSlashCommandsOnChatInput, executeSlashCommandsWithOptions, getSlashCommandsHelp, initDefaultSlashCommands, isExecutingCommandsFromChatInput, pauseScriptExecution, processChatSlashCommands, registerSlashCommand, stopScriptExecution } from './scripts/slash-commands.js';
import {
    tag_map,
    tags,
    filterByTagState,
    isBogusFolder,
    isBogusFolderOpen,
    chooseBogusFolder,
    getTagBlock,
    loadTagsSettings,
    printTagFilters,
    getTagKeyForEntity,
    printTagList,
    createTagMapFromList,
    renameTagKey,
    importTags,
    tag_filter_type,
    compareTagsForSort,
    initTags,
    applyTagsOnCharacterSelect,
    applyTagsOnGroupSelect,
    tag_import_setting,
} from './scripts/tags.js';
import {
    SECRET_KEYS,
    readSecretState,
    secret_state,
    writeSecret,
} from './scripts/secrets.js';
import { EventEmitter } from './lib/eventemitter.js';
import { markdownExclusionExt } from './scripts/showdown-exclusion.js';
import { markdownUnderscoreExt } from './scripts/showdown-underscore.js';
import { NOTE_MODULE_NAME, initAuthorsNote, metadata_keys, setFloatingPrompt, shouldWIAddPrompt } from './scripts/authors-note.js';
import { registerPromptManagerMigration } from './scripts/PromptManager.js';
import { getRegexedString, regex_placement } from './scripts/extensions/regex/engine.js';
import { initLogprobs, saveLogprobsForActiveMessage } from './scripts/logprobs.js';
import { FILTER_STATES, FILTER_TYPES, FilterHelper, isFilterState } from './scripts/filters.js';
import { getCfgPrompt, getGuidanceScale, initCfg } from './scripts/cfg-scale.js';
import {
    force_output_sequence,
    formatInstructModeChat,
    formatInstructModePrompt,
    formatInstructModeExamples,
    getInstructStoppingSequences,
    autoSelectInstructPreset,
    formatInstructModeSystemPrompt,
    selectInstructPreset,
    instruct_presets,
    selectContextPreset,
} from './scripts/instruct-mode.js';
import { initLocales, t, translate } from './scripts/i18n.js';
import { getFriendlyTokenizerName, getTokenCount, getTokenCountAsync, getTokenizerModel, initTokenizers, saveTokenCache } from './scripts/tokenizers.js';
import {
    user_avatar,
    getUserAvatars,
    getUserAvatar,
    setUserAvatar,
    initPersonas,
    setPersonaDescription,
    initUserAvatar,
} from './scripts/personas.js';
import { getBackgrounds, initBackgrounds, loadBackgroundSettings, background_settings } from './scripts/backgrounds.js';
import { hideLoader, showLoader } from './scripts/loader.js';
import { BulkEditOverlay, CharacterContextMenu } from './scripts/BulkEditOverlay.js';
import { loadFeatherlessModels, loadMancerModels, loadOllamaModels, loadTogetherAIModels, loadInfermaticAIModels, loadOpenRouterModels, loadVllmModels, loadAphroditeModels, loadDreamGenModels, initTextGenModels, loadTabbyModels } from './scripts/textgen-models.js';
import { appendFileContent, hasPendingFileAttachment, populateFileAttachment, decodeStyleTags, encodeStyleTags, isExternalMediaAllowed, getCurrentEntityId, preserveNeutralChat, restoreNeutralChat } from './scripts/chats.js';
import { initPresetManager } from './scripts/preset-manager.js';
import { MacrosParser, evaluateMacros, getLastMessageId } from './scripts/macros.js';
import { currentUser, setUserControls } from './scripts/user.js';
import { POPUP_RESULT, POPUP_TYPE, Popup, callGenericPopup, fixToastrForDialogs } from './scripts/popup.js';
import { renderTemplate, renderTemplateAsync } from './scripts/templates.js';
import { ScraperManager } from './scripts/scrapers.js';
import { SlashCommandParser } from './scripts/slash-commands/SlashCommandParser.js';
import { SlashCommand } from './scripts/slash-commands/SlashCommand.js';
import { ARGUMENT_TYPE, SlashCommandArgument, SlashCommandNamedArgument } from './scripts/slash-commands/SlashCommandArgument.js';
import { SlashCommandBrowser } from './scripts/slash-commands/SlashCommandBrowser.js';
import { initCustomSelectedSamplers, validateDisabledSamplers } from './scripts/samplerSelect.js';
import { DragAndDropHandler } from './scripts/dragdrop.js';
import { INTERACTABLE_CONTROL_CLASS, initKeyboard } from './scripts/keyboard.js';
import { initDynamicStyles } from './scripts/dynamic-styles.js';
import { SlashCommandEnumValue, enumTypes } from './scripts/slash-commands/SlashCommandEnumValue.js';
import { commonEnumProviders, enumIcons } from './scripts/slash-commands/SlashCommandCommonEnumsProvider.js';
import { initInputMarkdown } from './scripts/input-md-formatting.js';
import { AbortReason } from './scripts/util/AbortReason.js';
import { initSystemPrompts } from './scripts/sysprompt.js';

//exporting functions and vars for mods
export {
    user_avatar,
    setUserAvatar,
    getUserAvatars,
    getUserAvatar,
    nai_settings,
    isOdd,
    countOccurrences,
    renderTemplate,
};

/**
 * Wait for page to load before continuing the app initialization.
 */
await new Promise((resolve) => {
    if (document.readyState === 'complete') {
        resolve();
    } else {
        window.addEventListener('load', resolve);
    }
});

showLoader();

// Configure toast library:
toastr.options.escapeHtml = true; // Prevent raw HTML inserts
toastr.options.timeOut = 4000; // How long the toast will display without user interaction
toastr.options.extendedTimeOut = 10000; // How long the toast will display after a user hovers over it
toastr.options.progressBar = true; // Visually indicate how long before a toast expires.
toastr.options.closeButton = true; // enable a close button
toastr.options.positionClass = 'toast-top-center'; // Where to position the toast container
toastr.options.onHidden = () => {
    // If we have any dialog still open, the last "hidden" toastr will remove the toastr-container. We need to keep it alive inside the dialog though
    // so the toasts still show up inside there.
    fixToastrForDialogs();
};

// Allow target="_blank" in links
DOMPurify.addHook('afterSanitizeAttributes', function (node) {
    if ('target' in node) {
        node.setAttribute('target', '_blank');
        node.setAttribute('rel', 'noopener');
    }
});

DOMPurify.addHook('uponSanitizeAttribute', (_, data, config) => {
    if (!config['MESSAGE_SANITIZE']) {
        return;
    }
    switch (data.attrName) {
        case 'class': {
            if (data.attrValue) {
                data.attrValue = data.attrValue.split(' ').map((v) => {
                    if (v.startsWith('fa-') || v.startsWith('note-') || v === 'monospace') {
                        return v;
                    }

                    return 'custom-' + v;
                }).join(' ');
            }
            break;
        }
    }
});

DOMPurify.addHook('uponSanitizeElement', (node, _, config) => {
    if (!config['MESSAGE_SANITIZE']) {
        return;
    }

    // Replace line breaks with <br> in unknown elements
    if (node instanceof HTMLUnknownElement) {
        node.innerHTML = node.innerHTML.replaceAll('\n', '<br>');
    }

    const isMediaAllowed = isExternalMediaAllowed();
    if (isMediaAllowed) {
        return;
    }

    let mediaBlocked = false;

    switch (node.tagName) {
        case 'AUDIO':
        case 'VIDEO':
        case 'SOURCE':
        case 'TRACK':
        case 'EMBED':
        case 'OBJECT':
        case 'IMG': {
            const isExternalUrl = (url) => (url.indexOf('://') > 0 || url.indexOf('//') === 0) && !url.startsWith(window.location.origin);
            const src = node.getAttribute('src');
            const data = node.getAttribute('data');
            const srcset = node.getAttribute('srcset');

            if (srcset) {
                const srcsetUrls = srcset.split(',');

                for (const srcsetUrl of srcsetUrls) {
                    const [url] = srcsetUrl.trim().split(' ');

                    if (isExternalUrl(url)) {
                        console.warn('External media blocked', url);
                        node.remove();
                        mediaBlocked = true;
                        break;
                    }
                }
            }

            if (src && isExternalUrl(src)) {
                console.warn('External media blocked', src);
                mediaBlocked = true;
                node.remove();
            }

            if (data && isExternalUrl(data)) {
                console.warn('External media blocked', data);
                mediaBlocked = true;
                node.remove();
            }

            if (mediaBlocked && (node instanceof HTMLMediaElement)) {
                node.autoplay = false;
                node.pause();
            }
        }
            break;
    }

    if (mediaBlocked) {
        const entityId = getCurrentEntityId();
        const warningShownKey = `mediaWarningShown:${entityId}`;

        if (localStorage.getItem(warningShownKey) === null) {
            const warningToast = toastr.warning(
                'Use the "Ext. Media" button to allow it. Click on this message to dismiss.',
                'External media has been blocked',
                {
                    timeOut: 0,
                    preventDuplicates: true,
                    onclick: () => toastr.clear(warningToast),
                },
            );

            localStorage.setItem(warningShownKey, 'true');
        }
    }
});

// API OBJECT FOR EXTERNAL WIRING
window['SillyTavern'] = {};

// Event source init
export const event_types = {
    APP_READY: 'app_ready',
    EXTRAS_CONNECTED: 'extras_connected',
    MESSAGE_SWIPED: 'message_swiped',
    MESSAGE_SENT: 'message_sent',
    MESSAGE_RECEIVED: 'message_received',
    MESSAGE_EDITED: 'message_edited',
    MESSAGE_DELETED: 'message_deleted',
    MESSAGE_UPDATED: 'message_updated',
    MESSAGE_FILE_EMBEDDED: 'message_file_embedded',
    IMPERSONATE_READY: 'impersonate_ready',
    CHAT_CHANGED: 'chat_id_changed',
    GENERATION_STARTED: 'generation_started',
    GENERATION_STOPPED: 'generation_stopped',
    GENERATION_ENDED: 'generation_ended',
    EXTENSIONS_FIRST_LOAD: 'extensions_first_load',
    EXTENSION_SETTINGS_LOADED: 'extension_settings_loaded',
    SETTINGS_LOADED: 'settings_loaded',
    SETTINGS_UPDATED: 'settings_updated',
    GROUP_UPDATED: 'group_updated',
    MOVABLE_PANELS_RESET: 'movable_panels_reset',
    SETTINGS_LOADED_BEFORE: 'settings_loaded_before',
    SETTINGS_LOADED_AFTER: 'settings_loaded_after',
    CHATCOMPLETION_SOURCE_CHANGED: 'chatcompletion_source_changed',
    CHATCOMPLETION_MODEL_CHANGED: 'chatcompletion_model_changed',
    OAI_PRESET_CHANGED_BEFORE: 'oai_preset_changed_before',
    OAI_PRESET_CHANGED_AFTER: 'oai_preset_changed_after',
    OAI_PRESET_EXPORT_READY: 'oai_preset_export_ready',
    OAI_PRESET_IMPORT_READY: 'oai_preset_import_ready',
    WORLDINFO_SETTINGS_UPDATED: 'worldinfo_settings_updated',
    WORLDINFO_UPDATED: 'worldinfo_updated',
    CHARACTER_EDITED: 'character_edited',
    CHARACTER_PAGE_LOADED: 'character_page_loaded',
    CHARACTER_GROUP_OVERLAY_STATE_CHANGE_BEFORE: 'character_group_overlay_state_change_before',
    CHARACTER_GROUP_OVERLAY_STATE_CHANGE_AFTER: 'character_group_overlay_state_change_after',
    USER_MESSAGE_RENDERED: 'user_message_rendered',
    CHARACTER_MESSAGE_RENDERED: 'character_message_rendered',
    FORCE_SET_BACKGROUND: 'force_set_background',
    CHAT_DELETED: 'chat_deleted',
    CHAT_CREATED: 'chat_created',
    GROUP_CHAT_DELETED: 'group_chat_deleted',
    GROUP_CHAT_CREATED: 'group_chat_created',
    GENERATE_BEFORE_COMBINE_PROMPTS: 'generate_before_combine_prompts',
    GENERATE_AFTER_COMBINE_PROMPTS: 'generate_after_combine_prompts',
    GENERATE_AFTER_DATA: 'generate_after_data',
    GROUP_MEMBER_DRAFTED: 'group_member_drafted',
    WORLD_INFO_ACTIVATED: 'world_info_activated',
    TEXT_COMPLETION_SETTINGS_READY: 'text_completion_settings_ready',
    CHAT_COMPLETION_SETTINGS_READY: 'chat_completion_settings_ready',
    CHAT_COMPLETION_PROMPT_READY: 'chat_completion_prompt_ready',
    CHARACTER_FIRST_MESSAGE_SELECTED: 'character_first_message_selected',
    // TODO: Naming convention is inconsistent with other events
    CHARACTER_DELETED: 'characterDeleted',
    CHARACTER_DUPLICATED: 'character_duplicated',
    /** @deprecated The event is aliased to STREAM_TOKEN_RECEIVED. */
    SMOOTH_STREAM_TOKEN_RECEIVED: 'stream_token_received',
    STREAM_TOKEN_RECEIVED: 'stream_token_received',
    FILE_ATTACHMENT_DELETED: 'file_attachment_deleted',
    WORLDINFO_FORCE_ACTIVATE: 'worldinfo_force_activate',
    OPEN_CHARACTER_LIBRARY: 'open_character_library',
    LLM_FUNCTION_TOOL_REGISTER: 'llm_function_tool_register',
    LLM_FUNCTION_TOOL_CALL: 'llm_function_tool_call',
    ONLINE_STATUS_CHANGED: 'online_status_changed',
    IMAGE_SWIPED: 'image_swiped',
    CONNECTION_PROFILE_LOADED: 'connection_profile_loaded',
};

export const eventSource = new EventEmitter();

eventSource.on(event_types.CHAT_CHANGED, processChatSlashCommands);

export const characterGroupOverlay = new BulkEditOverlay();
const characterContextMenu = new CharacterContextMenu(characterGroupOverlay);
eventSource.on(event_types.CHARACTER_PAGE_LOADED, characterGroupOverlay.onPageLoad);
console.debug('Character context menu initialized', characterContextMenu);

// Markdown converter
export let mesForShowdownParse; //intended to be used as a context to compare showdown strings against
let converter;
reloadMarkdownProcessor();

// array for prompt token calculations
console.debug('initializing Prompt Itemization Array on Startup');
const promptStorage = new localforage.createInstance({ name: 'SillyTavern_Prompts' });
export let itemizedPrompts = [];

export const systemUserName = 'SillyTavern System';
export const neutralCharacterName = 'Assistant';
let default_user_name = 'User';
export let name1 = default_user_name;
export let name2 = systemUserName;
export let chat = [];
let chatSaveTimeout;
let importFlashTimeout;
export let isChatSaving = false;
let chat_create_date = '';
let firstRun = false;
let settingsReady = false;
let currentVersion = '0.0.0';
let displayVersion = 'SillyTavern';

let generatedPromptCache = '';
let generation_started = new Date();
/** @type {import('scripts/char-data.js').v1CharData[]} */
export let characters = [];
export let this_chid;
let saveCharactersPage = 0;
export const default_avatar = 'img/ai4.png';
export const system_avatar = 'img/five.png';
export const comment_avatar = 'img/quill.png';
export const default_user_avatar = 'img/user-default.png';
export let CLIENT_VERSION = 'SillyTavern:UNKNOWN:Cohee#1207'; // For Horde header
let optionsPopper = Popper.createPopper(document.getElementById('options_button'), document.getElementById('options'), {
    placement: 'top-start',
});
let exportPopper = Popper.createPopper(document.getElementById('export_button'), document.getElementById('export_format_popup'), {
    placement: 'left',
});

// Saved here for performance reasons
const messageTemplate = $('#message_template .mes');
const chatElement = $('#chat');

let dialogueResolve = null;
let dialogueCloseStop = false;
export let chat_metadata = {};
/** @type {StreamingProcessor} */
export let streamingProcessor = null;
let crop_data = undefined;
let is_delete_mode = false;
let fav_ch_checked = false;
let scrollLock = false;
export let abortStatusCheck = new AbortController();
let charDragDropHandler = null;

/** @type {debounce_timeout} The debounce timeout used for chat/settings save. debounce_timeout.long: 1.000 ms */
export const DEFAULT_SAVE_EDIT_TIMEOUT = debounce_timeout.relaxed;
/** @type {debounce_timeout} The debounce timeout used for printing. debounce_timeout.quick: 100 ms */
export const DEFAULT_PRINT_TIMEOUT = debounce_timeout.quick;

export const saveSettingsDebounced = debounce(() => saveSettings(), DEFAULT_SAVE_EDIT_TIMEOUT);
export const saveCharacterDebounced = debounce(() => $('#create_button').trigger('click'), DEFAULT_SAVE_EDIT_TIMEOUT);

/**
 * Prints the character list in a debounced fashion without blocking, with a delay of 100 milliseconds.
 * Use this function instead of a direct `printCharacters()` whenever the reprinting of the character list is not the primary focus.
 *
 * The printing will also always reprint all filter options of the global list, to keep them up to date.
 */
export const printCharactersDebounced = debounce(() => { printCharacters(false); }, DEFAULT_PRINT_TIMEOUT);

/**
 * @enum {string} System message types
 */
export const system_message_types = {
    HELP: 'help',
    WELCOME: 'welcome',
    GROUP: 'group',
    EMPTY: 'empty',
    GENERIC: 'generic',
    NARRATOR: 'narrator',
    COMMENT: 'comment',
    SLASH_COMMANDS: 'slash_commands',
    FORMATTING: 'formatting',
    HOTKEYS: 'hotkeys',
    MACROS: 'macros',
    WELCOME_PROMPT: 'welcome_prompt',
    ASSISTANT_NOTE: 'assistant_note',
};

/**
 * @enum {number} Extension prompt types
 */
export const extension_prompt_types = {
    NONE: -1,
    IN_PROMPT: 0,
    IN_CHAT: 1,
    BEFORE_PROMPT: 2,
};

/**
 * @enum {number} Extension prompt roles
 */
export const extension_prompt_roles = {
    SYSTEM: 0,
    USER: 1,
    ASSISTANT: 2,
};

export const MAX_INJECTION_DEPTH = 1000;

const SAFETY_CHAT = [
    {
        name: systemUserName,
        force_avatar: system_avatar,
        is_system: true,
        is_user: false,
        create_date: 0,
        mes: 'You deleted a character/chat and arrived back here for safety reasons! Pick another character!',
    },
];

export let system_messages = {};

async function getSystemMessages() {
    system_messages = {
        help: {
            name: systemUserName,
            force_avatar: system_avatar,
            is_user: false,
            is_system: true,
            mes: await renderTemplateAsync('help'),
        },
        slash_commands: {
            name: systemUserName,
            force_avatar: system_avatar,
            is_user: false,
            is_system: true,
            mes: '',
        },
        hotkeys: {
            name: systemUserName,
            force_avatar: system_avatar,
            is_user: false,
            is_system: true,
            mes: await renderTemplateAsync('hotkeys'),
        },
        formatting: {
            name: systemUserName,
            force_avatar: system_avatar,
            is_user: false,
            is_system: true,
            mes: await renderTemplateAsync('formatting'),
        },
        macros: {
            name: systemUserName,
            force_avatar: system_avatar,
            is_user: false,
            is_system: true,
            mes: await renderTemplateAsync('macros'),
        },
        welcome:
        {
            name: systemUserName,
            force_avatar: system_avatar,
            is_user: false,
            is_system: true,
            mes: await renderTemplateAsync('welcome', { displayVersion }),
        },
        group: {
            name: systemUserName,
            force_avatar: system_avatar,
            is_user: false,
            is_system: true,
            is_group: true,
            mes: 'Group chat created. Say \'Hi\' to lovely people!',
        },
        empty: {
            name: systemUserName,
            force_avatar: system_avatar,
            is_user: false,
            is_system: true,
            mes: 'No one hears you. <b>Hint&#58;</b> add more members to the group!',
        },
        generic: {
            name: systemUserName,
            force_avatar: system_avatar,
            is_user: false,
            is_system: true,
            mes: 'Generic system message. User `text` parameter to override the contents',
        },
        welcome_prompt: {
            name: systemUserName,
            force_avatar: system_avatar,
            is_user: false,
            is_system: true,
            mes: await renderTemplateAsync('welcomePrompt'),
            extra: {
                isSmallSys: true,
            },
        },
        assistant_note: {
            name: systemUserName,
            force_avatar: system_avatar,
            is_user: false,
            is_system: true,
            mes: await renderTemplateAsync('assistantNote'),
            extra: {
                isSmallSys: true,
            },
        },
    };
}

// Register configuration migrations
registerPromptManagerMigration();

$(document).ajaxError(function myErrorHandler(_, xhr) {
    // Cohee: CSRF doesn't error out in multiple tabs anymore, so this is unnecessary
    /*
    if (xhr.status == 403) {
        toastr.warning(
            'doubleCsrf errors in console are NORMAL in this case. If you want to run ST in multiple tabs, start the server with --disableCsrf option.',
            'Looks like you\'ve opened SillyTavern in another browser tab',
            { timeOut: 0, extendedTimeOut: 0, preventDuplicates: true },
        );
    } */
});

async function getClientVersion() {
    try {
        const response = await fetch('/version');
        const data = await response.json();
        CLIENT_VERSION = data.agent;
        displayVersion = `SillyTavern ${data.pkgVersion}`;
        currentVersion = data.pkgVersion;

        if (data.gitRevision && data.gitBranch) {
            displayVersion += ` '${data.gitBranch}' (${data.gitRevision})`;
        }

        $('#version_display').text(displayVersion);
        $('#version_display_welcome').text(displayVersion);
    } catch (err) {
        console.error('Couldn\'t get client version', err);
    }
}

export function reloadMarkdownProcessor(render_formulas = false) {
    if (render_formulas) {
        converter = new showdown.Converter({
            emoji: true,
            underline: true,
            tables: true,
            parseImgDimensions: true,
            simpleLineBreaks: true,
            strikethrough: true,
            disableForced4SpacesIndentedSublists: true,
            extensions: [
                showdownKatex(
                    {
                        delimiters: [
                            { left: '$$', right: '$$', display: true, asciimath: false },
                            { left: '$', right: '$', display: false, asciimath: true },
                        ],
                    },
                )],
        });
    }
    else {
        converter = new showdown.Converter({
            emoji: true,
            literalMidWordUnderscores: true,
            parseImgDimensions: true,
            tables: true,
            underline: true,
            simpleLineBreaks: true,
            strikethrough: true,
            disableForced4SpacesIndentedSublists: true,
            extensions: [markdownUnderscoreExt()],
        });
    }

    // Inject the dinkus extension after creating the converter
    // Maybe move this into power_user init?
    setTimeout(() => {
        if (power_user) {
            converter.addExtension(markdownExclusionExt(), 'exclusion');
        }
    }, 1);

    return converter;
}

export function getCurrentChatId() {
    if (selected_group) {
        return groups.find(x => x.id == selected_group)?.chat_id;
    }
    else if (this_chid !== undefined) {
        return characters[this_chid]?.chat;
    }
}

export const talkativeness_default = 0.5;
export const depth_prompt_depth_default = 4;
export const depth_prompt_role_default = 'system';
const per_page_default = 50;

var is_advanced_char_open = false;

/**
 * The type of the right menu
 * @typedef {'characters' | 'character_edit' | 'create' | 'group_edit' | 'group_create' | '' } MenuType
 */

/**
 * The type of the right menu that is currently open
 * @type {MenuType}
 */
export let menu_type = '';

export let selected_button = ''; //which button pressed

//create pole save
let create_save = {
    name: '',
    description: '',
    creator_notes: '',
    post_history_instructions: '',
    character_version: '',
    system_prompt: '',
    tags: '',
    creator: '',
    personality: '',
    first_message: '',
    avatar: '',
    scenario: '',
    mes_example: '',
    world: '',
    talkativeness: talkativeness_default,
    alternate_greetings: [],
    depth_prompt_prompt: '',
    depth_prompt_depth: depth_prompt_depth_default,
    depth_prompt_role: depth_prompt_role_default,
    extensions: {},
};

//animation right menu
export const ANIMATION_DURATION_DEFAULT = 125;
export let animation_duration = ANIMATION_DURATION_DEFAULT;
export let animation_easing = 'ease-in-out';
let popup_type = '';
let chat_file_for_del = '';
export let online_status = 'no_connection';

export let api_server = '';

export let is_send_press = false; //Send generation

let this_del_mes = -1;

//message editing and chat scroll position persistence
var this_edit_mes_chname = '';
var this_edit_mes_id;
var scroll_holder = 0;
var is_use_scroll_holder = false;

//settings
export let settings;
export let koboldai_settings;
export let koboldai_setting_names;
var preset_settings = 'gui';
export let amount_gen = 80; //default max length of AI generated responses
export let max_context = 2048;

var swipes = true;
let extension_prompts = {};

export let main_api;// = "kobold";
//novel settings
export let novelai_settings;
export let novelai_setting_names;
/** @type {AbortController} */
let abortController;

//css
var css_send_form_display = $('<div id=send_form></div>').css('display');

var kobold_horde_model = '';

export let token;

var PromptArrayItemForRawPromptDisplay;
var priorPromptArrayItemForRawPromptDisplay;

/** The tag of the active character. (NOT the id) */
export let active_character = '';
/** The tag of the active group. (Coincidentally also the id) */
export let active_group = '';

export const entitiesFilter = new FilterHelper(printCharactersDebounced);

export function getRequestHeaders() {
    return {
        'Content-Type': 'application/json',
        'X-CSRF-Token': token,
    };
}

$.ajaxPrefilter((options, originalOptions, xhr) => {
    xhr.setRequestHeader('X-CSRF-Token', token);
});

/**
 * Pings the STserver to check if it is reachable.
 * @returns {Promise<boolean>} True if the server is reachable, false otherwise.
 */
export async function pingServer() {
    try {
        const result = await fetch('api/ping', {
            method: 'GET',
            headers: getRequestHeaders(),
        });

        if (!result.ok) {
            return false;
        }

        return true;
    } catch (error) {
        console.error('Error pinging server', error);
        return false;
    }
}

async function firstLoadInit() {
    try {
        const tokenResponse = await fetch('/csrf-token');
        const tokenData = await tokenResponse.json();
        token = tokenData.token;
    } catch {
        hideLoader();
        toastr.error('Couldn\'t get CSRF token. Please refresh the page.', 'Error', { timeOut: 0, extendedTimeOut: 0, preventDuplicates: true });
        throw new Error('Initialization failed');
    }

    addSafariPatch();
    await getClientVersion();
    await readSecretState();
    await initLocales();
    initDefaultSlashCommands();
    initTextGenModels();
<<<<<<< HEAD
    initSystemPrompts();
    await initPresetManager();
=======
    initOpenAI();
>>>>>>> 1d8e5f84
    await getSystemMessages();
    sendSystemMessage(system_message_types.WELCOME);
    sendSystemMessage(system_message_types.WELCOME_PROMPT);
    await getSettings();
    initKeyboard();
    initDynamicStyles();
    initTags();
    initBookmarks();
    await getUserAvatars(true, user_avatar);
    await getCharacters();
    await getBackgrounds();
    await initTokenizers();
    initBackgrounds();
    initAuthorsNote();
    initPersonas();
    initRossMods();
    initStats();
    initCfg();
    initLogprobs();
    initInputMarkdown();
    doDailyExtensionUpdatesCheck();
    await hideLoader();
    await fixViewport();
    await eventSource.emit(event_types.APP_READY);
}

async function fixViewport() {
    document.body.style.position = 'absolute';
    await delay(1);
    document.body.style.position = '';
}

function cancelStatusCheck(reason = 'Manually cancelled status check') {
    abortStatusCheck?.abort(new AbortReason(reason));
    abortStatusCheck = new AbortController();
    setOnlineStatus('no_connection');
}

export function displayOnlineStatus() {
    if (online_status == 'no_connection') {
        $('.online_status_indicator').removeClass('success');
        $('.online_status_text').text($('#API-status-top').attr('no_connection_text'));
    } else {
        $('.online_status_indicator').addClass('success');
        $('.online_status_text').text(online_status);
    }
}

/**
 * Sets the duration of JS animations.
 * @param {number} ms Duration in milliseconds. Resets to default if null.
 */
export function setAnimationDuration(ms = null) {
    animation_duration = ms ?? ANIMATION_DURATION_DEFAULT;
    // Set CSS variable to document
    document.documentElement.style.setProperty('--animation-duration', `${animation_duration}ms`);
}

export function setActiveCharacter(entityOrKey) {
    active_character = getTagKeyForEntity(entityOrKey);
}

export function setActiveGroup(entityOrKey) {
    active_group = getTagKeyForEntity(entityOrKey);
}

/**
 * Gets the itemized prompts for a chat.
 * @param {string} chatId Chat ID to load
 */
export async function loadItemizedPrompts(chatId) {
    try {
        if (!chatId) {
            itemizedPrompts = [];
            return;
        }

        itemizedPrompts = await promptStorage.getItem(chatId);

        if (!itemizedPrompts) {
            itemizedPrompts = [];
        }
    } catch {
        console.log('Error loading itemized prompts for chat', chatId);
        itemizedPrompts = [];
    }
}

/**
 * Saves the itemized prompts for a chat.
 * @param {string} chatId Chat ID to save itemized prompts for
 */
export async function saveItemizedPrompts(chatId) {
    try {
        if (!chatId) {
            return;
        }

        await promptStorage.setItem(chatId, itemizedPrompts);
    } catch {
        console.log('Error saving itemized prompts for chat', chatId);
    }
}

/**
 * Replaces the itemized prompt text for a message.
 * @param {number} mesId Message ID to get itemized prompt for
 * @param {string} promptText New raw prompt text
 * @returns
 */
export async function replaceItemizedPromptText(mesId, promptText) {
    if (!Array.isArray(itemizedPrompts)) {
        itemizedPrompts = [];
    }

    const itemizedPrompt = itemizedPrompts.find(x => x.mesId === mesId);

    if (!itemizedPrompt) {
        return;
    }

    itemizedPrompt.rawPrompt = promptText;
}

/**
 * Deletes the itemized prompts for a chat.
 * @param {string} chatId Chat ID to delete itemized prompts for
 */
export async function deleteItemizedPrompts(chatId) {
    try {
        if (!chatId) {
            return;
        }

        await promptStorage.removeItem(chatId);
    } catch {
        console.log('Error deleting itemized prompts for chat', chatId);
    }
}

/**
 * Empties the itemized prompts array and caches.
 */
export async function clearItemizedPrompts() {
    try {
        await promptStorage.clear();
        itemizedPrompts = [];
    } catch {
        console.log('Error clearing itemized prompts');
    }
}

async function getStatusHorde() {
    try {
        const hordeStatus = await checkHordeStatus();
        setOnlineStatus(hordeStatus ? 'Connected' : 'no_connection');
    }
    catch {
        setOnlineStatus('no_connection');
    }

    return resultCheckStatus();
}

async function getStatusKobold() {
    let endpoint = api_server;

    if (!endpoint) {
        console.warn('No endpoint for status check');
        setOnlineStatus('no_connection');
        return resultCheckStatus();
    }

    try {
        const response = await fetch('/api/backends/kobold/status', {
            method: 'POST',
            headers: getRequestHeaders(),
            body: JSON.stringify({
                main_api,
                api_server: endpoint,
            }),
            signal: abortStatusCheck.signal,
        });

        const data = await response.json();

        setOnlineStatus(data?.model ?? 'no_connection');

        if (!data.koboldUnitedVersion) {
            throw new Error('Missing mandatory Kobold version in data:', data);
        }

        // Determine instruct mode preset
        autoSelectInstructPreset(online_status);

        // determine if we can use stop sequence and streaming
        setKoboldFlags(data.koboldUnitedVersion, data.koboldCppVersion);

        // We didn't get a 200 status code, but the endpoint has an explanation. Which means it DID connect, but I digress.
        if (online_status === 'no_connection' && data.response) {
            toastr.error(data.response, 'API Error', { timeOut: 5000, preventDuplicates: true });
        }
    } catch (err) {
        console.error('Error getting status', err);
        setOnlineStatus('no_connection');
    }

    return resultCheckStatus();
}

async function getStatusTextgen() {
    const url = '/api/backends/text-completions/status';

    const endpoint = getTextGenServer();

    if (!endpoint) {
        console.warn('No endpoint for status check');
        setOnlineStatus('no_connection');
        return resultCheckStatus();
    }

    if (textgen_settings.type == OOBA && textgen_settings.bypass_status_check) {
        setOnlineStatus('Status check bypassed');
        return resultCheckStatus();
    }

    try {
        const response = await fetch(url, {
            method: 'POST',
            headers: getRequestHeaders(),
            body: JSON.stringify({
                api_server: endpoint,
                api_type: textgen_settings.type,
                legacy_api: textgen_settings.legacy_api && textgen_settings.type === OOBA,
            }),
            signal: abortStatusCheck.signal,
        });

        const data = await response.json();

        if (textgen_settings.type === MANCER) {
            loadMancerModels(data?.data);
            setOnlineStatus(textgen_settings.mancer_model);
        } else if (textgen_settings.type === TOGETHERAI) {
            loadTogetherAIModels(data?.data);
            setOnlineStatus(textgen_settings.togetherai_model);
        } else if (textgen_settings.type === OLLAMA) {
            loadOllamaModels(data?.data);
            setOnlineStatus(textgen_settings.ollama_model || 'Connected');
        } else if (textgen_settings.type === INFERMATICAI) {
            loadInfermaticAIModels(data?.data);
            setOnlineStatus(textgen_settings.infermaticai_model);
        } else if (textgen_settings.type === DREAMGEN) {
            loadDreamGenModels(data?.data);
            setOnlineStatus(textgen_settings.dreamgen_model);
        } else if (textgen_settings.type === OPENROUTER) {
            loadOpenRouterModels(data?.data);
            setOnlineStatus(textgen_settings.openrouter_model);
        } else if (textgen_settings.type === VLLM) {
            loadVllmModels(data?.data);
            setOnlineStatus(textgen_settings.vllm_model);
        } else if (textgen_settings.type === APHRODITE) {
            loadAphroditeModels(data?.data);
            setOnlineStatus(textgen_settings.aphrodite_model);
        } else if (textgen_settings.type === FEATHERLESS) {
            loadFeatherlessModels(data?.data);
            setOnlineStatus(textgen_settings.featherless_model);
        } else if (textgen_settings.type === TABBY) {
            loadTabbyModels(data?.data);
            setOnlineStatus(textgen_settings.tabby_model || data?.result);
        } else {
            setOnlineStatus(data?.result);
        }

        if (!online_status) {
            setOnlineStatus('no_connection');
        }

        // Determine instruct mode preset
        autoSelectInstructPreset(online_status);

        // We didn't get a 200 status code, but the endpoint has an explanation. Which means it DID connect, but I digress.
        if (online_status === 'no_connection' && data.response) {
            toastr.error(data.response, 'API Error', { timeOut: 5000, preventDuplicates: true });
        }
    } catch (err) {
        if (err instanceof AbortReason) {
            console.info('Status check aborted.', err.reason);
        } else {
            console.error('Error getting status', err);

        }
        setOnlineStatus('no_connection');
    }

    return resultCheckStatus();
}

async function getStatusNovel() {
    try {
        const result = await loadNovelSubscriptionData();

        if (!result) {
            throw new Error('Could not load subscription data');
        }

        setOnlineStatus(getNovelTier());
    } catch {
        setOnlineStatus('no_connection');
    }

    resultCheckStatus();
}

export function startStatusLoading() {
    $('.api_loading').show();
    $('.api_button').addClass('disabled');
}

export function stopStatusLoading() {
    $('.api_loading').hide();
    $('.api_button').removeClass('disabled');
}

export function resultCheckStatus() {
    displayOnlineStatus();
    stopStatusLoading();
}

export async function selectCharacterById(id) {
    if (characters[id] === undefined) {
        return;
    }

    if (isChatSaving) {
        toastr.info('Please wait until the chat is saved before switching characters.', 'Your chat is still saving...');
        return;
    }

    if (selected_group && is_group_generating) {
        return;
    }

    if (selected_group || this_chid !== id) {
        //if clicked on a different character from what was currently selected
        if (!is_send_press) {
            await clearChat();
            cancelTtsPlay();
            resetSelectedGroup();
            this_edit_mes_id = undefined;
            selected_button = 'character_edit';
            this_chid = id;
            chat.length = 0;
            chat_metadata = {};
            await getChat();
        }
    } else {
        //if clicked on character that was already selected
        selected_button = 'character_edit';
        select_selected_character(this_chid);
    }
}

function getBackBlock() {
    const template = $('#bogus_folder_back_template .bogus_folder_select').clone();
    return template;
}

function getEmptyBlock() {
    const icons = ['fa-dragon', 'fa-otter', 'fa-kiwi-bird', 'fa-crow', 'fa-frog'];
    const texts = ['Here be dragons', 'Otterly empty', 'Kiwibunga', 'Pump-a-Rum', 'Croak it'];
    const roll = new Date().getMinutes() % icons.length;
    const emptyBlock = `
    <div class="text_block empty_block">
        <i class="fa-solid ${icons[roll]} fa-4x"></i>
        <h1>${texts[roll]}</h1>
        <p>There are no items to display.</p>
    </div>`;
    return $(emptyBlock);
}

/**
 * @param {number} hidden Number of hidden characters
 */
function getHiddenBlock(hidden) {
    const hiddenBlock = `
    <div class="text_block hidden_block">
        <small>
            <p>${hidden} ${hidden > 1 ? 'characters' : 'character'} hidden.</p>
            <div class="fa-solid fa-circle-info opacity50p" data-i18n="[title]Characters and groups hidden by filters or closed folders" title="Characters and groups hidden by filters or closed folders"></div>
        </small>
    </div>`;
    return $(hiddenBlock);
}

function getCharacterBlock(item, id) {
    let this_avatar = default_avatar;
    if (item.avatar != 'none') {
        this_avatar = getThumbnailUrl('avatar', item.avatar);
    }
    // Populate the template
    const template = $('#character_template .character_select').clone();
    template.attr({ 'chid': id, 'id': `CharID${id}` });
    template.find('img').attr('src', this_avatar).attr('alt', item.name);
    template.find('.avatar').attr('title', `[Character] ${item.name}\nFile: ${item.avatar}`);
    template.find('.ch_name').text(item.name).attr('title', `[Character] ${item.name}`);
    if (power_user.show_card_avatar_urls) {
        template.find('.ch_avatar_url').text(item.avatar);
    }
    template.find('.ch_fav_icon').css('display', 'none');
    template.toggleClass('is_fav', item.fav || item.fav == 'true');
    template.find('.ch_fav').val(item.fav);

    const description = item.data?.creator_notes || '';
    if (description) {
        template.find('.ch_description').text(description);
    }
    else {
        template.find('.ch_description').hide();
    }

    const auxFieldName = power_user.aux_field || 'character_version';
    const auxFieldValue = (item.data && item.data[auxFieldName]) || '';
    if (auxFieldValue) {
        template.find('.character_version').text(auxFieldValue);
    }
    else {
        template.find('.character_version').hide();
    }

    // Display inline tags
    const tagsElement = template.find('.tags');
    printTagList(tagsElement, { forEntityOrKey: id });

    // Add to the list
    return template;
}

/**
 * Prints the global character list, optionally doing a full refresh of the list
 * Use this function whenever the reprinting of the character list is the primary focus, otherwise using `printCharactersDebounced` is preferred for a cleaner, non-blocking experience.
 *
 * The printing will also always reprint all filter options of the global list, to keep them up to date.
 *
 * @param {boolean} fullRefresh - If true, the list is fully refreshed and the navigation is being reset
 */
export async function printCharacters(fullRefresh = false) {
    const storageKey = 'Characters_PerPage';
    const listId = '#rm_print_characters_block';

    let currentScrollTop = $(listId).scrollTop();

    if (fullRefresh) {
        saveCharactersPage = 0;
        currentScrollTop = 0;
        await delay(1);
    }

    // Before printing the personas, we check if we should enable/disable search sorting
    verifyCharactersSearchSortRule();

    // We are actually always reprinting filters, as it "doesn't hurt", and this way they are always up to date
    printTagFilters(tag_filter_type.character);
    printTagFilters(tag_filter_type.group_member);

    // We are also always reprinting the lists on character/group edit window, as these ones doesn't get updated otherwise
    applyTagsOnCharacterSelect();
    applyTagsOnGroupSelect();

    const entities = getEntitiesList({ doFilter: true });

    $('#rm_print_characters_pagination').pagination({
        dataSource: entities,
        pageSize: Number(localStorage.getItem(storageKey)) || per_page_default,
        sizeChangerOptions: [10, 25, 50, 100, 250, 500, 1000],
        pageRange: 1,
        pageNumber: saveCharactersPage || 1,
        position: 'top',
        showPageNumbers: false,
        showSizeChanger: true,
        prevText: '<',
        nextText: '>',
        formatNavigator: PAGINATION_TEMPLATE,
        showNavigator: true,
        callback: function (/** @type {Entity[]} */ data) {
            $(listId).empty();
            if (power_user.bogus_folders && isBogusFolderOpen()) {
                $(listId).append(getBackBlock());
            }
            if (!data.length) {
                $(listId).append(getEmptyBlock());
            }
            let displayCount = 0;
            for (const i of data) {
                switch (i.type) {
                    case 'character':
                        $(listId).append(getCharacterBlock(i.item, i.id));
                        displayCount++;
                        break;
                    case 'group':
                        $(listId).append(getGroupBlock(i.item));
                        displayCount++;
                        break;
                    case 'tag':
                        $(listId).append(getTagBlock(i.item, i.entities, i.hidden, i.isUseless));
                        break;
                }
            }

            const hidden = (characters.length + groups.length) - displayCount;
            if (hidden > 0 && entitiesFilter.hasAnyFilter()) {
                $(listId).append(getHiddenBlock(hidden));
            }

            eventSource.emit(event_types.CHARACTER_PAGE_LOADED);
        },
        afterSizeSelectorChange: function (e) {
            localStorage.setItem(storageKey, e.target.value);
        },
        afterPaging: function (e) {
            saveCharactersPage = e;
        },
        afterRender: function () {
            $(listId).scrollTop(currentScrollTop);
        },
    });

    favsToHotswap();
}

/** Checks the state of the current search, and adds/removes the search sorting option accordingly */
function verifyCharactersSearchSortRule() {
    const searchTerm = entitiesFilter.getFilterData(FILTER_TYPES.SEARCH);
    const searchOption = $('#character_sort_order option[data-field="search"]');
    const selector = $('#character_sort_order');
    const isHidden = searchOption.attr('hidden') !== undefined;

    // If we have a search term, we are displaying the sorting option for it
    if (searchTerm && isHidden) {
        searchOption.removeAttr('hidden');
        searchOption.prop('selected', true);
        flashHighlight(selector);
    }
    // If search got cleared, we make sure to hide the option and go back to the one before
    if (!searchTerm && !isHidden) {
        searchOption.attr('hidden', '');
        $(`#character_sort_order option[data-order="${power_user.sort_order}"][data-field="${power_user.sort_field}"]`).prop('selected', true);
    }
}

/** @typedef {object} Character - A character */
/** @typedef {object} Group - A group */

/**
 * @typedef {object} Entity - Object representing a display entity
 * @property {Character|Group|import('./scripts/tags.js').Tag|*} item - The item
 * @property {string|number} id - The id
 * @property {'character'|'group'|'tag'} type - The type of this entity (character, group, tag)
 * @property {Entity[]?} [entities=null] - An optional list of entities relevant for this item
 * @property {number?} [hidden=null] - An optional number representing how many hidden entities this entity contains
 * @property {boolean?} [isUseless=null] - Specifies if the entity is useless (not relevant, but should still be displayed for consistency) and should be displayed greyed out
 */

/**
 * Converts the given character to its entity representation
 *
 * @param {Character} character - The character
 * @param {string|number} id - The id of this character
 * @returns {Entity} The entity for this character
 */
export function characterToEntity(character, id) {
    return { item: character, id, type: 'character' };
}

/**
 * Converts the given group to its entity representation
 *
 * @param {Group} group - The group
 * @returns {Entity} The entity for this group
 */
export function groupToEntity(group) {
    return { item: group, id: group.id, type: 'group' };
}

/**
 * Converts the given tag to its entity representation
 *
 * @param {import('./scripts/tags.js').Tag} tag - The tag
 * @returns {Entity} The entity for this tag
 */
export function tagToEntity(tag) {
    return { item: structuredClone(tag), id: tag.id, type: 'tag', entities: [] };
}

/**
 * Builds the full list of all entities available
 *
 * They will be correctly marked and filtered.
 *
 * @param {object} param0 - Optional parameters
 * @param {boolean} [param0.doFilter] - Whether this entity list should already be filtered based on the global filters
 * @param {boolean} [param0.doSort] - Whether the entity list should be sorted when returned
 * @returns {Entity[]} All entities
 */
export function getEntitiesList({ doFilter = false, doSort = true } = {}) {
    let entities = [
        ...characters.map((item, index) => characterToEntity(item, index)),
        ...groups.map(item => groupToEntity(item)),
        ...(power_user.bogus_folders ? tags.filter(isBogusFolder).sort(compareTagsForSort).map(item => tagToEntity(item)) : []),
    ];

    // We need to do multiple filter runs in a specific order, otherwise different settings might override each other
    // and screw up tags and search filter, sub lists or similar.
    // The specific filters are written inside the "filterByTagState" method and its different parameters.
    // Generally what we do is the following:
    //   1. First swipe over the list to remove the most obvious things
    //   2. Build sub entity lists for all folders, filtering them similarly to the second swipe
    //   3. We do the last run, where global filters are applied, and the search filters last

    // First run filters, that will hide what should never be displayed
    if (doFilter) {
        entities = filterByTagState(entities);
    }

    // Run over all entities between first and second filter to save some states
    for (const entity of entities) {
        // For folders, we remember the sub entities so they can be displayed later, even if they might be filtered
        // Those sub entities should be filtered and have the search filters applied too
        if (entity.type === 'tag') {
            let subEntities = filterByTagState(entities, { subForEntity: entity, filterHidden: false });
            const subCount = subEntities.length;
            subEntities = filterByTagState(entities, { subForEntity: entity });
            if (doFilter) {
                // sub entities filter "hacked" because folder filter should not be applied there, so even in "only folders" mode characters show up
                subEntities = entitiesFilter.applyFilters(subEntities, { clearScoreCache: false, tempOverrides: { [FILTER_TYPES.FOLDER]: FILTER_STATES.UNDEFINED } });
            }
            if (doSort) {
                sortEntitiesList(subEntities);
            }
            entity.entities = subEntities;
            entity.hidden = subCount - subEntities.length;
        }
    }

    // Second run filters, hiding whatever should be filtered later
    if (doFilter) {
        const beforeFinalEntities = filterByTagState(entities, { globalDisplayFilters: true });
        entities = entitiesFilter.applyFilters(beforeFinalEntities);

        // Magic for folder filter. If that one is enabled, and no folders are display anymore, we remove that filter to actually show the characters.
        if (isFilterState(entitiesFilter.getFilterData(FILTER_TYPES.FOLDER), FILTER_STATES.SELECTED) && entities.filter(x => x.type == 'tag').length == 0) {
            entities = entitiesFilter.applyFilters(beforeFinalEntities, { tempOverrides: { [FILTER_TYPES.FOLDER]: FILTER_STATES.UNDEFINED } });
        }
    }

    // Final step, updating some properties after the last filter run
    const nonTagEntitiesCount = entities.filter(entity => entity.type !== 'tag').length;
    for (const entity of entities) {
        if (entity.type === 'tag') {
            if (entity.entities?.length == nonTagEntitiesCount) entity.isUseless = true;
        }
    }

    // Sort before returning if requested
    if (doSort) {
        sortEntitiesList(entities);
    }
    return entities;
}

export async function getOneCharacter(avatarUrl) {
    const response = await fetch('/api/characters/get', {
        method: 'POST',
        headers: getRequestHeaders(),
        body: JSON.stringify({
            avatar_url: avatarUrl,
        }),
    });

    if (response.ok) {
        const getData = await response.json();
        getData['name'] = DOMPurify.sanitize(getData['name']);
        getData['chat'] = String(getData['chat']);

        const indexOf = characters.findIndex(x => x.avatar === avatarUrl);

        if (indexOf !== -1) {
            characters[indexOf] = getData;
        } else {
            toastr.error(`Character ${avatarUrl} not found in the list`, 'Error', { timeOut: 5000, preventDuplicates: true });
        }
    }
}

function getCharacterSource(chId = this_chid) {
    const character = characters[chId];

    if (!character) {
        return '';
    }

    const chubId = characters[chId]?.data?.extensions?.chub?.full_path;

    if (chubId) {
        return `https://chub.ai/characters/${chubId}`;
    }

    const pygmalionId = characters[chId]?.data?.extensions?.pygmalion_id;

    if (pygmalionId) {
        return `https://pygmalion.chat/${pygmalionId}`;
    }

    const githubRepo = characters[chId]?.data?.extensions?.github_repo;

    if (githubRepo) {
        return `https://github.com/${githubRepo}`;
    }

    const sourceUrl = characters[chId]?.data?.extensions?.source_url;

    if (sourceUrl) {
        return sourceUrl;
    }

    const risuId = characters[chId]?.data?.extensions?.risuai?.source;

    if (Array.isArray(risuId) && risuId.length && typeof risuId[0] === 'string' && risuId[0].startsWith('risurealm:')) {
        const realmId = risuId[0].split(':')[1];
        return `https://realm.risuai.net/character/${realmId}`;
    }

    return '';
}

export async function getCharacters() {
    const response = await fetch('/api/characters/all', {
        method: 'POST',
        headers: getRequestHeaders(),
        body: JSON.stringify({
            '': '',
        }),
    });
    if (response.ok === true) {
        characters.splice(0, characters.length);
        const getData = await response.json();
        for (let i = 0; i < getData.length; i++) {
            characters[i] = getData[i];
            characters[i]['name'] = DOMPurify.sanitize(characters[i]['name']);

            // For dropped-in cards
            if (!characters[i]['chat']) {
                characters[i]['chat'] = `${characters[i]['name']} - ${humanizedDateTime()}`;
            }

            characters[i]['chat'] = String(characters[i]['chat']);
        }
        if (this_chid !== undefined) {
            $('#avatar_url_pole').val(characters[this_chid].avatar);
        }

        await getGroups();
        await printCharacters(true);
    }
}

async function delChat(chatfile) {
    const response = await fetch('/api/chats/delete', {
        method: 'POST',
        headers: getRequestHeaders(),
        body: JSON.stringify({
            chatfile: chatfile,
            avatar_url: characters[this_chid].avatar,
        }),
    });
    if (response.ok === true) {
        // choose another chat if current was deleted
        const name = chatfile.replace('.jsonl', '');
        if (name === characters[this_chid].chat) {
            chat_metadata = {};
            await replaceCurrentChat();
        }
        await eventSource.emit(event_types.CHAT_DELETED, name);
    }
}

export async function replaceCurrentChat() {
    await clearChat();
    chat.length = 0;

    const chatsResponse = await fetch('/api/characters/chats', {
        method: 'POST',
        headers: getRequestHeaders(),
        body: JSON.stringify({ avatar_url: characters[this_chid].avatar }),
    });

    if (chatsResponse.ok) {
        const chats = Object.values(await chatsResponse.json());
        chats.sort((a, b) => sortMoments(timestampToMoment(a.last_mes), timestampToMoment(b.last_mes)));

        // pick existing chat
        if (chats.length && typeof chats[0] === 'object') {
            characters[this_chid].chat = chats[0].file_name.replace('.jsonl', '');
            $('#selected_chat_pole').val(characters[this_chid].chat);
            saveCharacterDebounced();
            await getChat();
        }

        // start new chat
        else {
            characters[this_chid].chat = `${name2} - ${humanizedDateTime()}`;
            $('#selected_chat_pole').val(characters[this_chid].chat);
            saveCharacterDebounced();
            await getChat();
        }
    }
}

export function showMoreMessages() {
    const firstDisplayedMesId = $('#chat').children('.mes').first().attr('mesid');
    let messageId = Number(firstDisplayedMesId);
    let count = power_user.chat_truncation || Number.MAX_SAFE_INTEGER;

    // If there are no messages displayed, or the message somehow has no mesid, we default to one higher than last message id,
    // so the first "new" message being shown will be the last available message
    if (isNaN(messageId)) {
        messageId = getLastMessageId() + 1;
    }

    console.debug('Inserting messages before', messageId, 'count', count, 'chat length', chat.length);
    const prevHeight = $('#chat').prop('scrollHeight');

    while (messageId > 0 && count > 0) {
        let newMessageId = messageId - 1;
        addOneMessage(chat[newMessageId], { insertBefore: messageId >= chat.length ? null : messageId, scroll: false, forceId: newMessageId });
        count--;
        messageId--;
    }

    if (messageId == 0) {
        $('#show_more_messages').remove();
    }

    const newHeight = $('#chat').prop('scrollHeight');
    $('#chat').scrollTop(newHeight - prevHeight);
}

export async function printMessages() {
    let startIndex = 0;
    let count = power_user.chat_truncation || Number.MAX_SAFE_INTEGER;

    if (chat.length > count) {
        startIndex = chat.length - count;
        $('#chat').append('<div id="show_more_messages">Show more messages</div>');
    }

    for (let i = startIndex; i < chat.length; i++) {
        const item = chat[i];
        addOneMessage(item, { scroll: false, forceId: i, showSwipes: false });
    }

    // Scroll to bottom when all images are loaded
    const images = document.querySelectorAll('#chat .mes img');
    let imagesLoaded = 0;

    for (let i = 0; i < images.length; i++) {
        const image = images[i];
        if (image instanceof HTMLImageElement) {
            if (image.complete) {
                incrementAndCheck();
            } else {
                image.addEventListener('load', incrementAndCheck);
            }
        }
    }

    $('#chat .mes').removeClass('last_mes');
    $('#chat .mes').last().addClass('last_mes');
    hideSwipeButtons();
    showSwipeButtons();
    scrollChatToBottom();

    function incrementAndCheck() {
        imagesLoaded++;
        if (imagesLoaded === images.length) {
            scrollChatToBottom();
        }
    }
}

export async function clearChat() {
    closeMessageEditor();
    extension_prompts = {};
    if (is_delete_mode) {
        $('#dialogue_del_mes_cancel').trigger('click');
    }
    $('#chat').children().remove();
    if ($('.zoomed_avatar[forChar]').length) {
        console.debug('saw avatars to remove');
        $('.zoomed_avatar[forChar]').remove();
    } else { console.debug('saw no avatars'); }

    await saveItemizedPrompts(getCurrentChatId());
    itemizedPrompts = [];
}

export async function deleteLastMessage() {
    chat.length = chat.length - 1;
    $('#chat').children('.mes').last().remove();
    await eventSource.emit(event_types.MESSAGE_DELETED, chat.length);
}

export async function reloadCurrentChat() {
    preserveNeutralChat();
    await clearChat();
    chat.length = 0;

    if (selected_group) {
        await getGroupChat(selected_group, true);
    }
    else if (this_chid !== undefined) {
        await getChat();
    }
    else {
        resetChatState();
        restoreNeutralChat();
        await getCharacters();
        await printMessages();
        await eventSource.emit(event_types.CHAT_CHANGED, getCurrentChatId());
    }

    hideSwipeButtons();
    showSwipeButtons();
}

/**
 * Send the message currently typed into the chat box.
 */
export async function sendTextareaMessage() {
    if (is_send_press) return;
    if (isExecutingCommandsFromChatInput) return;

    let generateType;
    // "Continue on send" is activated when the user hits "send" (or presses enter) on an empty chat box, and the last
    // message was sent from a character (not the user or the system).
    const textareaText = String($('#send_textarea').val());
    if (power_user.continue_on_send &&
        !hasPendingFileAttachment() &&
        !textareaText &&
        !selected_group &&
        chat.length &&
        !chat[chat.length - 1]['is_user'] &&
        !chat[chat.length - 1]['is_system']
    ) {
        generateType = 'continue';
    }

    if (textareaText && !selected_group && this_chid === undefined && name2 !== neutralCharacterName) {
        await newAssistantChat();
    }

    Generate(generateType);
}

/**
 * Formats the message text into an HTML string using Markdown and other formatting.
 * @param {string} mes Message text
 * @param {string} ch_name Character name
 * @param {boolean} isSystem If the message was sent by the system
 * @param {boolean} isUser If the message was sent by the user
 * @param {number} messageId Message index in chat array
 * @returns {string} HTML string
 */
export function messageFormatting(mes, ch_name, isSystem, isUser, messageId) {
    if (!mes) {
        return '';
    }

    if (Number(messageId) === 0 && !isSystem && !isUser) {
        const mesBeforeReplace = mes;
        const chatMessage = chat[messageId];
        mes = substituteParams(mes, undefined, ch_name);
        if (chatMessage && chatMessage.mes === mesBeforeReplace && chatMessage.extra?.display_text !== mesBeforeReplace) {
            chatMessage.mes = mes;
        }
    }

    mesForShowdownParse = mes;

    // Force isSystem = false on comment messages so they get formatted properly
    if (ch_name === COMMENT_NAME_DEFAULT && isSystem && !isUser) {
        isSystem = false;
    }

    // Let hidden messages have markdown
    if (isSystem && ch_name !== systemUserName) {
        isSystem = false;
    }

    // Prompt bias replacement should be applied on the raw message
    if (!power_user.show_user_prompt_bias && ch_name && !isUser && !isSystem) {
        mes = mes.replaceAll(substituteParams(power_user.user_prompt_bias), '');
    }

    if (!isSystem) {
        function getRegexPlacement() {
            try {
                if (isUser) {
                    return regex_placement.USER_INPUT;
                } else if (chat[messageId]?.extra?.type === 'narrator') {
                    return regex_placement.SLASH_COMMAND;
                } else {
                    return regex_placement.AI_OUTPUT;
                }
            } catch {
                return regex_placement.AI_OUTPUT;
            }
        }

        const regexPlacement = getRegexPlacement();
        const usableMessages = chat.map((x, index) => ({ message: x, index: index })).filter(x => !x.message.is_system);
        const indexOf = usableMessages.findIndex(x => x.index === Number(messageId));
        const depth = messageId >= 0 && indexOf !== -1 ? (usableMessages.length - indexOf - 1) : undefined;

        // Always override the character name
        mes = getRegexedString(mes, regexPlacement, {
            characterOverride: ch_name,
            isMarkdown: true,
            depth: depth,
        });
    }

    if (power_user.auto_fix_generated_markdown) {
        mes = fixMarkdown(mes, true);
    }

    if (!isSystem && power_user.encode_tags) {
        mes = mes.replaceAll('<', '&lt;').replaceAll('>', '&gt;');
    }

    if (!isSystem) {
        // Save double quotes in tags as a special character to prevent them from being encoded
        if (!power_user.encode_tags) {
            mes = mes.replace(/<([^>]+)>/g, function (_, contents) {
                return '<' + contents.replace(/"/g, '\ufffe') + '>';
            });
        }

        mes = mes.replace(/```[\s\S]*?```|``[\s\S]*?``|`[\s\S]*?`|(".+?")|(\u201C.+?\u201D)/gm, function (match, p1, p2) {
            if (p1) {
                return '<q>"' + p1.replace(/"/g, '') + '"</q>';
            } else if (p2) {
                return '<q>“' + p2.replace(/\u201C|\u201D/g, '') + '”</q>';
            } else {
                return match;
            }
        });

        // Restore double quotes in tags
        if (!power_user.encode_tags) {
            mes = mes.replace(/\ufffe/g, '"');
        }

        mes = mes.replaceAll('\\begin{align*}', '$$');
        mes = mes.replaceAll('\\end{align*}', '$$');
        mes = converter.makeHtml(mes);

        mes = mes.replace(/<code(.*)>[\s\S]*?<\/code>/g, function (match) {
            // Firefox creates extra newlines from <br>s in code blocks, so we replace them before converting newlines to <br>s.
            return match.replace(/\n/gm, '\u0000');
        });
        mes = mes.replace(/\u0000/g, '\n'); // Restore converted newlines
        mes = mes.trim();

        mes = mes.replace(/<code(.*)>[\s\S]*?<\/code>/g, function (match) {
            return match.replace(/&amp;/g, '&');
        });
    }

    if (!power_user.allow_name2_display && ch_name && !isUser && !isSystem) {
        mes = mes.replace(new RegExp(`(^|\n)${escapeRegex(ch_name)}:`, 'g'), '$1');
    }

    /** @type {any} */
    const config = { MESSAGE_SANITIZE: true, ADD_TAGS: ['custom-style'] };
    mes = encodeStyleTags(mes);
    mes = DOMPurify.sanitize(mes, config);
    mes = decodeStyleTags(mes);

    return mes;
}

/**
 * Inserts or replaces an SVG icon adjacent to the provided message's timestamp.
 *
 * If the `extra.api` is "openai" and `extra.model` contains the substring "claude",
 * the function fetches the "claude.svg". Otherwise, it fetches the SVG named after
 * the value in `extra.api`.
 *
 * @param {JQuery<HTMLElement>} mes - The message element containing the timestamp where the icon should be inserted or replaced.
 * @param {Object} extra - Contains the API and model details.
 * @param {string} extra.api - The name of the API, used to determine which SVG to fetch.
 * @param {string} extra.model - The model name, used to check for the substring "claude".
 */
function insertSVGIcon(mes, extra) {
    // Determine the SVG filename
    let modelName;

    // Claude on OpenRouter or Anthropic
    if (extra.api === 'openai' && extra.model?.toLowerCase().includes('claude')) {
        modelName = 'claude';
    }
    // OpenAI on OpenRouter
    else if (extra.api === 'openai' && extra.model?.toLowerCase().includes('openai')) {
        modelName = 'openai';
    }
    // OpenRouter website model or other models
    else if (extra.api === 'openai' && (extra.model === null || extra.model?.toLowerCase().includes('/'))) {
        modelName = 'openrouter';
    }
    // Everything else
    else {
        modelName = extra.api;
    }

    const image = new Image();
    // Add classes for styling and identification
    image.classList.add('icon-svg', 'timestamp-icon');
    image.src = `/img/${modelName}.svg`;
    image.title = `${extra?.api ? extra.api + ' - ' : ''}${extra?.model ?? ''}`;

    image.onload = async function () {
        // Check if an SVG already exists adjacent to the timestamp
        let existingSVG = mes.find('.timestamp').next('.timestamp-icon');

        if (existingSVG.length) {
            // Replace existing SVG
            existingSVG.replaceWith(image);
        } else {
            // Append the new SVG if none exists
            mes.find('.timestamp').after(image);
        }

        await SVGInject(this);
    };
}


function getMessageFromTemplate({
    mesId,
    swipeId,
    characterName,
    isUser,
    avatarImg,
    bias,
    isSystem,
    title,
    timerValue,
    timerTitle,
    bookmarkLink,
    forceAvatar,
    timestamp,
    tokenCount,
    extra,
}) {
    const mes = messageTemplate.clone();
    mes.attr({
        'mesid': mesId,
        'swipeid': swipeId,
        'ch_name': characterName,
        'is_user': isUser,
        'is_system': !!isSystem,
        'bookmark_link': bookmarkLink,
        'force_avatar': !!forceAvatar,
        'timestamp': timestamp,
    });
    mes.find('.avatar img').attr('src', avatarImg);
    mes.find('.ch_name .name_text').text(characterName);
    mes.find('.mes_bias').html(bias);
    mes.find('.timestamp').text(timestamp).attr('title', `${extra?.api ? extra.api + ' - ' : ''}${extra?.model ?? ''}`);
    mes.find('.mesIDDisplay').text(`#${mesId}`);
    tokenCount && mes.find('.tokenCounterDisplay').text(`${tokenCount}t`);
    title && mes.attr('title', title);
    timerValue && mes.find('.mes_timer').attr('title', timerTitle).text(timerValue);
    bookmarkLink && updateBookmarkDisplay(mes);

    if (power_user.timestamp_model_icon && extra?.api) {
        insertSVGIcon(mes, extra);
    }

    return mes;
}

export function updateMessageBlock(messageId, message) {
    const messageElement = $(`#chat [mesid="${messageId}"]`);
    const text = message?.extra?.display_text ?? message.mes;
    messageElement.find('.mes_text').html(messageFormatting(text, message.name, message.is_system, message.is_user, messageId));
    addCopyToCodeBlocks(messageElement);
    appendMediaToMessage(message, messageElement);
}

/**
 * Appends image or file to the message element.
 * @param {object} mes Message object
 * @param {JQuery<HTMLElement>} messageElement Message element
 * @param {boolean} [adjustScroll=true] Whether to adjust the scroll position after appending the media
 */
export function appendMediaToMessage(mes, messageElement, adjustScroll = true) {
    // Add image to message
    if (mes.extra?.image) {
        const container = messageElement.find('.mes_img_container');
        const chatHeight = $('#chat').prop('scrollHeight');
        const image = messageElement.find('.mes_img');
        const text = messageElement.find('.mes_text');
        const isInline = !!mes.extra?.inline_image;
        image.off('load').on('load', function () {
            if (!adjustScroll) {
                return;
            }
            const scrollPosition = $('#chat').scrollTop();
            const newChatHeight = $('#chat').prop('scrollHeight');
            const diff = newChatHeight - chatHeight;
            $('#chat').scrollTop(scrollPosition + diff);
        });
        image.attr('src', mes.extra?.image);
        image.attr('title', mes.extra?.title || mes.title || '');
        container.addClass('img_extra');
        image.toggleClass('img_inline', isInline);
        text.toggleClass('displayNone', !isInline);

        const imageSwipes = mes.extra.image_swipes;
        if (Array.isArray(imageSwipes) && imageSwipes.length > 0) {
            container.addClass('img_swipes');
            const counter = container.find('.mes_img_swipe_counter');
            const currentImage = imageSwipes.indexOf(mes.extra.image) + 1;
            counter.text(`${currentImage}/${imageSwipes.length}`);

            const swipeLeft = container.find('.mes_img_swipe_left');
            swipeLeft.off('click').on('click', function () {
                eventSource.emit(event_types.IMAGE_SWIPED, { message: mes, element: messageElement, direction: 'left' });
            });

            const swipeRight = container.find('.mes_img_swipe_right');
            swipeRight.off('click').on('click', function () {
                eventSource.emit(event_types.IMAGE_SWIPED, { message: mes, element: messageElement, direction: 'right' });
            });
        }
    }

    // Add file to message
    if (mes.extra?.file) {
        messageElement.find('.mes_file_container').remove();
        const messageId = messageElement.attr('mesid');
        const template = $('#message_file_template .mes_file_container').clone();
        template.find('.mes_file_name').text(mes.extra.file.name);
        template.find('.mes_file_size').text(humanFileSize(mes.extra.file.size));
        template.find('.mes_file_download').attr('mesid', messageId);
        template.find('.mes_file_delete').attr('mesid', messageId);
        messageElement.find('.mes_block').append(template);
    } else {
        messageElement.find('.mes_file_container').remove();
    }
}

/**
 * @deprecated Use appendMediaToMessage instead.
 */
export function appendImageToMessage(mes, messageElement) {
    appendMediaToMessage(mes, messageElement);
}

export function addCopyToCodeBlocks(messageElement) {
    const codeBlocks = $(messageElement).find('pre code');
    for (let i = 0; i < codeBlocks.length; i++) {
        hljs.highlightElement(codeBlocks.get(i));
        if (navigator.clipboard !== undefined) {
            const copyButton = document.createElement('i');
            copyButton.classList.add('fa-solid', 'fa-copy', 'code-copy', 'interactable');
            copyButton.title = 'Copy code';
            codeBlocks.get(i).appendChild(copyButton);
            copyButton.addEventListener('pointerup', function (event) {
                navigator.clipboard.writeText(codeBlocks.get(i).innerText);
                toastr.info(t`Copied!`, '', { timeOut: 2000 });
            });
        }
    }
}


export function addOneMessage(mes, { type = 'normal', insertAfter = null, scroll = true, insertBefore = null, forceId = null, showSwipes = true } = {}) {
    let messageText = mes['mes'];
    const momentDate = timestampToMoment(mes.send_date);
    const timestamp = momentDate.isValid() ? momentDate.format('LL LT') : '';

    if (mes?.extra?.display_text) {
        messageText = mes.extra.display_text;
    }

    // Forbidden black magic
    // This allows to use "continue" on user messages
    if (type === 'swipe' && mes.swipe_id === undefined) {
        mes.swipe_id = 0;
        mes.swipes = [mes.mes];
    }

    let avatarImg = getUserAvatar(user_avatar);
    const isSystem = mes.is_system;
    const title = mes.title;
    generatedPromptCache = '';

    //for non-user mesages
    if (!mes['is_user']) {
        if (mes.force_avatar) {
            avatarImg = mes.force_avatar;
        } else if (this_chid === undefined) {
            avatarImg = system_avatar;
        } else {
            if (characters[this_chid].avatar != 'none') {
                avatarImg = getThumbnailUrl('avatar', characters[this_chid].avatar);
            } else {
                avatarImg = default_avatar;
            }
        }
        //old processing:
        //if messge is from sytem, use the name provided in the message JSONL to proceed,
        //if not system message, use name2 (char's name) to proceed
        //characterName = mes.is_system || mes.force_avatar ? mes.name : name2;
    } else if (mes['is_user'] && mes['force_avatar']) {
        // Special case for persona images.
        avatarImg = mes['force_avatar'];
    }

    messageText = messageFormatting(
        messageText,
        mes.name,
        isSystem,
        mes.is_user,
        chat.indexOf(mes),
    );
    const bias = messageFormatting(mes.extra?.bias ?? '', '', false, false, -1);
    let bookmarkLink = mes?.extra?.bookmark_link ?? '';

    let params = {
        mesId: forceId ?? chat.length - 1,
        swipeId: mes.swipe_id ?? 0,
        characterName: mes.name,
        isUser: mes.is_user,
        avatarImg: avatarImg,
        bias: bias,
        isSystem: isSystem,
        title: title,
        bookmarkLink: bookmarkLink,
        forceAvatar: mes.force_avatar,
        timestamp: timestamp,
        extra: mes.extra,
        tokenCount: mes.extra?.token_count ?? 0,
        ...formatGenerationTimer(mes.gen_started, mes.gen_finished, mes.extra?.token_count),
    };

    const renderedMessage = getMessageFromTemplate(params);

    if (type !== 'swipe') {
        if (!insertAfter && !insertBefore) {
            chatElement.append(renderedMessage);
        }
        else if (insertAfter) {
            const target = chatElement.find(`.mes[mesid="${insertAfter}"]`);
            $(renderedMessage).insertAfter(target);
        } else {
            const target = chatElement.find(`.mes[mesid="${insertBefore}"]`);
            $(renderedMessage).insertBefore(target);
        }
    }

    // Callers push the new message to chat before calling addOneMessage
    const newMessageId = typeof forceId == 'number' ? forceId : chat.length - 1;

    const newMessage = $(`#chat [mesid="${newMessageId}"]`);
    const isSmallSys = mes?.extra?.isSmallSys;

    if (isSmallSys === true) {
        newMessage.addClass('smallSysMes');
    }

    //shows or hides the Prompt display button
    let mesIdToFind = type == 'swipe' ? params.mesId - 1 : params.mesId;  //Number(newMessage.attr('mesId'));

    //if we have itemized messages, and the array isn't null..
    if (params.isUser === false && Array.isArray(itemizedPrompts) && itemizedPrompts.length > 0) {
        const itemizedPrompt = itemizedPrompts.find(x => Number(x.mesId) === Number(mesIdToFind));
        if (itemizedPrompt) {
            newMessage.find('.mes_prompt').show();
        }
    }

    newMessage.find('.avatar img').on('error', function () {
        $(this).hide();
        $(this).parent().html('<div class="missing-avatar fa-solid fa-user-slash"></div>');
    });

    if (type === 'swipe') {
        const swipeMessage = chatElement.find(`[mesid="${chat.length - 1}"]`);
        swipeMessage.attr('swipeid', params.swipeId);
        swipeMessage.find('.mes_text').html(messageText).attr('title', title);
        swipeMessage.find('.timestamp').text(timestamp).attr('title', `${params.extra.api} - ${params.extra.model}`);
        appendMediaToMessage(mes, swipeMessage);
        if (power_user.timestamp_model_icon && params.extra?.api) {
            insertSVGIcon(swipeMessage, params.extra);
        }

        if (mes.swipe_id == mes.swipes.length - 1) {
            swipeMessage.find('.mes_timer').text(params.timerValue).attr('title', params.timerTitle);
            swipeMessage.find('.tokenCounterDisplay').text(`${params.tokenCount}t`);
        } else {
            swipeMessage.find('.mes_timer').empty();
            swipeMessage.find('.tokenCounterDisplay').empty();
        }
    } else {
        const messageId = forceId ?? chat.length - 1;
        chatElement.find(`[mesid="${messageId}"] .mes_text`).append(messageText);
        appendMediaToMessage(mes, newMessage);
        showSwipes && hideSwipeButtons();
    }

    addCopyToCodeBlocks(newMessage);

    if (showSwipes) {
        $('#chat .mes').last().addClass('last_mes');
        $('#chat .mes').eq(-2).removeClass('last_mes');
        hideSwipeButtons();
        showSwipeButtons();
    }

    // Don't scroll if not inserting last
    if (!insertAfter && !insertBefore && scroll) {
        scrollChatToBottom();
    }
}

/**
 * Returns the URL of the avatar for the given character Id.
 * @param {number} characterId Character Id
 * @returns {string} Avatar URL
 */
export function getCharacterAvatar(characterId) {
    const character = characters[characterId];
    const avatarImg = character?.avatar;

    if (!avatarImg || avatarImg === 'none') {
        return default_avatar;
    }

    return formatCharacterAvatar(avatarImg);
}

export function formatCharacterAvatar(characterAvatar) {
    return `characters/${characterAvatar}`;
}

/**
 * Formats the title for the generation timer.
 * @param {Date} gen_started Date when generation was started
 * @param {Date} gen_finished Date when generation was finished
 * @param {number} tokenCount Number of tokens generated (0 if not available)
 * @returns {Object} Object containing the formatted timer value and title
 * @example
 * const { timerValue, timerTitle } = formatGenerationTimer(gen_started, gen_finished, tokenCount);
 * console.log(timerValue); // 1.2s
 * console.log(timerTitle); // Generation queued: 12:34:56 7 Jan 2021\nReply received: 12:34:57 7 Jan 2021\nTime to generate: 1.2 seconds\nToken rate: 5 t/s
 */
function formatGenerationTimer(gen_started, gen_finished, tokenCount) {
    if (!gen_started || !gen_finished) {
        return {};
    }

    const dateFormat = 'HH:mm:ss D MMM YYYY';
    const start = moment(gen_started);
    const finish = moment(gen_finished);
    const seconds = finish.diff(start, 'seconds', true);
    const timerValue = `${seconds.toFixed(1)}s`;
    const timerTitle = [
        `Generation queued: ${start.format(dateFormat)}`,
        `Reply received: ${finish.format(dateFormat)}`,
        `Time to generate: ${seconds} seconds`,
        tokenCount > 0 ? `Token rate: ${Number(tokenCount / seconds).toFixed(1)} t/s` : '',
    ].join('\n');

    if (isNaN(seconds) || seconds < 0) {
        return { timerValue: '', timerTitle };
    }

    return { timerValue, timerTitle };
}

export function scrollChatToBottom() {
    if (power_user.auto_scroll_chat_to_bottom) {
        let position = chatElement[0].scrollHeight;

        if (power_user.waifuMode) {
            const lastMessage = chatElement.find('.mes').last();
            if (lastMessage.length) {
                const lastMessagePosition = lastMessage.position().top;
                position = chatElement.scrollTop() + lastMessagePosition;
            }
        }

        chatElement.scrollTop(position);
    }
}

/**
 * Substitutes {{macro}} parameters in a string.
 * @param {string} content - The string to substitute parameters in.
 * @param {Record<string,any>} additionalMacro - Additional environment variables for substitution.
 * @returns {string} The string with substituted parameters.
 */
export function substituteParamsExtended(content, additionalMacro = {}) {
    return substituteParams(content, undefined, undefined, undefined, undefined, true, additionalMacro);
}

/**
 * Substitutes {{macro}} parameters in a string.
 * @param {string} content - The string to substitute parameters in.
 * @param {string} [_name1] - The name of the user. Uses global name1 if not provided.
 * @param {string} [_name2] - The name of the character. Uses global name2 if not provided.
 * @param {string} [_original] - The original message for {{original}} substitution.
 * @param {string} [_group] - The group members list for {{group}} substitution.
 * @param {boolean} [_replaceCharacterCard] - Whether to replace character card macros.
 * @param {Record<string,any>} [additionalMacro] - Additional environment variables for substitution.
 * @returns {string} The string with substituted parameters.
 */
export function substituteParams(content, _name1, _name2, _original, _group, _replaceCharacterCard = true, additionalMacro = {}) {
    if (!content) {
        return '';
    }

    const environment = {};

    if (typeof _original === 'string') {
        let originalSubstituted = false;
        environment.original = () => {
            if (originalSubstituted) {
                return '';
            }

            originalSubstituted = true;
            return _original;
        };
    }

    const getGroupValue = () => {
        if (typeof _group === 'string') {
            return _group;
        }

        if (selected_group) {
            const members = groups.find(x => x.id === selected_group)?.members;
            const names = Array.isArray(members)
                ? members.map(m => characters.find(c => c.avatar === m)?.name).filter(Boolean).join(', ')
                : '';
            return names;
        } else {
            return _name2 ?? name2;
        }
    };

    if (_replaceCharacterCard) {
        const fields = getCharacterCardFields();
        environment.charPrompt = fields.system || '';
        environment.charJailbreak = fields.jailbreak || '';
        environment.description = fields.description || '';
        environment.personality = fields.personality || '';
        environment.scenario = fields.scenario || '';
        environment.persona = fields.persona || '';
        environment.mesExamples = fields.mesExamples || '';
        environment.charVersion = fields.version || '';
        environment.char_version = fields.version || '';
    }

    // Must be substituted last so that they're replaced inside {{description}}
    environment.user = _name1 ?? name1;
    environment.char = _name2 ?? name2;
    environment.group = environment.charIfNotGroup = getGroupValue();
    environment.model = getGeneratingModel();

    if (additionalMacro && typeof additionalMacro === 'object') {
        Object.assign(environment, additionalMacro);
    }

    return evaluateMacros(content, environment);
}


/**
 * Gets stopping sequences for the prompt.
 * @param {boolean} isImpersonate A request is made to impersonate a user
 * @param {boolean} isContinue A request is made to continue the message
 * @returns {string[]} Array of stopping strings
 */
export function getStoppingStrings(isImpersonate, isContinue) {
    const result = [];

    if (power_user.context.names_as_stop_strings) {
        const charString = `\n${name2}:`;
        const userString = `\n${name1}:`;
        result.push(isImpersonate ? charString : userString);

        result.push(userString);

        if (isContinue && Array.isArray(chat) && chat[chat.length - 1]?.is_user) {
            result.push(charString);
        }

        // Add group members as stopping strings if generating for a specific group member or user. (Allow slash commands to work around name stopping string restrictions)
        if (selected_group && (name2 || isImpersonate)) {
            const group = groups.find(x => x.id === selected_group);

            if (group && Array.isArray(group.members)) {
                const names = group.members
                    .map(x => characters.find(y => y.avatar == x))
                    .filter(x => x && x.name && x.name !== name2)
                    .map(x => `\n${x.name}:`);
                result.push(...names);
            }
        }
    }

    result.push(...getInstructStoppingSequences());
    result.push(...getCustomStoppingStrings());

    if (power_user.single_line) {
        result.unshift('\n');
    }

    return result.filter(onlyUnique);
}

/**
 * Background generation based on the provided prompt.
 * @param {string} quiet_prompt Instruction prompt for the AI
 * @param {boolean} quietToLoud Whether the message should be sent in a foreground (loud) or background (quiet) mode
 * @param {boolean} skipWIAN whether to skip addition of World Info and Author's Note into the prompt
 * @param {string} quietImage Image to use for the quiet prompt
 * @param {string} quietName Name to use for the quiet prompt (defaults to "System:")
 * @param {number} [responseLength] Maximum response length. If unset, the global default value is used.
 * @returns
 */
export async function generateQuietPrompt(quiet_prompt, quietToLoud, skipWIAN, quietImage = null, quietName = null, responseLength = null) {
    console.log('got into genQuietPrompt');
    const responseLengthCustomized = typeof responseLength === 'number' && responseLength > 0;
    let originalResponseLength = -1;
    try {
        /** @type {GenerateOptions} */
        const options = {
            quiet_prompt,
            quietToLoud,
            skipWIAN: skipWIAN,
            force_name2: true,
            quietImage: quietImage,
            quietName: quietName,
        };
        originalResponseLength = responseLengthCustomized ? saveResponseLength(main_api, responseLength) : -1;
        const generateFinished = await Generate('quiet', options);
        return generateFinished;
    } finally {
        if (responseLengthCustomized) {
            restoreResponseLength(main_api, originalResponseLength);
        }
    }
}

/**
 * Executes slash commands and returns the new text and whether the generation was interrupted.
 * @param {string} message Text to be sent
 * @returns {Promise<boolean>} Whether the message sending was interrupted
 */
export async function processCommands(message) {
    if (!message || !message.trim().startsWith('/')) {
        return false;
    }
    await executeSlashCommandsOnChatInput(message, {
        clearChatInput: true,
    });
    return true;
}

export function sendSystemMessage(type, text, extra = {}) {
    const systemMessage = system_messages[type];

    if (!systemMessage) {
        return;
    }

    const newMessage = { ...systemMessage, send_date: getMessageTimeStamp() };

    if (text) {
        newMessage.mes = text;
    }

    if (type == system_message_types.SLASH_COMMANDS) {
        newMessage.mes = getSlashCommandsHelp();
    }

    if (!newMessage.extra) {
        newMessage.extra = {};
    }

    newMessage.extra = Object.assign(newMessage.extra, extra);
    newMessage.extra.type = type;

    chat.push(newMessage);
    addOneMessage(newMessage);
    is_send_press = false;
    if (type == system_message_types.SLASH_COMMANDS) {
        const browser = new SlashCommandBrowser();
        const spinner = document.querySelector('#chat .last_mes .custom-slashHelp');
        const parent = spinner.parentElement;
        spinner.remove();
        browser.renderInto(parent);
        browser.search.focus();
    }
}

/**
 * Extracts the contents of bias macros from a message.
 * @param {string} message Message text
 * @returns {string} Message bias extracted from the message (or an empty string if not found)
 */
export function extractMessageBias(message) {
    if (!message) {
        return '';
    }

    try {
        const biasHandlebars = Handlebars.create();
        const biasMatches = [];
        biasHandlebars.registerHelper('bias', function (text) {
            biasMatches.push(text);
            return '';
        });
        const template = biasHandlebars.compile(message);
        template({});

        if (biasMatches && biasMatches.length > 0) {
            return ` ${biasMatches.join(' ')}`;
        }

        return '';
    } catch {
        return '';
    }
}

/**
 * Removes impersonated group member lines from the group member messages.
 * Doesn't do anything if group reply trimming is disabled.
 * @param {string} getMessage Group message
 * @returns Cleaned-up group message
 */
function cleanGroupMessage(getMessage) {
    if (power_user.disable_group_trimming) {
        return getMessage;
    }

    const group = groups.find((x) => x.id == selected_group);

    if (group && Array.isArray(group.members) && group.members) {
        for (let member of group.members) {
            const character = characters.find(x => x.avatar == member);

            if (!character) {
                continue;
            }

            const name = character.name;

            // Skip current speaker.
            if (name === name2) {
                continue;
            }

            const regex = new RegExp(`(^|\n)${escapeRegex(name)}:`);
            const nameMatch = getMessage.match(regex);
            if (nameMatch) {
                getMessage = getMessage.substring(0, nameMatch.index);
            }
        }
    }
    return getMessage;
}

function addPersonaDescriptionExtensionPrompt() {
    const INJECT_TAG = 'PERSONA_DESCRIPTION';
    setExtensionPrompt(INJECT_TAG, '', extension_prompt_types.IN_PROMPT, 0);

    if (!power_user.persona_description || power_user.persona_description_position === persona_description_positions.NONE) {
        return;
    }

    const promptPositions = [persona_description_positions.BOTTOM_AN, persona_description_positions.TOP_AN];

    if (promptPositions.includes(power_user.persona_description_position) && shouldWIAddPrompt) {
        const originalAN = extension_prompts[NOTE_MODULE_NAME].value;
        const ANWithDesc = power_user.persona_description_position === persona_description_positions.TOP_AN
            ? `${power_user.persona_description}\n${originalAN}`
            : `${originalAN}\n${power_user.persona_description}`;

        setExtensionPrompt(NOTE_MODULE_NAME, ANWithDesc, chat_metadata[metadata_keys.position], chat_metadata[metadata_keys.depth], extension_settings.note.allowWIScan, chat_metadata[metadata_keys.role]);
    }

    if (power_user.persona_description_position === persona_description_positions.AT_DEPTH) {
        setExtensionPrompt(INJECT_TAG, power_user.persona_description, extension_prompt_types.IN_CHAT, power_user.persona_description_depth, true, power_user.persona_description_role);
    }
}

function getAllExtensionPrompts() {
    const value = Object
        .values(extension_prompts)
        .filter(x => x.value)
        .map(x => x.value.trim())
        .join('\n');

    return value.length ? substituteParams(value) : '';
}

// Wrapper to fetch extension prompts by module name
export function getExtensionPromptByName(moduleName) {
    if (moduleName) {
        return substituteParams(extension_prompts[moduleName]?.value);
    } else {
        return;
    }
}

/**
 * Returns the extension prompt for the given position, depth, and role.
 * If multiple prompts are found, they are joined with a separator.
 * @param {number} [position] Position of the prompt
 * @param {number} [depth] Depth of the prompt
 * @param {string} [separator] Separator for joining multiple prompts
 * @param {number} [role] Role of the prompt
 * @param {boolean} [wrap] Wrap start and end with a separator
 * @returns {string} Extension prompt
 */
export function getExtensionPrompt(position = extension_prompt_types.IN_PROMPT, depth = undefined, separator = '\n', role = undefined, wrap = true) {
    let extension_prompt = Object.keys(extension_prompts)
        .sort()
        .map((x) => extension_prompts[x])
        .filter(x => x.position == position && x.value)
        .filter(x => depth === undefined || x.depth === undefined || x.depth === depth)
        .filter(x => role === undefined || x.role === undefined || x.role === role)
        .map(x => x.value.trim())
        .join(separator);
    if (wrap && extension_prompt.length && !extension_prompt.startsWith(separator)) {
        extension_prompt = separator + extension_prompt;
    }
    if (wrap && extension_prompt.length && !extension_prompt.endsWith(separator)) {
        extension_prompt = extension_prompt + separator;
    }
    if (extension_prompt.length) {
        extension_prompt = substituteParams(extension_prompt);
    }
    return extension_prompt;
}

export function baseChatReplace(value, name1, name2) {
    if (value !== undefined && value.length > 0) {
        const _ = undefined;
        value = substituteParams(value, name1, name2, _, _, false);

        if (power_user.collapse_newlines) {
            value = collapseNewlines(value);
        }

        value = value.replace(/\r/g, '');
    }
    return value;
}

/**
 * Returns the character card fields for the current character.
 * @returns {{system: string, mesExamples: string, description: string, personality: string, persona: string, scenario: string, jailbreak: string, version: string}}
 */
export function getCharacterCardFields() {
    const result = { system: '', mesExamples: '', description: '', personality: '', persona: '', scenario: '', jailbreak: '', version: '' };
    result.persona = baseChatReplace(power_user.persona_description?.trim(), name1, name2);

    const character = characters[this_chid];

    if (!character) {
        return result;
    }

    const scenarioText = chat_metadata['scenario'] || character.scenario || '';
    result.description = baseChatReplace(character.description?.trim(), name1, name2);
    result.personality = baseChatReplace(character.personality?.trim(), name1, name2);
    result.scenario = baseChatReplace(scenarioText.trim(), name1, name2);
    result.mesExamples = baseChatReplace(character.mes_example?.trim(), name1, name2);
    result.system = power_user.prefer_character_prompt ? baseChatReplace(character.data?.system_prompt?.trim(), name1, name2) : '';
    result.jailbreak = power_user.prefer_character_jailbreak ? baseChatReplace(character.data?.post_history_instructions?.trim(), name1, name2) : '';
    result.version = character.data?.character_version ?? '';

    if (selected_group) {
        const groupCards = getGroupCharacterCards(selected_group, Number(this_chid));

        if (groupCards) {
            result.description = groupCards.description;
            result.personality = groupCards.personality;
            result.scenario = groupCards.scenario;
            result.mesExamples = groupCards.mesExamples;
        }
    }

    return result;
}

export function isStreamingEnabled() {
    const noStreamSources = [chat_completion_sources.SCALE];
    return (
        (main_api == 'openai' &&
            oai_settings.stream_openai &&
            !noStreamSources.includes(oai_settings.chat_completion_source) &&
            !(oai_settings.chat_completion_source == chat_completion_sources.OPENAI && oai_settings.openai_model.startsWith('o1-')) &&
            !(oai_settings.chat_completion_source == chat_completion_sources.MAKERSUITE && oai_settings.google_model.includes('bison')))
        || (main_api == 'kobold' && kai_settings.streaming_kobold && kai_flags.can_use_streaming)
        || (main_api == 'novel' && nai_settings.streaming_novel)
        || (main_api == 'textgenerationwebui' && textgen_settings.streaming));
}

function showStopButton() {
    $('#mes_stop').css({ 'display': 'flex' });
}

function hideStopButton() {
    // prevent NOOP, because hideStopButton() gets called multiple times
    if ($('#mes_stop').css('display') !== 'none') {
        $('#mes_stop').css({ 'display': 'none' });
        eventSource.emit(event_types.GENERATION_ENDED, chat.length);
    }
}

class StreamingProcessor {
    /**
     * Creates a new streaming processor.
     * @param {string} type Generation type
     * @param {boolean} forceName2 If true, force the use of name2
     * @param {Date} timeStarted Date when generation was started
     * @param {string} continueMessage Previous message if the type is 'continue'
     */
    constructor(type, forceName2, timeStarted, continueMessage) {
        this.result = '';
        this.messageId = -1;
        this.messageDom = null;
        this.messageTextDom = null;
        this.messageTimerDom = null;
        this.messageTokenCounterDom = null;
        /** @type {HTMLTextAreaElement} */
        this.sendTextarea = document.querySelector('#send_textarea');
        this.type = type;
        this.force_name2 = forceName2;
        this.isStopped = false;
        this.isFinished = false;
        this.generator = this.nullStreamingGeneration;
        this.abortController = new AbortController();
        this.firstMessageText = '...';
        this.timeStarted = timeStarted;
        this.continueMessage = type === 'continue' ? continueMessage : '';
        this.swipes = [];
        /** @type {import('./scripts/logprobs.js').TokenLogprobs[]} */
        this.messageLogprobs = [];
    }

    #checkDomElements(messageId) {
        if (this.messageDom === null || this.messageTextDom === null) {
            this.messageDom = document.querySelector(`#chat .mes[mesid="${messageId}"]`);
            this.messageTextDom = this.messageDom?.querySelector('.mes_text');
            this.messageTimerDom = this.messageDom?.querySelector('.mes_timer');
            this.messageTokenCounterDom = this.messageDom?.querySelector('.tokenCounterDisplay');
        }
    }

    showMessageButtons(messageId) {
        if (messageId == -1) {
            return;
        }

        showStopButton();
        $(`#chat .mes[mesid="${messageId}"] .mes_buttons`).css({ 'display': 'none' });
    }

    hideMessageButtons(messageId) {
        if (messageId == -1) {
            return;
        }

        hideStopButton();
        $(`#chat .mes[mesid="${messageId}"] .mes_buttons`).css({ 'display': 'flex' });
    }

    async onStartStreaming(text) {
        let messageId = -1;

        if (this.type == 'impersonate') {
            this.sendTextarea.value = '';
            this.sendTextarea.dispatchEvent(new Event('input', { bubbles: true }));
        }
        else {
            await saveReply(this.type, text, true);
            messageId = chat.length - 1;
            this.#checkDomElements(messageId);
            this.showMessageButtons(messageId);
        }

        hideSwipeButtons();
        scrollChatToBottom();
        return messageId;
    }

    onProgressStreaming(messageId, text, isFinal) {
        const isImpersonate = this.type == 'impersonate';
        const isContinue = this.type == 'continue';

        if (!isImpersonate && !isContinue && Array.isArray(this.swipes) && this.swipes.length > 0) {
            for (let i = 0; i < this.swipes.length; i++) {
                this.swipes[i] = cleanUpMessage(this.swipes[i], false, false, true, this.stoppingStrings);
            }
        }

        let processedText = cleanUpMessage(text, isImpersonate, isContinue, !isFinal, this.stoppingStrings);

        // Predict unbalanced asterisks / quotes during streaming
        const charsToBalance = ['*', '"', '```'];
        for (const char of charsToBalance) {
            if (!isFinal && isOdd(countOccurrences(processedText, char))) {
                // Add character at the end to balance it
                const separator = char.length > 1 ? '\n' : '';
                processedText = processedText.trimEnd() + separator + char;
            }
        }

        if (isImpersonate) {
            this.sendTextarea.value = processedText;
            this.sendTextarea.dispatchEvent(new Event('input', { bubbles: true }));
        }
        else {
            this.#checkDomElements(messageId);
            const currentTime = new Date();
            // Don't waste time calculating token count for streaming
            const currentTokenCount = isFinal && power_user.message_token_count_enabled ? getTokenCount(processedText, 0) : 0;
            const timePassed = formatGenerationTimer(this.timeStarted, currentTime, currentTokenCount);
            chat[messageId]['mes'] = processedText;
            chat[messageId]['gen_started'] = this.timeStarted;
            chat[messageId]['gen_finished'] = currentTime;

            if (currentTokenCount) {
                if (!chat[messageId]['extra']) {
                    chat[messageId]['extra'] = {};
                }

                chat[messageId]['extra']['token_count'] = currentTokenCount;
                if (this.messageTokenCounterDom instanceof HTMLElement) {
                    this.messageTokenCounterDom.textContent = `${currentTokenCount}t`;
                }
            }

            if ((this.type == 'swipe' || this.type === 'continue') && Array.isArray(chat[messageId]['swipes'])) {
                chat[messageId]['swipes'][chat[messageId]['swipe_id']] = processedText;
                chat[messageId]['swipe_info'][chat[messageId]['swipe_id']] = { 'send_date': chat[messageId]['send_date'], 'gen_started': chat[messageId]['gen_started'], 'gen_finished': chat[messageId]['gen_finished'], 'extra': JSON.parse(JSON.stringify(chat[messageId]['extra'])) };
            }

            const formattedText = messageFormatting(
                processedText,
                chat[messageId].name,
                chat[messageId].is_system,
                chat[messageId].is_user,
                messageId,
            );
            if (this.messageTextDom instanceof HTMLElement) {
                this.messageTextDom.innerHTML = formattedText;
            }
            if (this.messageTimerDom instanceof HTMLElement) {
                this.messageTimerDom.textContent = timePassed.timerValue;
                this.messageTimerDom.title = timePassed.timerTitle;
            }
            this.setFirstSwipe(messageId);
        }

        if (!scrollLock) {
            scrollChatToBottom();
        }
    }

    async onFinishStreaming(messageId, text) {
        this.hideMessageButtons(this.messageId);
        this.onProgressStreaming(messageId, text, true);
        addCopyToCodeBlocks($(`#chat .mes[mesid="${messageId}"]`));

        if (Array.isArray(this.swipes) && this.swipes.length > 0) {
            const message = chat[messageId];
            const swipeInfo = {
                send_date: message.send_date,
                gen_started: message.gen_started,
                gen_finished: message.gen_finished,
                extra: structuredClone(message.extra),
            };
            const swipeInfoArray = [];
            swipeInfoArray.length = this.swipes.length;
            swipeInfoArray.fill(swipeInfo);
            chat[messageId].swipes.push(...this.swipes);
            chat[messageId].swipe_info.push(...swipeInfoArray);
        }

        if (this.type !== 'impersonate') {
            await eventSource.emit(event_types.MESSAGE_RECEIVED, this.messageId);
            await eventSource.emit(event_types.CHARACTER_MESSAGE_RENDERED, this.messageId);
        } else {
            await eventSource.emit(event_types.IMPERSONATE_READY, text);
        }

        saveLogprobsForActiveMessage(this.messageLogprobs.filter(Boolean), this.continueMessage);
        await saveChatConditional();
        unblockGeneration();
        generatedPromptCache = '';

        //console.log("Generated text size:", text.length, text)

        if (power_user.auto_swipe) {
            function containsBlacklistedWords(str, blacklist, threshold) {
                const regex = new RegExp(`\\b(${blacklist.join('|')})\\b`, 'gi');
                const matches = str.match(regex) || [];
                return matches.length >= threshold;
            }

            const generatedTextFiltered = (text) => {
                if (text) {
                    if (power_user.auto_swipe_minimum_length) {
                        if (text.length < power_user.auto_swipe_minimum_length && text.length !== 0) {
                            console.log('Generated text size too small');
                            return true;
                        }
                    }
                    if (power_user.auto_swipe_blacklist_threshold) {
                        if (containsBlacklistedWords(text, power_user.auto_swipe_blacklist, power_user.auto_swipe_blacklist_threshold)) {
                            console.log('Generated text has blacklisted words');
                            return true;
                        }
                    }
                }
                return false;
            };

            if (generatedTextFiltered(text)) {
                swipe_right();
                return;
            }
        }
        playMessageSound();
    }

    onErrorStreaming() {
        this.abortController.abort();
        this.isStopped = true;

        this.hideMessageButtons(this.messageId);
        generatedPromptCache = '';
        unblockGeneration();

        const noEmitTypes = ['swipe', 'impersonate', 'continue'];
        if (!noEmitTypes.includes(this.type)) {
            eventSource.emit(event_types.MESSAGE_RECEIVED, this.messageId);
            eventSource.emit(event_types.CHARACTER_MESSAGE_RENDERED, this.messageId);
        }
    }

    setFirstSwipe(messageId) {
        if (this.type !== 'swipe' && this.type !== 'impersonate') {
            if (Array.isArray(chat[messageId]['swipes']) && chat[messageId]['swipes'].length === 1 && chat[messageId]['swipe_id'] === 0) {
                chat[messageId]['swipes'][0] = chat[messageId]['mes'];
                chat[messageId]['swipe_info'][0] = { 'send_date': chat[messageId]['send_date'], 'gen_started': chat[messageId]['gen_started'], 'gen_finished': chat[messageId]['gen_finished'], 'extra': JSON.parse(JSON.stringify(chat[messageId]['extra'])) };
            }
        }
    }

    onStopStreaming() {
        this.onErrorStreaming();
    }

    /**
     * @returns {Generator<{ text: string, swipes: string[], logprobs: import('./scripts/logprobs.js').TokenLogprobs }, void, void>}
     */
    *nullStreamingGeneration() {
        throw new Error('Generation function for streaming is not hooked up');
    }

    async generate() {
        if (this.messageId == -1) {
            this.messageId = await this.onStartStreaming(this.firstMessageText);
            await delay(1); // delay for message to be rendered
            scrollLock = false;
        }

        // Stopping strings are expensive to calculate, especially with macros enabled. To remove stopping strings
        // when streaming, we cache the result of getStoppingStrings instead of calling it once per token.
        const isImpersonate = this.type == 'impersonate';
        const isContinue = this.type == 'continue';
        this.stoppingStrings = getStoppingStrings(isImpersonate, isContinue);

        try {
            const sw = new Stopwatch(1000 / power_user.streaming_fps);
            const timestamps = [];
            for await (const { text, swipes, logprobs } of this.generator()) {
                timestamps.push(Date.now());
                if (this.isStopped) {
                    return;
                }

                this.result = text;
                this.swipes = Array.from(swipes ?? []);
                if (logprobs) {
                    this.messageLogprobs.push(...(Array.isArray(logprobs) ? logprobs : [logprobs]));
                }
                await eventSource.emit(event_types.STREAM_TOKEN_RECEIVED, text);
                await sw.tick(() => this.onProgressStreaming(this.messageId, this.continueMessage + text));
            }
            const seconds = (timestamps[timestamps.length - 1] - timestamps[0]) / 1000;
            console.warn(`Stream stats: ${timestamps.length} tokens, ${seconds.toFixed(2)} seconds, rate: ${Number(timestamps.length / seconds).toFixed(2)} TPS`);
        }
        catch (err) {
            console.error(err);
            this.onErrorStreaming();
            return;
        }

        this.isFinished = true;
        return this.result;
    }
}

/**
 * Generates a message using the provided prompt.
 * @param {string} prompt Prompt to generate a message from
 * @param {string} api API to use. Main API is used if not specified.
 * @param {boolean} instructOverride true to override instruct mode, false to use the default value
 * @param {boolean} quietToLoud true to generate a message in system mode, false to generate a message in character mode
 * @param {string} [systemPrompt] System prompt to use. Only Instruct mode or OpenAI.
 * @param {number} [responseLength] Maximum response length. If unset, the global default value is used.
 * @returns {Promise<string>} Generated message
 */
export async function generateRaw(prompt, api, instructOverride, quietToLoud, systemPrompt, responseLength) {
    if (!api) {
        api = main_api;
    }

    const abortController = new AbortController();
    const responseLengthCustomized = typeof responseLength === 'number' && responseLength > 0;
    let originalResponseLength = -1;
    const isInstruct = power_user.instruct.enabled && api !== 'openai' && api !== 'novel' && !instructOverride;
    const isQuiet = true;

    if (systemPrompt) {
        systemPrompt = substituteParams(systemPrompt);
        systemPrompt = isInstruct ? formatInstructModeSystemPrompt(systemPrompt) : systemPrompt;
        prompt = api === 'openai' ? prompt : `${systemPrompt}\n${prompt}`;
    }

    prompt = substituteParams(prompt);
    prompt = api == 'novel' ? adjustNovelInstructionPrompt(prompt) : prompt;
    prompt = isInstruct ? formatInstructModeChat(name1, prompt, false, true, '', name1, name2, false) : prompt;
    prompt = isInstruct ? (prompt + formatInstructModePrompt(name2, false, '', name1, name2, isQuiet, quietToLoud)) : (prompt + '\n');

    try {
        originalResponseLength = responseLengthCustomized ? saveResponseLength(api, responseLength) : -1;
        let generateData = {};

        switch (api) {
            case 'kobold':
            case 'koboldhorde':
                if (preset_settings === 'gui') {
                    generateData = { prompt: prompt, gui_settings: true, max_length: amount_gen, max_context_length: max_context, api_server };
                } else {
                    const isHorde = api === 'koboldhorde';
                    const koboldSettings = koboldai_settings[koboldai_setting_names[preset_settings]];
                    generateData = getKoboldGenerationData(prompt, koboldSettings, amount_gen, max_context, isHorde, 'quiet');
                }
                break;
            case 'novel': {
                const novelSettings = novelai_settings[novelai_setting_names[nai_settings.preset_settings_novel]];
                generateData = getNovelGenerationData(prompt, novelSettings, amount_gen, false, false, null, 'quiet');
                break;
            }
            case 'textgenerationwebui':
                generateData = getTextGenGenerationData(prompt, amount_gen, false, false, null, 'quiet');
                break;
            case 'openai': {
                generateData = [{ role: 'user', content: prompt.trim() }];
                if (systemPrompt) {
                    generateData.unshift({ role: 'system', content: systemPrompt.trim() });
                }
            } break;
        }

        let data = {};

        if (api == 'koboldhorde') {
            data = await generateHorde(prompt, generateData, abortController.signal, false);
        } else if (api == 'openai') {
            data = await sendOpenAIRequest('quiet', generateData, abortController.signal);
        } else {
            const generateUrl = getGenerateUrl(api);
            const response = await fetch(generateUrl, {
                method: 'POST',
                headers: getRequestHeaders(),
                cache: 'no-cache',
                body: JSON.stringify(generateData),
                signal: abortController.signal,
            });

            if (!response.ok) {
                const error = await response.json();
                throw error;
            }

            data = await response.json();
        }

        if (data.error) {
            throw new Error(data.response);
        }

        const message = cleanUpMessage(extractMessageFromData(data), false, false, true);

        if (!message) {
            throw new Error('No message generated');
        }

        return message;
    } finally {
        if (responseLengthCustomized) {
            restoreResponseLength(api, originalResponseLength);
        }
    }
}

/**
 * Temporarily change the response length for the specified API.
 * @param {string} api API to use.
 * @param {number} responseLength Target response length.
 * @returns {number} The original response length.
 */
function saveResponseLength(api, responseLength) {
    let oldValue = -1;
    if (api === 'openai') {
        oldValue = oai_settings.openai_max_tokens;
        oai_settings.openai_max_tokens = responseLength;
    } else {
        oldValue = amount_gen;
        amount_gen = responseLength;
    }
    return oldValue;
}

/**
 * Restore the original response length for the specified API.
 * @param {string} api API to use.
 * @param {number} responseLength Target response length.
 * @returns {void}
 */
function restoreResponseLength(api, responseLength) {
    if (api === 'openai') {
        oai_settings.openai_max_tokens = responseLength;
    } else {
        amount_gen = responseLength;
    }
}

/**
 * Removes last message from the chat DOM.
 * @returns {Promise<void>} Resolves when the message is removed.
 */
function removeLastMessage() {
    return new Promise((resolve) => {
        const lastMes = $('#chat').children('.mes').last();
        if (lastMes.length === 0) {
            return resolve();
        }
        lastMes.hide(animation_duration, function () {
            $(this).remove();
            resolve();
        });
    });
}

/**
 * Runs a generation using the current chat context.
 * @param {string} type Generation type
 * @param {GenerateOptions} options Generation options
 * @param {boolean} dryRun Whether to actually generate a message or just assemble the prompt
 * @returns {Promise<any>} Returns a promise that resolves when the text is done generating.
 * @typedef {{automatic_trigger?: boolean, force_name2?: boolean, quiet_prompt?: string, quietToLoud?: boolean, skipWIAN?: boolean, force_chid?: number, signal?: AbortSignal, quietImage?: string, quietName?: string }} GenerateOptions
 */
export async function Generate(type, { automatic_trigger, force_name2, quiet_prompt, quietToLoud, skipWIAN, force_chid, signal, quietImage, quietName } = {}, dryRun = false) {
    console.log('Generate entered');
    setGenerationProgress(0);
    generation_started = new Date();

    // Don't recreate abort controller if signal is passed
    if (!(abortController && signal)) {
        abortController = new AbortController();
    }

    // OpenAI doesn't need instruct mode. Use OAI main prompt instead.
    const isInstruct = power_user.instruct.enabled && main_api !== 'openai';
    const isImpersonate = type == 'impersonate';

    if (!(dryRun || type == 'regenerate' || type == 'swipe' || type == 'quiet')) {
        const interruptedByCommand = await processCommands(String($('#send_textarea').val()));

        if (interruptedByCommand) {
            //$("#send_textarea").val('')[0].dispatchEvent(new Event('input', { bubbles:true }));
            unblockGeneration(type);
            return Promise.resolve();
        }
    }

    await eventSource.emit(event_types.GENERATION_STARTED, type, { automatic_trigger, force_name2, quiet_prompt, quietToLoud, skipWIAN, force_chid, signal, quietImage }, dryRun);

    if (main_api == 'kobold' && kai_settings.streaming_kobold && !kai_flags.can_use_streaming) {
        toastr.error('Streaming is enabled, but the version of Kobold used does not support token streaming.', undefined, { timeOut: 10000, preventDuplicates: true });
        unblockGeneration(type);
        return Promise.resolve();
    }

    if (main_api === 'textgenerationwebui' &&
        textgen_settings.streaming &&
        textgen_settings.legacy_api &&
        textgen_settings.type === OOBA) {
        toastr.error('Streaming is not supported for the Legacy API. Update Ooba and use new API to enable streaming.', undefined, { timeOut: 10000, preventDuplicates: true });
        unblockGeneration(type);
        return Promise.resolve();
    }

    if (isHordeGenerationNotAllowed()) {
        unblockGeneration(type);
        return Promise.resolve();
    }

    if (!dryRun) {
        // Ping server to make sure it is still alive
        const pingResult = await pingServer();

        if (!pingResult) {
            unblockGeneration(type);
            toastr.error('Verify that the server is running and accessible.', 'ST Server cannot be reached');
            throw new Error('Server unreachable');
        }

        // Hide swipes if not in a dry run.
        hideSwipeButtons();
        // If generated any message, set the flag to indicate it can't be recreated again.
        chat_metadata['tainted'] = true;
    }

    if (selected_group && !is_group_generating) {
        if (!dryRun) {
            // Returns the promise that generateGroupWrapper returns; resolves when generation is done
            return generateGroupWrapper(false, type, { quiet_prompt, force_chid, signal: abortController.signal, quietImage });
        }

        const characterIndexMap = new Map(characters.map((char, index) => [char.avatar, index]));
        const group = groups.find((x) => x.id === selected_group);

        const enabledMembers = group.members.reduce((acc, member) => {
            if (!group.disabled_members.includes(member) && !acc.includes(member)) {
                acc.push(member);
            }
            return acc;
        }, []);

        const memberIds = enabledMembers
            .map((member) => characterIndexMap.get(member))
            .filter((index) => index !== undefined && index !== null);

        if (memberIds.length > 0) {
            if (menu_type != 'character_edit') setCharacterId(memberIds[0]);
            setCharacterName('');
        } else {
            console.log('No enabled members found');
            unblockGeneration(type);
            return Promise.resolve();
        }
    }

    //#########QUIET PROMPT STUFF##############
    //this function just gives special care to novel quiet instruction prompts
    if (quiet_prompt) {
        quiet_prompt = substituteParams(quiet_prompt);
        quiet_prompt = main_api == 'novel' && !quietToLoud ? adjustNovelInstructionPrompt(quiet_prompt) : quiet_prompt;
    }

    const hasBackendConnection = online_status !== 'no_connection';

    // We can't do anything because we're not in a chat right now. (Unless it's a dry run, in which case we need to
    // assemble the prompt so we can count its tokens regardless of whether a chat is active.)
    if (!dryRun && !hasBackendConnection) {
        is_send_press = false;
        return Promise.resolve();
    }

    let textareaText;
    if (type !== 'regenerate' && type !== 'swipe' && type !== 'quiet' && !isImpersonate && !dryRun) {
        is_send_press = true;
        textareaText = String($('#send_textarea').val());
        $('#send_textarea').val('')[0].dispatchEvent(new Event('input', { bubbles: true }));
    } else {
        textareaText = '';
        if (chat.length && chat[chat.length - 1]['is_user']) {
            //do nothing? why does this check exist?
        }
        else if (type !== 'quiet' && type !== 'swipe' && !isImpersonate && !dryRun && chat.length) {
            chat.length = chat.length - 1;
            await removeLastMessage();
            await eventSource.emit(event_types.MESSAGE_DELETED, chat.length);
        }
    }

    const isContinue = type == 'continue';

    // Rewrite the generation timer to account for the time passed for all the continuations.
    if (isContinue && chat.length) {
        const prevFinished = chat[chat.length - 1]['gen_finished'];
        const prevStarted = chat[chat.length - 1]['gen_started'];

        if (prevFinished && prevStarted) {
            const timePassed = prevFinished - prevStarted;
            generation_started = new Date(Date.now() - timePassed);
            chat[chat.length - 1]['gen_started'] = generation_started;
        }
    }

    if (!dryRun) {
        deactivateSendButtons();
    }

    let { messageBias, promptBias, isUserPromptBias } = getBiasStrings(textareaText, type);

    //*********************************
    //PRE FORMATING STRING
    //*********************************

    // These generation types should not attach pending files to the chat
    const noAttachTypes = [
        'regenerate',
        'swipe',
        'impersonate',
        'quiet',
        'continue',
        'ask_command',
    ];
    //for normal messages sent from user..
    if ((textareaText != '' || (hasPendingFileAttachment() && !noAttachTypes.includes(type))) && !automatic_trigger && type !== 'quiet' && !dryRun) {
        // If user message contains no text other than bias - send as a system message
        if (messageBias && !removeMacros(textareaText)) {
            sendSystemMessage(system_message_types.GENERIC, ' ', { bias: messageBias });
        }
        else {
            await sendMessageAsUser(textareaText, messageBias);
        }
    }
    else if (textareaText == '' && !automatic_trigger && !dryRun && type === undefined && main_api == 'openai' && oai_settings.send_if_empty.trim().length > 0) {
        // Use send_if_empty if set and the user message is empty. Only when sending messages normally
        await sendMessageAsUser(oai_settings.send_if_empty.trim(), messageBias);
    }

    let {
        description,
        personality,
        persona,
        scenario,
        mesExamples,
        system,
        jailbreak,
    } = getCharacterCardFields();

    if (power_user.sysprompt.enabled) {
        system = power_user.prefer_character_prompt && system ? system : baseChatReplace(power_user.sysprompt.content, name1, name2);
        system = isInstruct ? formatInstructModeSystemPrompt(substituteParams(system, name1, name2, power_user.sysprompt.content)) : system;
    } else {
        // Nullify if it's not enabled
        system = '';
    }

    // Depth prompt (character-specific A/N)
    removeDepthPrompts();
    const groupDepthPrompts = getGroupDepthPrompts(selected_group, Number(this_chid));

    if (selected_group && Array.isArray(groupDepthPrompts) && groupDepthPrompts.length > 0) {
        groupDepthPrompts.forEach((value, index) => {
            const role = getExtensionPromptRoleByName(value.role);
            setExtensionPrompt('DEPTH_PROMPT_' + index, value.text, extension_prompt_types.IN_CHAT, value.depth, extension_settings.note.allowWIScan, role);
        });
    } else {
        const depthPromptText = baseChatReplace(characters[this_chid]?.data?.extensions?.depth_prompt?.prompt?.trim(), name1, name2) || '';
        const depthPromptDepth = characters[this_chid]?.data?.extensions?.depth_prompt?.depth ?? depth_prompt_depth_default;
        const depthPromptRole = getExtensionPromptRoleByName(characters[this_chid]?.data?.extensions?.depth_prompt?.role ?? depth_prompt_role_default);
        setExtensionPrompt('DEPTH_PROMPT', depthPromptText, extension_prompt_types.IN_CHAT, depthPromptDepth, extension_settings.note.allowWIScan, depthPromptRole);
    }

    // First message in fresh 1-on-1 chat reacts to user/character settings changes
    if (chat.length) {
        chat[0].mes = substituteParams(chat[0].mes);
    }

    // Collect messages with usable content
    let coreChat = chat.filter(x => !x.is_system);
    if (type === 'swipe') {
        coreChat.pop();
    }

    coreChat = await Promise.all(coreChat.map(async (chatItem, index) => {
        let message = chatItem.mes;
        let regexType = chatItem.is_user ? regex_placement.USER_INPUT : regex_placement.AI_OUTPUT;
        let options = { isPrompt: true, depth: (coreChat.length - index - 1) };

        let regexedMessage = getRegexedString(message, regexType, options);
        regexedMessage = await appendFileContent(chatItem, regexedMessage);

        if (chatItem?.extra?.append_title && chatItem?.extra?.title) {
            regexedMessage = `${regexedMessage}\n\n${chatItem.extra.title}`;
        }

        return {
            ...chatItem,
            mes: regexedMessage,
            index,
        };
    }));

    // Determine token limit
    let this_max_context = getMaxContextSize();

    if (!dryRun && type !== 'quiet') {
        console.debug('Running extension interceptors');
        const aborted = await runGenerationInterceptors(coreChat, this_max_context);

        if (aborted) {
            console.debug('Generation aborted by extension interceptors');
            unblockGeneration(type);
            return Promise.resolve();
        }
    } else {
        console.debug('Skipping extension interceptors for dry run');
    }

    // Adjust token limit for Horde
    let adjustedParams;
    if (main_api == 'koboldhorde' && (horde_settings.auto_adjust_context_length || horde_settings.auto_adjust_response_length)) {
        try {
            adjustedParams = await adjustHordeGenerationParams(max_context, amount_gen);
        }
        catch {
            unblockGeneration(type);
            return Promise.resolve();
        }
        if (horde_settings.auto_adjust_context_length) {
            this_max_context = (adjustedParams.maxContextLength - adjustedParams.maxLength);
        }
    }

    console.log(`Core/all messages: ${coreChat.length}/${chat.length}`);

    // kingbri MARK: - Make sure the prompt bias isn't the same as the user bias
    if ((promptBias && !isUserPromptBias) || power_user.always_force_name2 || main_api == 'novel') {
        force_name2 = true;
    }

    if (isImpersonate) {
        force_name2 = false;
    }

    // TODO (kingbri): Migrate to a utility function
    /**
     * Parses an examples string.
     * @param {string} examplesStr
     * @returns {string[]} Examples array with block heading
     */
    function parseMesExamples(examplesStr) {
        if (examplesStr.length === 0 || examplesStr === '<START>') {
            return [];
        }

        if (!examplesStr.startsWith('<START>')) {
            examplesStr = '<START>\n' + examplesStr.trim();
        }

        const exampleSeparator = power_user.context.example_separator ? `${substituteParams(power_user.context.example_separator)}\n` : '';
        const blockHeading = main_api === 'openai' ? '<START>\n' : (exampleSeparator || (isInstruct ? '<START>\n' : ''));
        const splitExamples = examplesStr.split(/<START>/gi).slice(1).map(block => `${blockHeading}${block.trim()}\n`);

        return splitExamples;
    }

    let mesExamplesArray = parseMesExamples(mesExamples);

    //////////////////////////////////
    // Extension added strings
    // Set non-WI AN
    setFloatingPrompt();
    // Add persona description to prompt
    addPersonaDescriptionExtensionPrompt();

    // Add WI to prompt (and also inject WI to AN value via hijack)
    // Make quiet prompt available for WIAN
    setExtensionPrompt('QUIET_PROMPT', quiet_prompt || '', extension_prompt_types.IN_PROMPT, 0, true);
    const chatForWI = coreChat.map(x => world_info_include_names ? `${x.name}: ${x.mes}` : x.mes).reverse();
    const { worldInfoString, worldInfoBefore, worldInfoAfter, worldInfoExamples, worldInfoDepth } = await getWorldInfoPrompt(chatForWI, this_max_context, dryRun);
    setExtensionPrompt('QUIET_PROMPT', '', extension_prompt_types.IN_PROMPT, 0, true);

    // Add message example WI
    for (const example of worldInfoExamples) {
        const exampleMessage = example.content;

        if (exampleMessage.length === 0) {
            continue;
        }

        const formattedExample = baseChatReplace(exampleMessage, name1, name2);
        const cleanedExample = parseMesExamples(formattedExample);

        // Insert depending on before or after position
        if (example.position === wi_anchor_position.before) {
            mesExamplesArray.unshift(...cleanedExample);
        } else {
            mesExamplesArray.push(...cleanedExample);
        }
    }

    // At this point, the raw message examples can be created
    const mesExamplesRawArray = [...mesExamplesArray];

    if (mesExamplesArray && isInstruct) {
        mesExamplesArray = formatInstructModeExamples(mesExamplesArray, name1, name2);
    }

    if (skipWIAN !== true) {
        console.log('skipWIAN not active, adding WIAN');
        // Add all depth WI entries to prompt
        flushWIDepthInjections();
        if (Array.isArray(worldInfoDepth)) {
            worldInfoDepth.forEach((e) => {
                const joinedEntries = e.entries.join('\n');
                setExtensionPrompt(`customDepthWI-${e.depth}-${e.role}`, joinedEntries, extension_prompt_types.IN_CHAT, e.depth, false, e.role);
            });
        }
    } else {
        console.log('skipping WIAN');
    }

    // Inject all Depth prompts. Chat Completion does it separately
    let injectedIndices = [];
    if (main_api !== 'openai') {
        injectedIndices = doChatInject(coreChat, isContinue);
    }

    // Insert character jailbreak as the last user message (if exists, allowed, preferred, and not using Chat Completion)
    if (power_user.context.allow_jailbreak && power_user.prefer_character_jailbreak && main_api !== 'openai' && jailbreak) {
        // Set "original" explicity to empty string since there's no original
        jailbreak = substituteParams(jailbreak, name1, name2, '');

        // When continuing generation of previous output, last user message precedes the message to continue
        if (isContinue) {
            coreChat.splice(coreChat.length - 1, 0, { mes: jailbreak, is_user: true });
        }
        else {
            coreChat.push({ mes: jailbreak, is_user: true });
        }
    }

    let chat2 = [];
    let continue_mag = '';
    const userMessageIndices = [];
    const lastUserMessageIndex = coreChat.findLastIndex(x => x.is_user);

    for (let i = coreChat.length - 1, j = 0; i >= 0; i--, j++) {
        if (main_api == 'openai') {
            chat2[i] = coreChat[j].mes;
            if (i === 0 && isContinue) {
                chat2[i] = chat2[i].slice(0, chat2[i].lastIndexOf(coreChat[j].mes) + coreChat[j].mes.length);
                continue_mag = coreChat[j].mes;
            }
            continue;
        }

        chat2[i] = formatMessageHistoryItem(coreChat[j], isInstruct, false);

        if (j === 0 && isInstruct) {
            // Reformat with the first output sequence (if any)
            chat2[i] = formatMessageHistoryItem(coreChat[j], isInstruct, force_output_sequence.FIRST);
        }

        if (lastUserMessageIndex >= 0 && j === lastUserMessageIndex && isInstruct) {
            // Reformat with the last input sequence (if any)
            chat2[i] = formatMessageHistoryItem(coreChat[j], isInstruct, force_output_sequence.LAST);
        }

        // Do not suffix the message for continuation
        if (i === 0 && isContinue) {
            if (isInstruct) {
                // Reformat with the last output sequence (if any)
                chat2[i] = formatMessageHistoryItem(coreChat[j], isInstruct, force_output_sequence.LAST);
            }

            chat2[i] = chat2[i].slice(0, chat2[i].lastIndexOf(coreChat[j].mes) + coreChat[j].mes.length);
            continue_mag = coreChat[j].mes;
        }

        if (coreChat[j].is_user) {
            userMessageIndices.push(i);
        }
    }

    let addUserAlignment = isInstruct && power_user.instruct.user_alignment_message;
    let userAlignmentMessage = '';

    if (addUserAlignment) {
        const alignmentMessage = {
            name: name1,
            mes: power_user.instruct.user_alignment_message,
            is_user: true,
        };
        userAlignmentMessage = formatMessageHistoryItem(alignmentMessage, isInstruct, force_output_sequence.FIRST);
    }

    // Call combined AN into Generate
    const beforeScenarioAnchor = getExtensionPrompt(extension_prompt_types.BEFORE_PROMPT).trimStart();
    const afterScenarioAnchor = getExtensionPrompt(extension_prompt_types.IN_PROMPT);

    const storyStringParams = {
        description: description,
        personality: personality,
        persona: power_user.persona_description_position == persona_description_positions.IN_PROMPT ? persona : '',
        scenario: scenario,
        system: system,
        char: name2,
        user: name1,
        wiBefore: worldInfoBefore,
        wiAfter: worldInfoAfter,
        loreBefore: worldInfoBefore,
        loreAfter: worldInfoAfter,
        mesExamples: mesExamplesArray.join(''),
        mesExamplesRaw: mesExamplesRawArray.join(''),
    };

    const storyString = renderStoryString(storyStringParams);

    // Story string rendered, safe to remove
    if (power_user.strip_examples) {
        mesExamplesArray = [];
    }

    let oaiMessages = [];
    let oaiMessageExamples = [];

    if (main_api === 'openai') {
        oaiMessages = setOpenAIMessages(coreChat);
        oaiMessageExamples = setOpenAIMessageExamples(mesExamplesArray);
    }

    // hack for regeneration of the first message
    if (chat2.length == 0) {
        chat2.push('');
    }

    let examplesString = '';
    let chatString = addChatsPreamble(addChatsSeparator(''));
    let cyclePrompt = '';

    async function getMessagesTokenCount() {
        const encodeString = [
            beforeScenarioAnchor,
            storyString,
            afterScenarioAnchor,
            examplesString,
            userAlignmentMessage,
            chatString,
            modifyLastPromptLine(''),
            cyclePrompt,
        ].join('').replace(/\r/gm, '');
        return getTokenCountAsync(encodeString, power_user.token_padding);
    }

    // Force pinned examples into the context
    let pinExmString;
    if (power_user.pin_examples) {
        pinExmString = examplesString = mesExamplesArray.join('');
    }

    // Only add the chat in context if past the greeting message
    if (isContinue && (chat2.length > 1 || main_api === 'openai')) {
        cyclePrompt = chat2.shift();
    }

    // Collect enough messages to fill the context
    let arrMes = new Array(chat2.length);
    let tokenCount = await getMessagesTokenCount();
    let lastAddedIndex = -1;

    // Pre-allocate all injections first.
    // If it doesn't fit - user shot himself in the foot
    for (const index of injectedIndices) {
        const item = chat2[index];

        if (typeof item !== 'string') {
            continue;
        }

        tokenCount += await getTokenCountAsync(item.replace(/\r/gm, ''));
        if (tokenCount < this_max_context) {
            chatString = chatString + item;
            arrMes[index] = item;
            lastAddedIndex = Math.max(lastAddedIndex, index);
        } else {
            break;
        }
    }

    for (let i = 0; i < chat2.length; i++) {
        // not needed for OAI prompting
        if (main_api == 'openai') {
            break;
        }

        // Skip already injected messages
        if (arrMes[i] !== undefined) {
            continue;
        }

        const item = chat2[i];

        if (typeof item !== 'string') {
            continue;
        }

        tokenCount += await getTokenCountAsync(item.replace(/\r/gm, ''));
        if (tokenCount < this_max_context) {
            chatString = chatString + item;
            arrMes[i] = item;
            lastAddedIndex = Math.max(lastAddedIndex, i);
        } else {
            break;
        }
    }

    // Add user alignment message if last message is not a user message
    const stoppedAtUser = userMessageIndices.includes(lastAddedIndex);
    if (addUserAlignment && !stoppedAtUser) {
        tokenCount += await getTokenCountAsync(userAlignmentMessage.replace(/\r/gm, ''));
        chatString = userAlignmentMessage + chatString;
        arrMes.push(userAlignmentMessage);
        injectedIndices.push(arrMes.length - 1);
    }

    // Unsparse the array. Adjust injected indices
    const newArrMes = [];
    const newInjectedIndices = [];
    for (let i = 0; i < arrMes.length; i++) {
        if (arrMes[i] !== undefined) {
            newArrMes.push(arrMes[i]);
            if (injectedIndices.includes(i)) {
                newInjectedIndices.push(newArrMes.length - 1);
            }
        }
    }

    arrMes = newArrMes;
    injectedIndices = newInjectedIndices;

    if (main_api !== 'openai') {
        setInContextMessages(arrMes.length - injectedIndices.length, type);
    }

    // Estimate how many unpinned example messages fit in the context
    tokenCount = await getMessagesTokenCount();
    let count_exm_add = 0;
    if (!power_user.pin_examples) {
        for (let example of mesExamplesArray) {
            tokenCount += await getTokenCountAsync(example.replace(/\r/gm, ''));
            examplesString += example;
            if (tokenCount < this_max_context) {
                count_exm_add++;
            } else {
                break;
            }
        }
    }

    let mesSend = [];
    console.debug('calling runGenerate');

    if (isContinue) {
        // Coping mechanism for OAI spacing
        const isForceInstruct = isOpenRouterWithInstruct();
        if (main_api === 'openai' && !isForceInstruct && !cyclePrompt.endsWith(' ')) {
            cyclePrompt += oai_settings.continue_postfix;
            continue_mag += oai_settings.continue_postfix;
        }
    }

    const originalType = type;

    if (!dryRun) {
        is_send_press = true;
    }

    generatedPromptCache += cyclePrompt;
    if (generatedPromptCache.length == 0 || type === 'continue') {
        console.debug('generating prompt');
        chatString = '';
        arrMes = arrMes.reverse();
        arrMes.forEach(function (item, i, arr) {
            // OAI doesn't need all of this
            if (main_api === 'openai') {
                return;
            }

            // Cohee: This removes a newline from the end of the last message in the context
            // Last prompt line will add a newline if it's not a continuation
            // In instruct mode it only removes it if wrap is enabled and it's not a quiet generation
            if (i === arrMes.length - 1 && type !== 'continue') {
                if (!isInstruct || (power_user.instruct.wrap && type !== 'quiet')) {
                    item = item.replace(/\n?$/, '');
                }
            }

            mesSend[mesSend.length] = { message: item, extensionPrompts: [] };
        });
    }

    let mesExmString = '';

    function setPromptString() {
        if (main_api == 'openai') {
            return;
        }

        console.debug('--setting Prompt string');
        mesExmString = pinExmString ?? mesExamplesArray.slice(0, count_exm_add).join('');

        if (mesSend.length) {
            mesSend[mesSend.length - 1].message = modifyLastPromptLine(mesSend[mesSend.length - 1].message);
        }
    }

    function modifyLastPromptLine(lastMesString) {
        //#########QUIET PROMPT STUFF PT2##############

        // Add quiet generation prompt at depth 0
        if (quiet_prompt && quiet_prompt.length) {

            // here name1 is forced for all quiet prompts..why?
            const name = name1;
            //checks if we are in instruct, if so, formats the chat as such, otherwise just adds the quiet prompt
            const quietAppend = isInstruct ? formatInstructModeChat(name, quiet_prompt, false, true, '', name1, name2, false) : `\n${quiet_prompt}`;

            //This begins to fix quietPrompts (particularly /sysgen) for instruct
            //previously instruct input sequence was being appended to the last chat message w/o '\n'
            //and no output sequence was added after the input's content.
            //TODO: respect output_sequence vs last_output_sequence settings
            //TODO: decide how to prompt this to clarify who is talking 'Narrator', 'System', etc.
            if (isInstruct) {
                lastMesString += quietAppend; // + power_user.instruct.output_sequence + '\n';
            } else {
                lastMesString += quietAppend;
            }


            // Ross: bailing out early prevents quiet prompts from respecting other instruct prompt toggles
            // for sysgen, SD, and summary this is desireable as it prevents the AI from responding as char..
            // but for idle prompting, we want the flexibility of the other prompt toggles, and to respect them as per settings in the extension
            // need a detection for what the quiet prompt is being asked for...

            // Bail out early?
            if (!isInstruct && !quietToLoud) {
                return lastMesString;
            }
        }


        // Get instruct mode line
        if (isInstruct && !isContinue) {
            const name = (quiet_prompt && !quietToLoud && !isImpersonate) ? (quietName ?? 'System') : (isImpersonate ? name1 : name2);
            const isQuiet = quiet_prompt && type == 'quiet';
            lastMesString += formatInstructModePrompt(name, isImpersonate, promptBias, name1, name2, isQuiet, quietToLoud);
        }

        // Get non-instruct impersonation line
        if (!isInstruct && isImpersonate && !isContinue) {
            const name = name1;
            if (!lastMesString.endsWith('\n')) {
                lastMesString += '\n';
            }
            lastMesString += name + ':';
        }

        // Add character's name
        // Force name append on continue (if not continuing on user message or first message)
        const isContinuingOnFirstMessage = chat.length === 1 && isContinue;
        if (!isInstruct && force_name2 && !isContinuingOnFirstMessage) {
            if (!lastMesString.endsWith('\n')) {
                lastMesString += '\n';
            }
            if (!isContinue || !(chat[chat.length - 1]?.is_user)) {
                lastMesString += `${name2}:`;
            }
        }

        return lastMesString;
    }

    // Clean up the already generated prompt for seamless addition
    function cleanupPromptCache(promptCache) {
        // Remove the first occurrance of character's name
        if (promptCache.trimStart().startsWith(`${name2}:`)) {
            promptCache = promptCache.replace(`${name2}:`, '').trimStart();
        }

        // Remove the first occurrance of prompt bias
        if (promptCache.trimStart().startsWith(promptBias)) {
            promptCache = promptCache.replace(promptBias, '');
        }

        // Add a space if prompt cache doesn't start with one
        if (!/^\s/.test(promptCache) && !isInstruct) {
            promptCache = ' ' + promptCache;
        }

        return promptCache;
    }

    async function checkPromptSize() {
        console.debug('---checking Prompt size');
        setPromptString();
        const jointMessages = mesSend.map((e) => `${e.extensionPrompts.join('')}${e.message}`).join('');
        const prompt = [
            beforeScenarioAnchor,
            storyString,
            afterScenarioAnchor,
            mesExmString,
            addChatsPreamble(addChatsSeparator(jointMessages)),
            '\n',
            modifyLastPromptLine(''),
            generatedPromptCache,
        ].join('').replace(/\r/gm, '');
        let thisPromptContextSize = await getTokenCountAsync(prompt, power_user.token_padding);

        if (thisPromptContextSize > this_max_context) {        //if the prepared prompt is larger than the max context size...
            if (count_exm_add > 0) {                            // ..and we have example mesages..
                count_exm_add--;                            // remove the example messages...
                await checkPromptSize();                            // and try agin...
            } else if (mesSend.length > 0) {                    // if the chat history is longer than 0
                mesSend.shift();                            // remove the first (oldest) chat entry..
                await checkPromptSize();                            // and check size again..
            } else {
                //end
                console.debug(`---mesSend.length = ${mesSend.length}`);
            }
        }
    }

    if (generatedPromptCache.length > 0 && main_api !== 'openai') {
        console.debug('---Generated Prompt Cache length: ' + generatedPromptCache.length);
        await checkPromptSize();
    } else {
        console.debug('---calling setPromptString ' + generatedPromptCache.length);
        setPromptString();
    }

    // Fetches the combined prompt for both negative and positive prompts
    const cfgGuidanceScale = getGuidanceScale();
    const useCfgPrompt = cfgGuidanceScale && cfgGuidanceScale.value !== 1;

    // For prompt bit itemization
    let mesSendString = '';

    function getCombinedPrompt(isNegative) {
        // Only return if the guidance scale doesn't exist or the value is 1
        // Also don't return if constructing the neutral prompt
        if (isNegative && !useCfgPrompt) {
            return;
        }

        // OAI has its own prompt manager. No need to do anything here
        if (main_api === 'openai') {
            return '';
        }

        // Deep clone
        let finalMesSend = structuredClone(mesSend);

        if (useCfgPrompt) {
            const cfgPrompt = getCfgPrompt(cfgGuidanceScale, isNegative);
            if (cfgPrompt.value) {
                if (cfgPrompt.depth === 0) {
                    finalMesSend[finalMesSend.length - 1].message +=
                        /\s/.test(finalMesSend[finalMesSend.length - 1].message.slice(-1))
                            ? cfgPrompt.value
                            : ` ${cfgPrompt.value}`;
                } else {
                    // TODO: Make all extension prompts use an array/splice method
                    const lengthDiff = mesSend.length - cfgPrompt.depth;
                    const cfgDepth = lengthDiff >= 0 ? lengthDiff : 0;
                    finalMesSend[cfgDepth].extensionPrompts.push(`${cfgPrompt.value}\n`);
                }
            }
        }

        // Add prompt bias after everything else
        // Always run with continue
        if (!isInstruct && !isImpersonate) {
            if (promptBias.trim().length !== 0) {
                finalMesSend[finalMesSend.length - 1].message +=
                    /\s/.test(finalMesSend[finalMesSend.length - 1].message.slice(-1))
                        ? promptBias.trimStart()
                        : ` ${promptBias.trimStart()}`;
            }
        }

        // Prune from prompt cache if it exists
        if (generatedPromptCache.length !== 0) {
            generatedPromptCache = cleanupPromptCache(generatedPromptCache);
        }

        // Flattens the multiple prompt objects to a string.
        const combine = () => {
            // Right now, everything is suffixed with a newline
            mesSendString = finalMesSend.map((e) => `${e.extensionPrompts.join('')}${e.message}`).join('');

            // add a custom dingus (if defined)
            mesSendString = addChatsSeparator(mesSendString);

            // add chat preamble
            mesSendString = addChatsPreamble(mesSendString);

            let combinedPrompt = beforeScenarioAnchor +
                storyString +
                afterScenarioAnchor +
                mesExmString +
                mesSendString +
                generatedPromptCache;

            combinedPrompt = combinedPrompt.replace(/\r/gm, '');

            if (power_user.collapse_newlines) {
                combinedPrompt = collapseNewlines(combinedPrompt);
            }

            return combinedPrompt;
        };

        finalMesSend.forEach((item, i) => {
            item.injected = injectedIndices.includes(finalMesSend.length - i - 1);
        });

        let data = {
            api: main_api,
            combinedPrompt: null,
            description,
            personality,
            persona,
            scenario,
            char: name2,
            user: name1,
            worldInfoBefore,
            worldInfoAfter,
            beforeScenarioAnchor,
            afterScenarioAnchor,
            storyString,
            mesExmString,
            mesSendString,
            finalMesSend,
            generatedPromptCache,
            main: system,
            jailbreak,
            naiPreamble: nai_settings.preamble,
        };

        // Before returning the combined prompt, give available context related information to all subscribers.
        eventSource.emitAndWait(event_types.GENERATE_BEFORE_COMBINE_PROMPTS, data);

        // If one or multiple subscribers return a value, forfeit the responsibillity of flattening the context.
        return !data.combinedPrompt ? combine() : data.combinedPrompt;
    }

    let finalPrompt = getCombinedPrompt(false);

    const eventData = { prompt: finalPrompt, dryRun: dryRun };
    await eventSource.emit(event_types.GENERATE_AFTER_COMBINE_PROMPTS, eventData);
    finalPrompt = eventData.prompt;

    let maxLength = Number(amount_gen); // how many tokens the AI will be requested to generate
    let thisPromptBits = [];

    let generate_data;
    switch (main_api) {
        case 'koboldhorde':
        case 'kobold':
            if (main_api == 'koboldhorde' && horde_settings.auto_adjust_response_length) {
                maxLength = Math.min(maxLength, adjustedParams.maxLength);
                maxLength = Math.max(maxLength, MIN_LENGTH); // prevent validation errors
            }

            generate_data = {
                prompt: finalPrompt,
                gui_settings: true,
                max_length: maxLength,
                max_context_length: max_context,
                api_server,
            };

            if (preset_settings != 'gui') {
                const isHorde = main_api == 'koboldhorde';
                const presetSettings = koboldai_settings[koboldai_setting_names[preset_settings]];
                const maxContext = (adjustedParams && horde_settings.auto_adjust_context_length) ? adjustedParams.maxContextLength : max_context;
                generate_data = getKoboldGenerationData(finalPrompt, presetSettings, maxLength, maxContext, isHorde, type);
            }
            break;
        case 'textgenerationwebui': {
            const cfgValues = useCfgPrompt ? { guidanceScale: cfgGuidanceScale, negativePrompt: getCombinedPrompt(true) } : null;
            generate_data = getTextGenGenerationData(finalPrompt, maxLength, isImpersonate, isContinue, cfgValues, type);
            break;
        }
        case 'novel': {
            const cfgValues = useCfgPrompt ? { guidanceScale: cfgGuidanceScale } : null;
            const presetSettings = novelai_settings[novelai_setting_names[nai_settings.preset_settings_novel]];
            generate_data = getNovelGenerationData(finalPrompt, presetSettings, maxLength, isImpersonate, isContinue, cfgValues, type);
            break;
        }
        case 'openai': {
            let [prompt, counts] = await prepareOpenAIMessages({
                name2: name2,
                charDescription: description,
                charPersonality: personality,
                Scenario: scenario,
                worldInfoBefore: worldInfoBefore,
                worldInfoAfter: worldInfoAfter,
                extensionPrompts: extension_prompts,
                bias: promptBias,
                type: type,
                quietPrompt: quiet_prompt,
                quietImage: quietImage,
                cyclePrompt: cyclePrompt,
                systemPromptOverride: system,
                jailbreakPromptOverride: jailbreak,
                personaDescription: persona,
                messages: oaiMessages,
                messageExamples: oaiMessageExamples,
            }, dryRun);
            generate_data = { prompt: prompt };

            // TODO: move these side-effects somewhere else, so this switch-case solely sets generate_data
            // counts will return false if the user has not enabled the token breakdown feature
            if (counts) {
                parseTokenCounts(counts, thisPromptBits);
            }

            if (!dryRun) {
                setInContextMessages(openai_messages_count, type);
            }
            break;
        }
    }

    await eventSource.emit(event_types.GENERATE_AFTER_DATA, generate_data);

    if (dryRun) {
        generatedPromptCache = '';
        return Promise.resolve();
    }

    async function finishGenerating() {
        if (power_user.console_log_prompts) {
            console.log(generate_data.prompt);
        }

        console.debug('rungenerate calling API');

        showStopButton();

        //set array object for prompt token itemization of this message
        let currentArrayEntry = Number(thisPromptBits.length - 1);
        let additionalPromptStuff = {
            ...thisPromptBits[currentArrayEntry],
            rawPrompt: generate_data.prompt || generate_data.input,
            mesId: getNextMessageId(type),
            allAnchors: getAllExtensionPrompts(),
            chatInjects: injectedIndices?.map(index => arrMes[arrMes.length - index - 1])?.join('') || '',
            summarizeString: (extension_prompts['1_memory']?.value || ''),
            authorsNoteString: (extension_prompts['2_floating_prompt']?.value || ''),
            smartContextString: (extension_prompts['chromadb']?.value || ''),
            chatVectorsString: (extension_prompts['3_vectors']?.value || ''),
            dataBankVectorsString: (extension_prompts['4_vectors_data_bank']?.value || ''),
            worldInfoString: worldInfoString,
            storyString: storyString,
            beforeScenarioAnchor: beforeScenarioAnchor,
            afterScenarioAnchor: afterScenarioAnchor,
            examplesString: examplesString,
            mesSendString: mesSendString,
            generatedPromptCache: generatedPromptCache,
            promptBias: promptBias,
            finalPrompt: finalPrompt,
            charDescription: description,
            charPersonality: personality,
            scenarioText: scenario,
            this_max_context: this_max_context,
            padding: power_user.token_padding,
            main_api: main_api,
            instruction: power_user.sysprompt.enabled ? substituteParams(power_user.prefer_character_prompt && system ? system : power_user.sysprompt.content) : '',
            userPersona: (power_user.persona_description_position == persona_description_positions.IN_PROMPT ? (persona || '') : ''),
            tokenizer: getFriendlyTokenizerName(main_api).tokenizerName || '',
        };

        //console.log(additionalPromptStuff);
        const itemizedIndex = itemizedPrompts.findIndex((item) => item.mesId === additionalPromptStuff.mesId);

        if (itemizedIndex !== -1) {
            itemizedPrompts[itemizedIndex] = additionalPromptStuff;
        }
        else {
            itemizedPrompts.push(additionalPromptStuff);
        }

        console.debug(`pushed prompt bits to itemizedPrompts array. Length is now: ${itemizedPrompts.length}`);

        if (isStreamingEnabled() && type !== 'quiet') {
            streamingProcessor = new StreamingProcessor(type, force_name2, generation_started, continue_mag);
            if (isContinue) {
                // Save reply does add cycle text to the prompt, so it's not needed here
                streamingProcessor.firstMessageText = '';
            }

            streamingProcessor.generator = await sendStreamingRequest(type, generate_data);

            hideSwipeButtons();
            let getMessage = await streamingProcessor.generate();
            let messageChunk = cleanUpMessage(getMessage, isImpersonate, isContinue, false);

            if (isContinue) {
                getMessage = continue_mag + getMessage;
            }

            if (streamingProcessor && !streamingProcessor.isStopped && streamingProcessor.isFinished) {
                await streamingProcessor.onFinishStreaming(streamingProcessor.messageId, getMessage);
                streamingProcessor = null;
                triggerAutoContinue(messageChunk, isImpersonate);
                return Object.defineProperties(new String(getMessage), {
                    'messageChunk': { value: messageChunk },
                    'fromStream': { value: true },
                });
            }
        } else {
            return await sendGenerationRequest(type, generate_data);
        }
    }

    return finishGenerating().then(onSuccess, onError);

    async function onSuccess(data) {
        if (!data) return;

        if (data?.fromStream) {
            return data;
        }

        let messageChunk = '';

        if (data.error) {
            unblockGeneration(type);
            generatedPromptCache = '';

            if (data?.response) {
                toastr.error(data.response, 'API Error', { preventDuplicates: true });
            }
            throw new Error(data?.response);
        }

        //const getData = await response.json();
        let getMessage = extractMessageFromData(data);
        let title = extractTitleFromData(data);
        kobold_horde_model = title;

        const swipes = extractMultiSwipes(data, type);

        messageChunk = cleanUpMessage(getMessage, isImpersonate, isContinue, false);

        if (isContinue) {
            getMessage = continue_mag + getMessage;
        }

        //Formating
        const displayIncomplete = type === 'quiet' && !quietToLoud;
        getMessage = cleanUpMessage(getMessage, isImpersonate, isContinue, displayIncomplete);

        if (isImpersonate) {
            $('#send_textarea').val(getMessage)[0].dispatchEvent(new Event('input', { bubbles: true }));
            generatedPromptCache = '';
            await eventSource.emit(event_types.IMPERSONATE_READY, getMessage);
        }
        else if (type == 'quiet') {
            unblockGeneration(type);
            return getMessage;
        }
        else {
            // Without streaming we'll be having a full message on continuation. Treat it as a last chunk.
            if (originalType !== 'continue') {
                ({ type, getMessage } = await saveReply(type, getMessage, false, title, swipes));
            }
            else {
                ({ type, getMessage } = await saveReply('appendFinal', getMessage, false, title, swipes));
            }

            // This relies on `saveReply` having been called to add the message to the chat, so it must be last.
            parseAndSaveLogprobs(data, continue_mag);
        }

        if (type !== 'quiet') {
            playMessageSound();
        }

        if (power_user.auto_swipe) {
            console.debug('checking for autoswipeblacklist on non-streaming message');
            function containsBlacklistedWords(getMessage, blacklist, threshold) {
                console.debug('checking blacklisted words');
                const regex = new RegExp(`\\b(${blacklist.join('|')})\\b`, 'gi');
                const matches = getMessage.match(regex) || [];
                return matches.length >= threshold;
            }

            const generatedTextFiltered = (getMessage) => {
                if (power_user.auto_swipe_blacklist_threshold) {
                    if (containsBlacklistedWords(getMessage, power_user.auto_swipe_blacklist, power_user.auto_swipe_blacklist_threshold)) {
                        console.debug('Generated text has blacklisted words');
                        return true;
                    }
                }

                return false;
            };
            if (generatedTextFiltered(getMessage)) {
                console.debug('swiping right automatically');
                is_send_press = false;
                swipe_right();
                // TODO: do we want to resolve after an auto-swipe?
                return;
            }
        }

        console.debug('/api/chats/save called by /Generate');
        await saveChatConditional();
        unblockGeneration(type);
        streamingProcessor = null;

        if (type !== 'quiet') {
            triggerAutoContinue(messageChunk, isImpersonate);
        }

        // Don't break the API chain that expects a single string in return
        return Object.defineProperty(new String(getMessage), 'messageChunk', { value: messageChunk });
    }

    function onError(exception) {
        if (typeof exception?.error?.message === 'string') {
            toastr.error(exception.error.message, 'Error', { timeOut: 10000, extendedTimeOut: 20000 });
        }

        generatedPromptCache = '';

        unblockGeneration(type);
        console.log(exception);
        streamingProcessor = null;
        throw exception;
    }
}

/**
 * Stops the generation and any streaming if it is currently running.
 */
export function stopGeneration() {
    let stopped = false;
    if (streamingProcessor) {
        streamingProcessor.onStopStreaming();
        streamingProcessor = null;
        stopped = true;
    }
    if (abortController) {
        abortController.abort('Clicked stop button');
        hideStopButton();
        stopped = true;
    }
    eventSource.emit(event_types.GENERATION_STOPPED);
    return stopped;
}

/**
 * Injects extension prompts into chat messages.
 * @param {object[]} messages Array of chat messages
 * @param {boolean} isContinue Whether the generation is a continuation. If true, the extension prompts of depth 0 are injected at position 1.
 * @returns {number[]} Array of indices where the extension prompts were injected
 */
function doChatInject(messages, isContinue) {
    const injectedIndices = [];
    let totalInsertedMessages = 0;
    messages.reverse();

    for (let i = 0; i <= MAX_INJECTION_DEPTH; i++) {
        // Order of priority (most important go lower)
        const roles = [extension_prompt_roles.SYSTEM, extension_prompt_roles.USER, extension_prompt_roles.ASSISTANT];
        const names = {
            [extension_prompt_roles.SYSTEM]: '',
            [extension_prompt_roles.USER]: name1,
            [extension_prompt_roles.ASSISTANT]: name2,
        };
        const roleMessages = [];
        const separator = '\n';
        const wrap = false;

        for (const role of roles) {
            const extensionPrompt = String(getExtensionPrompt(extension_prompt_types.IN_CHAT, i, separator, role, wrap)).trimStart();
            const isNarrator = role === extension_prompt_roles.SYSTEM;
            const isUser = role === extension_prompt_roles.USER;
            const name = names[role];

            if (extensionPrompt) {
                roleMessages.push({
                    name: name,
                    is_user: isUser,
                    mes: extensionPrompt,
                    extra: {
                        type: isNarrator ? system_message_types.NARRATOR : null,
                    },
                });
            }
        }

        if (roleMessages.length) {
            const depth = isContinue && i === 0 ? 1 : i;
            const injectIdx = depth + totalInsertedMessages;
            messages.splice(injectIdx, 0, ...roleMessages);
            totalInsertedMessages += roleMessages.length;
            injectedIndices.push(...Array.from({ length: roleMessages.length }, (_, i) => injectIdx + i));
        }
    }

    messages.reverse();
    return injectedIndices;
}

function flushWIDepthInjections() {
    //prevent custom depth WI entries (which have unique random key names) from duplicating
    for (const key of Object.keys(extension_prompts)) {
        if (key.startsWith('customDepthWI')) {
            delete extension_prompts[key];
        }
    }
}

/**
 * Unblocks the UI after a generation is complete.
 * @param {string} [type] Generation type (optional)
 */
function unblockGeneration(type) {
    // Don't unblock if a parallel stream is still running
    if (type === 'quiet' && streamingProcessor && !streamingProcessor.isFinished) {
        return;
    }

    is_send_press = false;
    activateSendButtons();
    showSwipeButtons();
    setGenerationProgress(0);
    flushEphemeralStoppingStrings();
    flushWIDepthInjections();
}

export function getNextMessageId(type) {
    return type == 'swipe' ? chat.length - 1 : chat.length;
}

/**
 * Determines if the message should be auto-continued.
 * @param {string} messageChunk Current message chunk
 * @param {boolean} isImpersonate Is the user impersonation
 * @returns {boolean} Whether the message should be auto-continued
 */
export function shouldAutoContinue(messageChunk, isImpersonate) {
    if (!power_user.auto_continue.enabled) {
        console.debug('Auto-continue is disabled by user.');
        return false;
    }

    if (typeof messageChunk !== 'string') {
        console.debug('Not triggering auto-continue because message chunk is not a string');
        return false;
    }

    if (isImpersonate) {
        console.log('Continue for impersonation is not implemented yet');
        return false;
    }

    if (is_send_press) {
        console.debug('Auto-continue is disabled because a message is currently being sent.');
        return false;
    }

    if (power_user.auto_continue.target_length <= 0) {
        console.log('Auto-continue target length is 0, not triggering auto-continue');
        return false;
    }

    if (main_api === 'openai' && !power_user.auto_continue.allow_chat_completions) {
        console.log('Auto-continue for OpenAI is disabled by user.');
        return false;
    }

    const textareaText = String($('#send_textarea').val());
    const USABLE_LENGTH = 5;

    if (textareaText.length > 0) {
        console.log('Not triggering auto-continue because user input is not empty');
        return false;
    }

    if (messageChunk.trim().length > USABLE_LENGTH && chat.length) {
        const lastMessage = chat[chat.length - 1];
        const messageLength = getTokenCount(lastMessage.mes);
        const shouldAutoContinue = messageLength < power_user.auto_continue.target_length;

        if (shouldAutoContinue) {
            console.log(`Triggering auto-continue. Message tokens: ${messageLength}. Target tokens: ${power_user.auto_continue.target_length}. Message chunk: ${messageChunk}`);
            return true;
        } else {
            console.log(`Not triggering auto-continue. Message tokens: ${messageLength}. Target tokens: ${power_user.auto_continue.target_length}`);
            return false;
        }
    } else {
        console.log('Last generated chunk was empty, not triggering auto-continue');
        return false;
    }
}

/**
 * Triggers auto-continue if the message meets the criteria.
 * @param {string} messageChunk Current message chunk
 * @param {boolean} isImpersonate Is the user impersonation
 */
export function triggerAutoContinue(messageChunk, isImpersonate) {
    if (selected_group) {
        console.debug('Auto-continue is disabled for group chat');
        return;
    }

    if (shouldAutoContinue(messageChunk, isImpersonate)) {
        $('#option_continue').trigger('click');
    }
}

export function getBiasStrings(textareaText, type) {
    if (type == 'impersonate' || type == 'continue') {
        return { messageBias: '', promptBias: '', isUserPromptBias: false };
    }

    let promptBias = '';
    let messageBias = extractMessageBias(textareaText);

    // If user input is not provided, retrieve the bias of the most recent relevant message
    if (!textareaText) {
        for (let i = chat.length - 1; i >= 0; i--) {
            const mes = chat[i];
            if (type === 'swipe' && chat.length - 1 === i) {
                continue;
            }
            if (mes && (mes.is_user || mes.is_system || mes.extra?.type === system_message_types.NARRATOR)) {
                if (mes.extra?.bias?.trim()?.length > 0) {
                    promptBias = mes.extra.bias;
                }
                break;
            }
        }
    }

    promptBias = messageBias || promptBias || power_user.user_prompt_bias || '';
    const isUserPromptBias = promptBias === power_user.user_prompt_bias;

    // Substitute params for everything
    messageBias = substituteParams(messageBias);
    promptBias = substituteParams(promptBias);

    return { messageBias, promptBias, isUserPromptBias };
}

/**
 * @param {Object} chatItem Message history item.
 * @param {boolean} isInstruct Whether instruct mode is enabled.
 * @param {boolean|number} forceOutputSequence Whether to force the first/last output sequence for instruct mode.
 */
function formatMessageHistoryItem(chatItem, isInstruct, forceOutputSequence) {
    const isNarratorType = chatItem?.extra?.type === system_message_types.NARRATOR;
    const characterName = chatItem?.name ? chatItem.name : name2;
    const itemName = chatItem.is_user ? chatItem['name'] : characterName;
    const shouldPrependName = !isNarratorType;

    // Don't include a name if it's empty
    let textResult = chatItem?.name && shouldPrependName ? `${itemName}: ${chatItem.mes}\n` : `${chatItem.mes}\n`;

    if (isInstruct) {
        textResult = formatInstructModeChat(itemName, chatItem.mes, chatItem.is_user, isNarratorType, chatItem.force_avatar, name1, name2, forceOutputSequence);
    }

    return textResult;
}

/**
 * Removes all {{macros}} from a string.
 * @param {string} str String to remove macros from.
 * @returns {string} String with macros removed.
 */
export function removeMacros(str) {
    return (str ?? '').replace(/\{\{[\s\S]*?\}\}/gm, '').trim();
}

/**
 * Inserts a user message into the chat history.
 * @param {string} messageText Message text.
 * @param {string} messageBias Message bias.
 * @param {number} [insertAt] Optional index to insert the message at.
 * @param {boolean} [compact] Send as a compact display message.
 * @param {string} [name] Name of the user sending the message. Defaults to name1.
 * @param {string} [avatar] Avatar of the user sending the message. Defaults to user_avatar.
 * @returns {Promise<void>} A promise that resolves when the message is inserted.
 */
export async function sendMessageAsUser(messageText, messageBias, insertAt = null, compact = false, name = name1, avatar = user_avatar) {
    messageText = getRegexedString(messageText, regex_placement.USER_INPUT);

    const message = {
        name: name,
        is_user: true,
        is_system: false,
        send_date: getMessageTimeStamp(),
        mes: substituteParams(messageText),
        extra: {
            isSmallSys: compact,
        },
    };

    if (power_user.message_token_count_enabled) {
        message.extra.token_count = await getTokenCountAsync(message.mes, 0);
    }

    // Lock user avatar to a persona.
    if (avatar in power_user.personas) {
        message.force_avatar = getUserAvatar(avatar);
    }

    if (messageBias) {
        message.extra.bias = messageBias;
        message.mes = removeMacros(message.mes);
    }

    await populateFileAttachment(message);
    statMesProcess(message, 'user', characters, this_chid, '');

    if (typeof insertAt === 'number' && insertAt >= 0 && insertAt <= chat.length) {
        chat.splice(insertAt, 0, message);
        await saveChatConditional();
        await eventSource.emit(event_types.MESSAGE_SENT, insertAt);
        await reloadCurrentChat();
        await eventSource.emit(event_types.USER_MESSAGE_RENDERED, insertAt);
    } else {
        chat.push(message);
        const chat_id = (chat.length - 1);
        await eventSource.emit(event_types.MESSAGE_SENT, chat_id);
        addOneMessage(message);
        await eventSource.emit(event_types.USER_MESSAGE_RENDERED, chat_id);
        await saveChatConditional();
    }
}

/**
 * Gets the maximum usable context size for the current API.
 * @param {number|null} overrideResponseLength Optional override for the response length.
 * @returns {number} Maximum usable context size.
 */
export function getMaxContextSize(overrideResponseLength = null) {
    if (typeof overrideResponseLength !== 'number' || overrideResponseLength <= 0 || isNaN(overrideResponseLength)) {
        overrideResponseLength = null;
    }

    let this_max_context = 1487;
    if (main_api == 'kobold' || main_api == 'koboldhorde' || main_api == 'textgenerationwebui') {
        this_max_context = (max_context - (overrideResponseLength || amount_gen));
    }
    if (main_api == 'novel') {
        this_max_context = Number(max_context);
        if (nai_settings.model_novel.includes('clio')) {
            this_max_context = Math.min(max_context, 8192);
        }
        if (nai_settings.model_novel.includes('kayra')) {
            this_max_context = Math.min(max_context, 8192);

            const subscriptionLimit = getKayraMaxContextTokens();
            if (typeof subscriptionLimit === 'number' && this_max_context > subscriptionLimit) {
                this_max_context = subscriptionLimit;
                console.log(`NovelAI subscription limit reached. Max context size is now ${this_max_context}`);
            }
        }

        this_max_context = this_max_context - (overrideResponseLength || amount_gen);
    }
    if (main_api == 'openai') {
        this_max_context = oai_settings.openai_max_context - (overrideResponseLength || oai_settings.openai_max_tokens);
    }
    return this_max_context;
}

function parseTokenCounts(counts, thisPromptBits) {
    /**
     * @param {any[]} numbers
     */
    function getSum(...numbers) {
        return numbers.map(x => Number(x)).filter(x => !Number.isNaN(x)).reduce((acc, val) => acc + val, 0);
    }
    const total = getSum(Object.values(counts));

    thisPromptBits.push({
        oaiStartTokens: (counts?.start + counts?.controlPrompts) || 0,
        oaiPromptTokens: getSum(counts?.prompt, counts?.charDescription, counts?.charPersonality, counts?.scenario) || 0,
        oaiBiasTokens: counts?.bias || 0,
        oaiNudgeTokens: counts?.nudge || 0,
        oaiJailbreakTokens: counts?.jailbreak || 0,
        oaiImpersonateTokens: counts?.impersonate || 0,
        oaiExamplesTokens: (counts?.dialogueExamples + counts?.examples) || 0,
        oaiConversationTokens: (counts?.conversation + counts?.chatHistory) || 0,
        oaiNsfwTokens: counts?.nsfw || 0,
        oaiMainTokens: counts?.main || 0,
        oaiTotalTokens: total,
    });
}

function addChatsPreamble(mesSendString) {
    return main_api === 'novel'
        ? substituteParams(nai_settings.preamble) + '\n' + mesSendString
        : mesSendString;
}

function addChatsSeparator(mesSendString) {
    if (power_user.context.chat_start) {
        return substituteParams(power_user.context.chat_start + '\n') + mesSendString;
    }

    else {
        return mesSendString;
    }
}

async function duplicateCharacter() {
    if (!this_chid) {
        toastr.warning('You must first select a character to duplicate!');
        return '';
    }

    const confirmMessage = $(await renderTemplateAsync('duplicateConfirm'));
    const confirm = await callGenericPopup(confirmMessage, POPUP_TYPE.CONFIRM);

    if (!confirm) {
        console.log('User cancelled duplication');
        return '';
    }

    const body = { avatar_url: characters[this_chid].avatar };
    const response = await fetch('/api/characters/duplicate', {
        method: 'POST',
        headers: getRequestHeaders(),
        body: JSON.stringify(body),
    });
    if (response.ok) {
        toastr.success('Character Duplicated');
        const data = await response.json();
        await eventSource.emit(event_types.CHARACTER_DUPLICATED, { oldAvatar: body.avatar_url, newAvatar: data.path });
        await getCharacters();
    }

    return '';
}

export async function itemizedParams(itemizedPrompts, thisPromptSet, incomingMesId) {
    const params = {
        charDescriptionTokens: await getTokenCountAsync(itemizedPrompts[thisPromptSet].charDescription),
        charPersonalityTokens: await getTokenCountAsync(itemizedPrompts[thisPromptSet].charPersonality),
        scenarioTextTokens: await getTokenCountAsync(itemizedPrompts[thisPromptSet].scenarioText),
        userPersonaStringTokens: await getTokenCountAsync(itemizedPrompts[thisPromptSet].userPersona),
        worldInfoStringTokens: await getTokenCountAsync(itemizedPrompts[thisPromptSet].worldInfoString),
        allAnchorsTokens: await getTokenCountAsync(itemizedPrompts[thisPromptSet].allAnchors),
        summarizeStringTokens: await getTokenCountAsync(itemizedPrompts[thisPromptSet].summarizeString),
        authorsNoteStringTokens: await getTokenCountAsync(itemizedPrompts[thisPromptSet].authorsNoteString),
        smartContextStringTokens: await getTokenCountAsync(itemizedPrompts[thisPromptSet].smartContextString),
        beforeScenarioAnchorTokens: await getTokenCountAsync(itemizedPrompts[thisPromptSet].beforeScenarioAnchor),
        afterScenarioAnchorTokens: await getTokenCountAsync(itemizedPrompts[thisPromptSet].afterScenarioAnchor),
        zeroDepthAnchorTokens: await getTokenCountAsync(itemizedPrompts[thisPromptSet].zeroDepthAnchor), // TODO: unused
        thisPrompt_padding: itemizedPrompts[thisPromptSet].padding,
        this_main_api: itemizedPrompts[thisPromptSet].main_api,
        chatInjects: await getTokenCountAsync(itemizedPrompts[thisPromptSet].chatInjects),
        chatVectorsStringTokens: await getTokenCountAsync(itemizedPrompts[thisPromptSet].chatVectorsString),
        dataBankVectorsStringTokens: await getTokenCountAsync(itemizedPrompts[thisPromptSet].dataBankVectorsString),
        modelUsed: chat[incomingMesId]?.extra?.model,
        apiUsed: chat[incomingMesId]?.extra?.api,
    };

    const getFriendlyName = (value) => $(`#rm_api_block select option[value="${value}"]`).first().text() || value;

    if (params.apiUsed) {
        params.apiUsed = getFriendlyName(params.apiUsed);
    }

    if (params.this_main_api) {
        params.mainApiFriendlyName = getFriendlyName(params.this_main_api);
    }

    if (params.chatInjects) {
        params.ActualChatHistoryTokens = params.ActualChatHistoryTokens - params.chatInjects;
    }

    if (params.this_main_api == 'openai') {
        //for OAI API
        //console.log('-- Counting OAI Tokens');

        //params.finalPromptTokens = itemizedPrompts[thisPromptSet].oaiTotalTokens;
        params.oaiMainTokens = itemizedPrompts[thisPromptSet].oaiMainTokens;
        params.oaiStartTokens = itemizedPrompts[thisPromptSet].oaiStartTokens;
        params.ActualChatHistoryTokens = itemizedPrompts[thisPromptSet].oaiConversationTokens;
        params.examplesStringTokens = itemizedPrompts[thisPromptSet].oaiExamplesTokens;
        params.oaiPromptTokens = itemizedPrompts[thisPromptSet].oaiPromptTokens - (params.afterScenarioAnchorTokens + params.beforeScenarioAnchorTokens) + params.examplesStringTokens;
        params.oaiBiasTokens = itemizedPrompts[thisPromptSet].oaiBiasTokens;
        params.oaiJailbreakTokens = itemizedPrompts[thisPromptSet].oaiJailbreakTokens;
        params.oaiNudgeTokens = itemizedPrompts[thisPromptSet].oaiNudgeTokens;
        params.oaiImpersonateTokens = itemizedPrompts[thisPromptSet].oaiImpersonateTokens;
        params.oaiNsfwTokens = itemizedPrompts[thisPromptSet].oaiNsfwTokens;
        params.finalPromptTokens =
            params.oaiStartTokens +
            params.oaiPromptTokens +
            params.oaiMainTokens +
            params.oaiNsfwTokens +
            params.oaiBiasTokens +
            params.oaiImpersonateTokens +
            params.oaiJailbreakTokens +
            params.oaiNudgeTokens +
            params.ActualChatHistoryTokens +
            //charDescriptionTokens +
            //charPersonalityTokens +
            //allAnchorsTokens +
            params.worldInfoStringTokens +
            params.beforeScenarioAnchorTokens +
            params.afterScenarioAnchorTokens;
        // Max context size - max completion tokens
        params.thisPrompt_max_context = (oai_settings.openai_max_context - oai_settings.openai_max_tokens);

        //console.log('-- applying % on OAI tokens');
        params.oaiStartTokensPercentage = ((params.oaiStartTokens / (params.finalPromptTokens)) * 100).toFixed(2);
        params.storyStringTokensPercentage = (((params.afterScenarioAnchorTokens + params.beforeScenarioAnchorTokens + params.oaiPromptTokens) / (params.finalPromptTokens)) * 100).toFixed(2);
        params.ActualChatHistoryTokensPercentage = ((params.ActualChatHistoryTokens / (params.finalPromptTokens)) * 100).toFixed(2);
        params.promptBiasTokensPercentage = ((params.oaiBiasTokens / (params.finalPromptTokens)) * 100).toFixed(2);
        params.worldInfoStringTokensPercentage = ((params.worldInfoStringTokens / (params.finalPromptTokens)) * 100).toFixed(2);
        params.allAnchorsTokensPercentage = ((params.allAnchorsTokens / (params.finalPromptTokens)) * 100).toFixed(2);
        params.selectedTokenizer = getFriendlyTokenizerName(params.this_main_api).tokenizerName;
        params.oaiSystemTokens = params.oaiImpersonateTokens + params.oaiJailbreakTokens + params.oaiNudgeTokens + params.oaiStartTokens + params.oaiNsfwTokens + params.oaiMainTokens;
        params.oaiSystemTokensPercentage = ((params.oaiSystemTokens / (params.finalPromptTokens)) * 100).toFixed(2);
    } else {
        //for non-OAI APIs
        //console.log('-- Counting non-OAI Tokens');
        params.finalPromptTokens = await getTokenCountAsync(itemizedPrompts[thisPromptSet].finalPrompt);
        params.storyStringTokens = await getTokenCountAsync(itemizedPrompts[thisPromptSet].storyString) - params.worldInfoStringTokens;
        params.examplesStringTokens = await getTokenCountAsync(itemizedPrompts[thisPromptSet].examplesString);
        params.mesSendStringTokens = await getTokenCountAsync(itemizedPrompts[thisPromptSet].mesSendString);
        params.ActualChatHistoryTokens = params.mesSendStringTokens - (params.allAnchorsTokens - (params.beforeScenarioAnchorTokens + params.afterScenarioAnchorTokens)) + power_user.token_padding;
        params.instructionTokens = await getTokenCountAsync(itemizedPrompts[thisPromptSet].instruction);
        params.promptBiasTokens = await getTokenCountAsync(itemizedPrompts[thisPromptSet].promptBias);

        params.totalTokensInPrompt =
            params.storyStringTokens +     //chardefs total
            params.worldInfoStringTokens +
            params.examplesStringTokens + // example messages
            params.ActualChatHistoryTokens +  //chat history
            params.allAnchorsTokens +      // AN and/or legacy anchors
            //afterScenarioAnchorTokens +       //only counts if AN is set to 'after scenario'
            //zeroDepthAnchorTokens +           //same as above, even if AN not on 0 depth
            params.promptBiasTokens;       //{{}}
        //- thisPrompt_padding;  //not sure this way of calculating is correct, but the math results in same value as 'finalPrompt'
        params.thisPrompt_max_context = itemizedPrompts[thisPromptSet].this_max_context;
        params.thisPrompt_actual = params.thisPrompt_max_context - params.thisPrompt_padding;

        //console.log('-- applying % on non-OAI tokens');
        params.storyStringTokensPercentage = ((params.storyStringTokens / (params.totalTokensInPrompt)) * 100).toFixed(2);
        params.ActualChatHistoryTokensPercentage = ((params.ActualChatHistoryTokens / (params.totalTokensInPrompt)) * 100).toFixed(2);
        params.promptBiasTokensPercentage = ((params.promptBiasTokens / (params.totalTokensInPrompt)) * 100).toFixed(2);
        params.worldInfoStringTokensPercentage = ((params.worldInfoStringTokens / (params.totalTokensInPrompt)) * 100).toFixed(2);
        params.allAnchorsTokensPercentage = ((params.allAnchorsTokens / (params.totalTokensInPrompt)) * 100).toFixed(2);
        params.selectedTokenizer = itemizedPrompts[thisPromptSet]?.tokenizer || getFriendlyTokenizerName(params.this_main_api).tokenizerName;
    }
    return params;
}

export function findItemizedPromptSet(itemizedPrompts, incomingMesId) {
    var thisPromptSet = undefined;

    for (var i = 0; i < itemizedPrompts.length; i++) {
        console.log(`looking for ${incomingMesId} vs ${itemizedPrompts[i].mesId}`);
        if (itemizedPrompts[i].mesId === incomingMesId) {
            console.log(`found matching mesID ${i}`);
            thisPromptSet = i;
            PromptArrayItemForRawPromptDisplay = i;
            console.log(`wanting to raw display of ArrayItem: ${PromptArrayItemForRawPromptDisplay} which is mesID ${incomingMesId}`);
            console.log(itemizedPrompts[thisPromptSet]);
            break;
        } else if (itemizedPrompts[i].rawPrompt) {
            priorPromptArrayItemForRawPromptDisplay = i;
        }
    }
    return thisPromptSet;
}

async function promptItemize(itemizedPrompts, requestedMesId) {
    console.log('PROMPT ITEMIZE ENTERED');
    var incomingMesId = Number(requestedMesId);
    console.debug(`looking for MesId ${incomingMesId}`);
    var thisPromptSet = findItemizedPromptSet(itemizedPrompts, incomingMesId);

    if (thisPromptSet === undefined) {
        console.log(`couldnt find the right mesId. looked for ${incomingMesId}`);
        console.log(itemizedPrompts);
        return null;
    }

    const params = await itemizedParams(itemizedPrompts, thisPromptSet, incomingMesId);
    const flatten = (rawPrompt) => Array.isArray(rawPrompt) ? rawPrompt.map(x => x.content).join('\n') : rawPrompt;

    const template = params.this_main_api == 'openai'
        ? await renderTemplateAsync('itemizationChat', params)
        : await renderTemplateAsync('itemizationText', params);

    const popup = new Popup(template, POPUP_TYPE.TEXT);

    /** @type {HTMLElement} */
    const diffPrevPrompt = popup.dlg.querySelector('#diffPrevPrompt');
    if (priorPromptArrayItemForRawPromptDisplay) {
        diffPrevPrompt.style.display = '';
        diffPrevPrompt.addEventListener('click', function () {
            const dmp = new diff_match_patch();
            const text1 = flatten(itemizedPrompts[priorPromptArrayItemForRawPromptDisplay].rawPrompt);
            const text2 = flatten(itemizedPrompts[PromptArrayItemForRawPromptDisplay].rawPrompt);

            dmp.Diff_Timeout = 2.0;

            const d = dmp.diff_main(text1, text2);
            let ds = dmp.diff_prettyHtml(d);
            // make it readable
            ds = ds.replaceAll('background:#e6ffe6;', 'background:#b9f3b9; color:black;');
            ds = ds.replaceAll('background:#ffe6e6;', 'background:#f5b4b4; color:black;');
            ds = ds.replaceAll('&para;', '');
            const container = document.createElement('div');
            container.innerHTML = DOMPurify.sanitize(ds);
            const rawPromptWrapper = document.getElementById('rawPromptWrapper');
            rawPromptWrapper.replaceChildren(container);
            $('#rawPromptPopup').slideToggle();
        });
    } else {
        diffPrevPrompt.style.display = 'none';
    }
    popup.dlg.querySelector('#copyPromptToClipboard').addEventListener('click', function () {
        let rawPrompt = itemizedPrompts[PromptArrayItemForRawPromptDisplay].rawPrompt;
        let rawPromptValues = rawPrompt;

        if (Array.isArray(rawPrompt)) {
            rawPromptValues = rawPrompt.map(x => x.content).join('\n');
        }

        navigator.clipboard.writeText(rawPromptValues);
        toastr.info(t`Copied!`);
    });

    popup.dlg.querySelector('#showRawPrompt').addEventListener('click', function () {
        //console.log(itemizedPrompts[PromptArrayItemForRawPromptDisplay].rawPrompt);
        console.log(PromptArrayItemForRawPromptDisplay);
        console.log(itemizedPrompts);
        console.log(itemizedPrompts[PromptArrayItemForRawPromptDisplay].rawPrompt);

        const rawPrompt = flatten(itemizedPrompts[PromptArrayItemForRawPromptDisplay].rawPrompt);

        //let DisplayStringifiedPrompt = JSON.stringify(itemizedPrompts[PromptArrayItemForRawPromptDisplay].rawPrompt).replace(/\n+/g, '<br>');
        const rawPromptWrapper = document.getElementById('rawPromptWrapper');
        rawPromptWrapper.innerText = rawPrompt;
        $('#rawPromptPopup').slideToggle();
    });

    await popup.show();
}

function setInContextMessages(lastmsg, type) {
    $('#chat .mes').removeClass('lastInContext');

    if (type === 'swipe' || type === 'regenerate' || type === 'continue') {
        lastmsg++;
    }

    const lastMessageBlock = $('#chat .mes:not([is_system="true"])').eq(-lastmsg);
    lastMessageBlock.addClass('lastInContext');

    if (lastMessageBlock.length === 0) {
        const firstMessageId = getFirstDisplayedMessageId();
        $(`#chat .mes[mesid="${firstMessageId}"`).addClass('lastInContext');
    }
}

/**
 * Sends a non-streaming request to the API.
 * @param {string} type Generation type
 * @param {object} data Generation data
 * @returns {Promise<object>} Response data from the API
 */
export async function sendGenerationRequest(type, data) {
    if (main_api === 'openai') {
        return await sendOpenAIRequest(type, data.prompt, abortController.signal);
    }

    if (main_api === 'koboldhorde') {
        return await generateHorde(data.prompt, data, abortController.signal, true);
    }

    const response = await fetch(getGenerateUrl(main_api), {
        method: 'POST',
        headers: getRequestHeaders(),
        cache: 'no-cache',
        body: JSON.stringify(data),
        signal: abortController.signal,
    });

    if (!response.ok) {
        const error = await response.json();
        throw error;
    }

    const responseData = await response.json();
    return responseData;
}

/**
 * Sends a streaming request to the API.
 * @param {string} type Generation type
 * @param {object} data Generation data
 * @returns {Promise<any>} Streaming generator
 */
export async function sendStreamingRequest(type, data) {
    if (abortController?.signal?.aborted) {
        throw new Error('Generation was aborted.');
    }

    switch (main_api) {
        case 'openai':
            return await sendOpenAIRequest(type, data.prompt, streamingProcessor.abortController.signal);
        case 'textgenerationwebui':
            return await generateTextGenWithStreaming(data, streamingProcessor.abortController.signal);
        case 'novel':
            return await generateNovelWithStreaming(data, streamingProcessor.abortController.signal);
        case 'kobold':
            return await generateKoboldWithStreaming(data, streamingProcessor.abortController.signal);
        default:
            throw new Error('Streaming is enabled, but the current API does not support streaming.');
    }
}

/**
 * Gets the generation endpoint URL for the specified API.
 * @param {string} api API name
 * @returns {string} Generation URL
 */
function getGenerateUrl(api) {
    switch (api) {
        case 'kobold':
            return '/api/backends/kobold/generate';
        case 'koboldhorde':
            return '/api/backends/koboldhorde/generate';
        case 'textgenerationwebui':
            return '/api/backends/text-completions/generate';
        case 'novel':
            return '/api/novelai/generate';
        default:
            throw new Error(`Unknown API: ${api}`);
    }
}

function extractTitleFromData(data) {
    if (main_api == 'koboldhorde') {
        return data.workerName;
    }

    return undefined;
}

/**
 * parseAndSaveLogprobs receives the full data response for a non-streaming
 * generation, parses logprobs for all tokens in the message, and saves them
 * to the currently active message.
 * @param {object} data - response data containing all tokens/logprobs
 * @param {string} continueFrom - for 'continue' generations, the prompt
 *  */
function parseAndSaveLogprobs(data, continueFrom) {
    /** @type {import('./scripts/logprobs.js').TokenLogprobs[] | null} */
    let logprobs = null;

    switch (main_api) {
        case 'novel':
            // parser only handles one token/logprob pair at a time
            logprobs = data.logprobs?.map(parseNovelAILogprobs) || null;
            break;
        case 'openai':
            // OAI and other chat completion APIs must handle this earlier in
            // `sendOpenAIRequest`. `data` for these APIs is just a string with
            // the text of the generated message, logprobs are not included.
            return;
        case 'textgenerationwebui':
            switch (textgen_settings.type) {
                case textgen_types.LLAMACPP: {
                    logprobs = data?.completion_probabilities?.map(x => parseTextgenLogprobs(x.content, [x])) || null;
                } break;
                case textgen_types.VLLM:
                case textgen_types.INFERMATICAI:
                case textgen_types.APHRODITE:
                case textgen_types.MANCER:
                case textgen_types.TABBY: {
                    logprobs = parseTabbyLogprobs(data) || null;
                } break;
            } break;
        default:
            return;
    }

    saveLogprobsForActiveMessage(logprobs, continueFrom);
}

/**
 * Extracts the message from the response data.
 * @param {object} data Response data
 * @returns {string} Extracted message
 */
function extractMessageFromData(data) {
    if (typeof data === 'string') {
        return data;
    }

    switch (main_api) {
        case 'kobold':
            return data.results[0].text;
        case 'koboldhorde':
            return data.text;
        case 'textgenerationwebui':
            return data.choices?.[0]?.text ?? data.content ?? data.response ?? '';
        case 'novel':
            return data.output;
        case 'openai':
            return data?.choices?.[0]?.message?.content ?? data?.choices?.[0]?.text ?? data?.text ?? '';
        default:
            return '';
    }
}

/**
 * Extracts multiswipe swipes from the response data.
 * @param {Object} data Response data
 * @param {string} type Type of generation
 * @returns {string[]} Array of extra swipes
 */
function extractMultiSwipes(data, type) {
    const swipes = [];

    if (!data) {
        return swipes;
    }

    if (type === 'continue' || type === 'impersonate' || type === 'quiet') {
        return swipes;
    }

    if (main_api === 'openai' || (main_api === 'textgenerationwebui' && [MANCER, VLLM, APHRODITE, TABBY, INFERMATICAI].includes(textgen_settings.type))) {
        if (!Array.isArray(data.choices)) {
            return swipes;
        }

        const multiSwipeCount = data.choices.length - 1;

        if (multiSwipeCount <= 0) {
            return swipes;
        }

        for (let i = 1; i < data.choices.length; i++) {
            const text = data?.choices[i]?.message?.content ?? data?.choices[i]?.text ?? '';
            const cleanedText = cleanUpMessage(text, false, false, false);
            swipes.push(cleanedText);
        }
    }

    return swipes;
}

export function cleanUpMessage(getMessage, isImpersonate, isContinue, displayIncompleteSentences = false, stoppingStrings = null) {
    if (!getMessage) {
        return '';
    }

    // Add the prompt bias before anything else
    if (
        power_user.user_prompt_bias &&
        !isImpersonate &&
        !isContinue &&
        power_user.user_prompt_bias.length !== 0
    ) {
        getMessage = substituteParams(power_user.user_prompt_bias) + getMessage;
    }

    // Allow for caching of stopping strings. getStoppingStrings is an expensive function, especially with macros
    // enabled, so for streaming, we call it once and then pass it into each cleanUpMessage call.
    if (!stoppingStrings) {
        stoppingStrings = getStoppingStrings(isImpersonate, isContinue);
    }

    for (const stoppingString of stoppingStrings) {
        if (stoppingString.length) {
            for (let j = stoppingString.length; j > 0; j--) {
                if (getMessage.slice(-j) === stoppingString.slice(0, j)) {
                    getMessage = getMessage.slice(0, -j);
                    break;
                }
            }
        }
    }

    // Regex uses vars, so add before formatting
    getMessage = getRegexedString(getMessage, isImpersonate ? regex_placement.USER_INPUT : regex_placement.AI_OUTPUT);

    if (power_user.collapse_newlines) {
        getMessage = collapseNewlines(getMessage);
    }

    // trailing invisible whitespace before every newlines, on a multiline string
    // "trailing whitespace on newlines       \nevery line of the string    \n?sample text" ->
    // "trailing whitespace on newlines\nevery line of the string\nsample text"
    getMessage = getMessage.replace(/[^\S\r\n]+$/gm, '');

    let nameToTrim = isImpersonate ? name2 : name1;

    if (isImpersonate) {
        nameToTrim = power_user.allow_name2_display ? '' : name2;
    }
    else {
        nameToTrim = power_user.allow_name1_display ? '' : name1;
    }

    if (nameToTrim && getMessage.indexOf(`${nameToTrim}:`) == 0) {
        getMessage = getMessage.substring(0, getMessage.indexOf(`${nameToTrim}:`));
    }
    if (nameToTrim && getMessage.indexOf(`\n${nameToTrim}:`) >= 0) {
        getMessage = getMessage.substring(0, getMessage.indexOf(`\n${nameToTrim}:`));
    }
    if (getMessage.indexOf('<|endoftext|>') != -1) {
        getMessage = getMessage.substring(0, getMessage.indexOf('<|endoftext|>'));
    }
    const isInstruct = power_user.instruct.enabled && main_api !== 'openai';
    if (isInstruct && power_user.instruct.stop_sequence) {
        if (getMessage.indexOf(power_user.instruct.stop_sequence) != -1) {
            getMessage = getMessage.substring(0, getMessage.indexOf(power_user.instruct.stop_sequence));
        }
    }
    // Hana: Only use the first sequence (should be <|model|>)
    // of the prompt before <|user|> (as KoboldAI Lite does it).
    if (isInstruct && power_user.instruct.input_sequence) {
        if (getMessage.indexOf(power_user.instruct.input_sequence) != -1) {
            getMessage = getMessage.substring(0, getMessage.indexOf(power_user.instruct.input_sequence));
        }
    }
    if (isInstruct && power_user.instruct.input_sequence && isImpersonate) {
        //getMessage = getMessage.replaceAll(power_user.instruct.input_sequence, '');
        power_user.instruct.input_sequence.split('\n')
            .filter(line => line.trim() !== '')
            .forEach(line => {
                getMessage = getMessage.replaceAll(line, '');
            });
    }
    if (isInstruct && power_user.instruct.output_sequence && !isImpersonate) {
        //getMessage = getMessage.replaceAll(power_user.instruct.output_sequence, '');
        power_user.instruct.output_sequence.split('\n')
            .filter(line => line.trim() !== '')
            .forEach(line => {
                getMessage = getMessage.replaceAll(line, '');
            });
    }
    if (isInstruct && power_user.instruct.last_output_sequence && !isImpersonate) {
        //getMessage = getMessage.replaceAll(power_user.instruct.last_output_sequence, '');
        power_user.instruct.last_output_sequence.split('\n')
            .filter(line => line.trim() !== '')
            .forEach(line => {
                getMessage = getMessage.replaceAll(line, '');
            });
    }
    // clean-up group message from excessive generations
    if (selected_group) {
        getMessage = cleanGroupMessage(getMessage);
    }

    if (!power_user.allow_name2_display) {
        const name2Escaped = escapeRegex(name2);
        getMessage = getMessage.replace(new RegExp(`(^|\n)${name2Escaped}:\\s*`, 'g'), '$1');
    }

    if (isImpersonate) {
        getMessage = getMessage.trim();
    }

    if (power_user.auto_fix_generated_markdown) {
        getMessage = fixMarkdown(getMessage, false);
    }

    const nameToTrim2 = isImpersonate
        ? (!power_user.allow_name1_display ? name1 : '')
        : (!power_user.allow_name2_display ? name2 : '');

    if (nameToTrim2 && getMessage.startsWith(nameToTrim2 + ':')) {
        getMessage = getMessage.replace(nameToTrim2 + ':', '');
        getMessage = getMessage.trimStart();
    }

    if (isImpersonate) {
        getMessage = getMessage.trim();
    }

    if (!displayIncompleteSentences && power_user.trim_sentences) {
        getMessage = trimToEndSentence(getMessage, power_user.include_newline);
    }

    if (power_user.trim_spaces) {
        getMessage = getMessage.trim();
    }

    return getMessage;
}

async function saveReply(type, getMessage, fromStreaming, title, swipes) {
    if (type != 'append' && type != 'continue' && type != 'appendFinal' && chat.length && (chat[chat.length - 1]['swipe_id'] === undefined ||
        chat[chat.length - 1]['is_user'])) {
        type = 'normal';
    }

    if (chat.length && (!chat[chat.length - 1]['extra'] || typeof chat[chat.length - 1]['extra'] !== 'object')) {
        chat[chat.length - 1]['extra'] = {};
    }

    let oldMessage = '';
    const generationFinished = new Date();
    const img = extractImageFromMessage(getMessage);
    getMessage = img.getMessage;
    if (type === 'swipe') {
        oldMessage = chat[chat.length - 1]['mes'];
        chat[chat.length - 1]['swipes'].length++;
        if (chat[chat.length - 1]['swipe_id'] === chat[chat.length - 1]['swipes'].length - 1) {
            chat[chat.length - 1]['title'] = title;
            chat[chat.length - 1]['mes'] = getMessage;
            chat[chat.length - 1]['gen_started'] = generation_started;
            chat[chat.length - 1]['gen_finished'] = generationFinished;
            chat[chat.length - 1]['send_date'] = getMessageTimeStamp();
            chat[chat.length - 1]['extra']['api'] = getGeneratingApi();
            chat[chat.length - 1]['extra']['model'] = getGeneratingModel();
            if (power_user.message_token_count_enabled) {
                chat[chat.length - 1]['extra']['token_count'] = await getTokenCountAsync(chat[chat.length - 1]['mes'], 0);
            }
            const chat_id = (chat.length - 1);
            await eventSource.emit(event_types.MESSAGE_RECEIVED, chat_id);
            addOneMessage(chat[chat_id], { type: 'swipe' });
            await eventSource.emit(event_types.CHARACTER_MESSAGE_RENDERED, chat_id);
        } else {
            chat[chat.length - 1]['mes'] = getMessage;
        }
    } else if (type === 'append' || type === 'continue') {
        console.debug('Trying to append.');
        oldMessage = chat[chat.length - 1]['mes'];
        chat[chat.length - 1]['title'] = title;
        chat[chat.length - 1]['mes'] += getMessage;
        chat[chat.length - 1]['gen_started'] = generation_started;
        chat[chat.length - 1]['gen_finished'] = generationFinished;
        chat[chat.length - 1]['send_date'] = getMessageTimeStamp();
        chat[chat.length - 1]['extra']['api'] = getGeneratingApi();
        chat[chat.length - 1]['extra']['model'] = getGeneratingModel();
        if (power_user.message_token_count_enabled) {
            chat[chat.length - 1]['extra']['token_count'] = await getTokenCountAsync(chat[chat.length - 1]['mes'], 0);
        }
        const chat_id = (chat.length - 1);
        await eventSource.emit(event_types.MESSAGE_RECEIVED, chat_id);
        addOneMessage(chat[chat_id], { type: 'swipe' });
        await eventSource.emit(event_types.CHARACTER_MESSAGE_RENDERED, chat_id);
    } else if (type === 'appendFinal') {
        oldMessage = chat[chat.length - 1]['mes'];
        console.debug('Trying to appendFinal.');
        chat[chat.length - 1]['title'] = title;
        chat[chat.length - 1]['mes'] = getMessage;
        chat[chat.length - 1]['gen_started'] = generation_started;
        chat[chat.length - 1]['gen_finished'] = generationFinished;
        chat[chat.length - 1]['send_date'] = getMessageTimeStamp();
        chat[chat.length - 1]['extra']['api'] = getGeneratingApi();
        chat[chat.length - 1]['extra']['model'] = getGeneratingModel();
        if (power_user.message_token_count_enabled) {
            chat[chat.length - 1]['extra']['token_count'] = await getTokenCountAsync(chat[chat.length - 1]['mes'], 0);
        }
        const chat_id = (chat.length - 1);
        await eventSource.emit(event_types.MESSAGE_RECEIVED, chat_id);
        addOneMessage(chat[chat_id], { type: 'swipe' });
        await eventSource.emit(event_types.CHARACTER_MESSAGE_RENDERED, chat_id);

    } else {
        console.debug('entering chat update routine for non-swipe post');
        chat[chat.length] = {};
        chat[chat.length - 1]['extra'] = {};
        chat[chat.length - 1]['name'] = name2;
        chat[chat.length - 1]['is_user'] = false;
        chat[chat.length - 1]['send_date'] = getMessageTimeStamp();
        chat[chat.length - 1]['extra']['api'] = getGeneratingApi();
        chat[chat.length - 1]['extra']['model'] = getGeneratingModel();
        if (power_user.trim_spaces) {
            getMessage = getMessage.trim();
        }
        chat[chat.length - 1]['mes'] = getMessage;
        chat[chat.length - 1]['title'] = title;
        chat[chat.length - 1]['gen_started'] = generation_started;
        chat[chat.length - 1]['gen_finished'] = generationFinished;

        if (power_user.message_token_count_enabled) {
            chat[chat.length - 1]['extra']['token_count'] = await getTokenCountAsync(chat[chat.length - 1]['mes'], 0);
        }

        if (selected_group) {
            console.debug('entering chat update for groups');
            let avatarImg = 'img/ai4.png';
            if (characters[this_chid].avatar != 'none') {
                avatarImg = getThumbnailUrl('avatar', characters[this_chid].avatar);
            }
            chat[chat.length - 1]['force_avatar'] = avatarImg;
            chat[chat.length - 1]['original_avatar'] = characters[this_chid].avatar;
            chat[chat.length - 1]['extra']['gen_id'] = group_generation_id;
        }

        saveImageToMessage(img, chat[chat.length - 1]);
        const chat_id = (chat.length - 1);

        !fromStreaming && await eventSource.emit(event_types.MESSAGE_RECEIVED, chat_id);
        addOneMessage(chat[chat_id]);
        !fromStreaming && await eventSource.emit(event_types.CHARACTER_MESSAGE_RENDERED, chat_id);
    }

    const item = chat[chat.length - 1];
    if (item['swipe_info'] === undefined) {
        item['swipe_info'] = [];
    }
    if (item['swipe_id'] !== undefined) {
        const swipeId = item['swipe_id'];
        item['swipes'][swipeId] = item['mes'];
        item['swipe_info'][swipeId] = {
            send_date: item['send_date'],
            gen_started: item['gen_started'],
            gen_finished: item['gen_finished'],
            extra: JSON.parse(JSON.stringify(item['extra'])),
        };
    } else {
        item['swipe_id'] = 0;
        item['swipes'] = [];
        item['swipes'][0] = chat[chat.length - 1]['mes'];
        item['swipe_info'][0] = {
            send_date: chat[chat.length - 1]['send_date'],
            gen_started: chat[chat.length - 1]['gen_started'],
            gen_finished: chat[chat.length - 1]['gen_finished'],
            extra: JSON.parse(JSON.stringify(chat[chat.length - 1]['extra'])),
        };
    }

    if (Array.isArray(swipes) && swipes.length > 0) {
        const swipeInfo = {
            send_date: item.send_date,
            gen_started: item.gen_started,
            gen_finished: item.gen_finished,
            extra: structuredClone(item.extra),
        };
        const swipeInfoArray = [];
        swipeInfoArray.length = swipes.length;
        swipeInfoArray.fill(swipeInfo, 0, swipes.length);
        item.swipes.push(...swipes);
        item.swipe_info.push(...swipeInfoArray);
    }

    statMesProcess(chat[chat.length - 1], type, characters, this_chid, oldMessage);
    return { type, getMessage };
}

function saveImageToMessage(img, mes) {
    if (mes && img.image) {
        if (!mes.extra || typeof mes.extra !== 'object') {
            mes.extra = {};
        }
        mes.extra.image = img.image;
        mes.extra.title = img.title;
    }
}

export function getGeneratingApi() {
    switch (main_api) {
        case 'openai':
            return oai_settings.chat_completion_source || 'openai';
        case 'textgenerationwebui':
            return textgen_settings.type === textgen_types.OOBA ? 'textgenerationwebui' : textgen_settings.type;
        default:
            return main_api;
    }
}

function getGeneratingModel(mes) {
    let model = '';
    switch (main_api) {
        case 'kobold':
            model = online_status;
            break;
        case 'novel':
            model = nai_settings.model_novel;
            break;
        case 'openai':
            model = getChatCompletionModel();
            break;
        case 'textgenerationwebui':
            model = online_status;
            break;
        case 'koboldhorde':
            model = kobold_horde_model;
            break;
    }
    return model;
}

function extractImageFromMessage(getMessage) {
    const regex = /<img src="(.*?)".*?alt="(.*?)".*?>/g;
    const results = regex.exec(getMessage);
    const image = results ? results[1] : '';
    const title = results ? results[2] : '';
    getMessage = getMessage.replace(regex, '');
    return { getMessage, image, title };
}

export function activateSendButtons() {
    is_send_press = false;
    $('#send_but').removeClass('displayNone');
    $('#mes_continue').removeClass('displayNone');
    $('#mes_impersonate').removeClass('displayNone');
    $('.mes_buttons:last').show();
    hideStopButton();
}

export function deactivateSendButtons() {
    $('#send_but').addClass('displayNone');
    $('#mes_continue').addClass('displayNone');
    $('#mes_impersonate').addClass('displayNone');
    showStopButton();
}

export function resetChatState() {
    // replaces deleted charcter name with system user since it will be displayed next.
    name2 = (this_chid === undefined && neutralCharacterName) ? neutralCharacterName : systemUserName;
    //unsets expected chid before reloading (related to getCharacters/printCharacters from using old arrays)
    this_chid = undefined;
    // sets up system user to tell user about having deleted a character
    chat.splice(0, chat.length, ...SAFETY_CHAT);
    // resets chat metadata
    chat_metadata = {};
    // resets the characters array, forcing getcharacters to reset
    characters.length = 0;
}

/**
 *
 * @param {'characters' | 'character_edit' | 'create' | 'group_edit' | 'group_create'} value
 */
export function setMenuType(value) {
    menu_type = value;
    // Allow custom CSS to see which menu type is active
    document.getElementById('right-nav-panel').dataset.menuType = menu_type;
}

export function setExternalAbortController(controller) {
    abortController = controller;
}

export function setCharacterId(value) {
    this_chid = value;
}

export function setCharacterName(value) {
    name2 = value;
}

/**
 * Sets the API connection status of the application
 * @param {string|'no_connection'} value Connection status value
 */
export function setOnlineStatus(value) {
    const previousStatus = online_status;
    online_status = value;
    displayOnlineStatus();
    if (previousStatus !== online_status) {
        eventSource.emitAndWait(event_types.ONLINE_STATUS_CHANGED, online_status);
    }
}

export function setEditedMessageId(value) {
    this_edit_mes_id = value;
}

export function setSendButtonState(value) {
    is_send_press = value;
}

export async function renameCharacter(name = null, { silent = false, renameChats = null } = {}) {
    if (!name && silent) {
        toastr.warning('No character name provided.', 'Rename Character');
        return false;
    }
    if (this_chid === undefined) {
        toastr.warning('No character selected.', 'Rename Character');
        return false;
    }

    const oldAvatar = characters[this_chid].avatar;
    const newValue = name || await callGenericPopup('<h3>New name:</h3>', POPUP_TYPE.INPUT, characters[this_chid].name);

    if (!newValue) {
        toastr.warning('No character name provided.', 'Rename Character');
        return false;
    }
    if (newValue === characters[this_chid].name) {
        toastr.info('Same character name provided, so name did not change.', 'Rename Character');
        return false;
    }

    const body = JSON.stringify({ avatar_url: oldAvatar, new_name: newValue });
    const response = await fetch('/api/characters/rename', {
        method: 'POST',
        headers: getRequestHeaders(),
        body,
    });

    try {
        if (response.ok) {
            const data = await response.json();
            const newAvatar = data.avatar;

            // Replace tags list
            renameTagKey(oldAvatar, newAvatar);

            // Reload characters list
            await getCharacters();

            // Find newly renamed character
            const newChId = characters.findIndex(c => c.avatar == data.avatar);

            if (newChId !== -1) {
                // Select the character after the renaming
                this_chid = -1;
                await selectCharacterById(String(newChId));

                // Async delay to update UI
                await delay(1);

                if (this_chid === -1) {
                    throw new Error('New character not selected');
                }

                // Also rename as a group member
                await renameGroupMember(oldAvatar, newAvatar, newValue);
                const renamePastChatsConfirm = renameChats !== null ? renameChats
                    : silent ? false : await callPopup(`<h3>Character renamed!</h3>
                <p>Past chats will still contain the old character name. Would you like to update the character name in previous chats as well?</p>
                <i><b>Sprites folder (if any) should be renamed manually.</b></i>`, 'confirm');

                if (renamePastChatsConfirm) {
                    await renamePastChats(newAvatar, newValue);
                    await reloadCurrentChat();
                    toastr.success('Character renamed and past chats updated!', 'Rename Character');
                } else {
                    toastr.success('Character renamed!', 'Rename Character');
                }
            }
            else {
                throw new Error('Newly renamed character was lost?');
            }
        }
        else {
            throw new Error('Could not rename the character');
        }
    }
    catch (error) {
        // Reloading to prevent data corruption
        if (!silent) await callPopup('Something went wrong. The page will be reloaded.', 'text');
        else toastr.error('Something went wrong. The page will be reloaded.', 'Rename Character');

        console.log('Renaming character error:', error);
        location.reload();
        return false;
    }

    return true;
}

async function renamePastChats(newAvatar, newValue) {
    const pastChats = await getPastCharacterChats();

    for (const { file_name } of pastChats) {
        try {
            const fileNameWithoutExtension = file_name.replace('.jsonl', '');
            const getChatResponse = await fetch('/api/chats/get', {
                method: 'POST',
                headers: getRequestHeaders(),
                body: JSON.stringify({
                    ch_name: newValue,
                    file_name: fileNameWithoutExtension,
                    avatar_url: newAvatar,
                }),
                cache: 'no-cache',
            });

            if (getChatResponse.ok) {
                const currentChat = await getChatResponse.json();

                for (const message of currentChat) {
                    if (message.is_user || message.is_system || message.extra?.type == system_message_types.NARRATOR) {
                        continue;
                    }

                    if (message.name !== undefined) {
                        message.name = newValue;
                    }
                }

                const saveChatResponse = await fetch('/api/chats/save', {
                    method: 'POST',
                    headers: getRequestHeaders(),
                    body: JSON.stringify({
                        ch_name: newValue,
                        file_name: fileNameWithoutExtension,
                        chat: currentChat,
                        avatar_url: newAvatar,
                    }),
                    cache: 'no-cache',
                });

                if (!saveChatResponse.ok) {
                    throw new Error('Could not save chat');
                }
            }
        } catch (error) {
            toastr.error(`Past chat could not be updated: ${file_name}`);
            console.error(error);
        }
    }
}

export function saveChatDebounced() {
    const chid = this_chid;
    const selectedGroup = selected_group;

    if (chatSaveTimeout) {
        console.debug('Clearing chat save timeout');
        clearTimeout(chatSaveTimeout);
    }

    chatSaveTimeout = setTimeout(async () => {
        if (selectedGroup !== selected_group) {
            console.warn('Chat save timeout triggered, but group changed. Aborting.');
            return;
        }

        if (chid !== this_chid) {
            console.warn('Chat save timeout triggered, but chid changed. Aborting.');
            return;
        }

        console.debug('Chat save timeout triggered');
        await saveChatConditional();
        console.debug('Chat saved');
    }, 1000);
}

export async function saveChat(chatName, withMetadata, mesId) {
    const metadata = { ...chat_metadata, ...(withMetadata || {}) };
    const fileName = chatName ?? characters[this_chid]?.chat;

    if (!fileName && name2 === neutralCharacterName) {
        // TODO: Do something for a temporary chat with no character.
        return;
    }

    if (!fileName) {
        console.warn('saveChat called without chat_name and no chat file found');
        return;
    }

    characters[this_chid]['date_last_chat'] = Date.now();
    chat.forEach(function (item, i) {
        if (item['is_group']) {
            toastr.error('Trying to save group chat with regular saveChat function. Aborting to prevent corruption.');
            throw new Error('Group chat saved from saveChat');
        }
        /*
        if (item.is_user) {
            //var str = item.mes.replace(`${name1}:`, `${name1}:`);
            //chat[i].mes = str;
            //chat[i].name = name1;
        } else if (i !== chat.length - 1 && chat[i].swipe_id !== undefined) {
            //  delete chat[i].swipes;
            //  delete chat[i].swipe_id;
        }
        */
    });

    const trimmed_chat = (mesId !== undefined && mesId >= 0 && mesId < chat.length)
        ? chat.slice(0, parseInt(mesId) + 1)
        : chat;

    var save_chat = [
        {
            user_name: name1,
            character_name: name2,
            create_date: chat_create_date,
            chat_metadata: metadata,
        },
        ...trimmed_chat,
    ];
    return jQuery.ajax({
        type: 'POST',
        url: '/api/chats/save',
        data: JSON.stringify({
            ch_name: characters[this_chid].name,
            file_name: fileName,
            chat: save_chat,
            avatar_url: characters[this_chid].avatar,
        }),
        beforeSend: function () {

        },
        cache: false,
        dataType: 'json',
        contentType: 'application/json',
        success: function (data) { },
        error: function (jqXHR, exception) {
            toastr.error('Check the server connection and reload the page to prevent data loss.', 'Chat could not be saved');
            console.log(exception);
            console.log(jqXHR);
        },
    });
}

async function read_avatar_load(input) {
    if (input.files && input.files[0]) {
        if (selected_button == 'create') {
            create_save.avatar = input.files;
        }

        crop_data = undefined;
        const file = input.files[0];
        const fileData = await getBase64Async(file);

        if (!power_user.never_resize_avatars) {
            const dlg = new Popup('Set the crop position of the avatar image', POPUP_TYPE.CROP, '', { cropImage: fileData });
            const croppedImage = await dlg.show();

            if (!croppedImage) {
                return;
            }

            crop_data = dlg.cropData;
            $('#avatar_load_preview').attr('src', String(croppedImage));
        } else {
            $('#avatar_load_preview').attr('src', fileData);
        }

        if (menu_type == 'create') {
            return;
        }

        await createOrEditCharacter();
        await delay(DEFAULT_SAVE_EDIT_TIMEOUT);

        const formData = new FormData($('#form_create').get(0));
        await fetch(getThumbnailUrl('avatar', formData.get('avatar_url')), {
            method: 'GET',
            cache: 'no-cache',
            headers: {
                'pragma': 'no-cache',
                'cache-control': 'no-cache',
            },
        });

        $('.mes').each(async function () {
            const nameMatch = $(this).attr('ch_name') == formData.get('ch_name');
            if ($(this).attr('is_system') == 'true' && !nameMatch) {
                return;
            }
            if ($(this).attr('is_user') == 'true') {
                return;
            }
            if (nameMatch) {
                const previewSrc = $('#avatar_load_preview').attr('src');
                const avatar = $(this).find('.avatar img');
                avatar.attr('src', default_avatar);
                await delay(1);
                avatar.attr('src', previewSrc);
            }
        });

        console.log('Avatar refreshed');
    }
}

export function getThumbnailUrl(type, file) {
    return `/thumbnail?type=${type}&file=${encodeURIComponent(file)}`;
}

export function buildAvatarList(block, entities, { templateId = 'inline_avatar_template', empty = true, interactable = false, highlightFavs = true } = {}) {
    if (empty) {
        block.empty();
    }

    for (const entity of entities) {
        const id = entity.id;

        // Populate the template
        const avatarTemplate = $(`#${templateId} .avatar`).clone();

        let this_avatar = default_avatar;
        if (entity.item.avatar !== undefined && entity.item.avatar != 'none') {
            this_avatar = getThumbnailUrl('avatar', entity.item.avatar);
        }

        avatarTemplate.attr('data-type', entity.type);
        avatarTemplate.attr({ 'chid': id, 'id': `CharID${id}` });
        avatarTemplate.find('img').attr('src', this_avatar).attr('alt', entity.item.name);
        avatarTemplate.attr('title', `[Character] ${entity.item.name}\nFile: ${entity.item.avatar}`);
        if (highlightFavs) {
            avatarTemplate.toggleClass('is_fav', entity.item.fav || entity.item.fav == 'true');
            avatarTemplate.find('.ch_fav').val(entity.item.fav);
        }

        // If this is a group, we need to hack slightly. We still want to keep most of the css classes and layout, but use a group avatar instead.
        if (entity.type === 'group') {
            const grpTemplate = getGroupAvatar(entity.item);

            avatarTemplate.addClass(grpTemplate.attr('class'));
            avatarTemplate.empty();
            avatarTemplate.append(grpTemplate.children());
            avatarTemplate.attr('title', `[Group] ${entity.item.name}`);
        }

        if (interactable) {
            avatarTemplate.addClass(INTERACTABLE_CONTROL_CLASS);
            avatarTemplate.toggleClass('character_select', entity.type === 'character');
            avatarTemplate.toggleClass('group_select', entity.type === 'group');
        }

        block.append(avatarTemplate);
    }
}

export async function getChat() {
    //console.log('/api/chats/get -- entered for -- ' + characters[this_chid].name);
    try {
        const response = await $.ajax({
            type: 'POST',
            url: '/api/chats/get',
            data: JSON.stringify({
                ch_name: characters[this_chid].name,
                file_name: characters[this_chid].chat,
                avatar_url: characters[this_chid].avatar,
            }),
            dataType: 'json',
            contentType: 'application/json',
        });
        if (response[0] !== undefined) {
            chat.splice(0, chat.length, ...response);
            chat_create_date = chat[0]['create_date'];
            chat_metadata = chat[0]['chat_metadata'] ?? {};

            chat.shift();
        } else {
            chat_create_date = humanizedDateTime();
        }
        await getChatResult();
        eventSource.emit('chatLoaded', { detail: { id: this_chid, character: characters[this_chid] } });

        // Focus on the textarea if not already focused on a visible text input
        setTimeout(function () {
            if ($(document.activeElement).is('input:visible, textarea:visible')) {
                return;
            }
            $('#send_textarea').trigger('click').trigger('focus');
        }, 200);
    } catch (error) {
        await getChatResult();
        console.log(error);
    }
}

async function getChatResult() {
    name2 = characters[this_chid].name;
    let freshChat = false;
    if (chat.length === 0) {
        const message = getFirstMessage();
        if (message.mes) {
            chat.push(message);
            freshChat = true;
        }
        // Make sure the chat appears on the server
        await saveChatConditional();
    }
    await loadItemizedPrompts(getCurrentChatId());
    await printMessages();
    select_selected_character(this_chid);

    await eventSource.emit(event_types.CHAT_CHANGED, (getCurrentChatId()));
    if (freshChat) await eventSource.emit(event_types.CHAT_CREATED);

    if (chat.length === 1) {
        const chat_id = (chat.length - 1);
        await eventSource.emit(event_types.MESSAGE_RECEIVED, chat_id);
        await eventSource.emit(event_types.CHARACTER_MESSAGE_RENDERED, chat_id);
    }
}

function getFirstMessage() {
    const firstMes = characters[this_chid].first_mes || '';
    const alternateGreetings = characters[this_chid]?.data?.alternate_greetings;

    const message = {
        name: name2,
        is_user: false,
        is_system: false,
        send_date: getMessageTimeStamp(),
        mes: getRegexedString(firstMes, regex_placement.AI_OUTPUT),
        extra: {},
    };

    if (Array.isArray(alternateGreetings) && alternateGreetings.length > 0) {
        const swipes = [message.mes, ...(alternateGreetings.map(greeting => getRegexedString(greeting, regex_placement.AI_OUTPUT)))];

        if (!message.mes) {
            swipes.shift();
            message.mes = swipes[0];
        }

        message['swipe_id'] = 0;
        message['swipes'] = swipes;
        message['swipe_info'] = [];
    }

    return message;
}

export async function openCharacterChat(file_name) {
    await clearChat();
    characters[this_chid]['chat'] = file_name;
    chat.length = 0;
    chat_metadata = {};
    await getChat();
    $('#selected_chat_pole').val(file_name);
    await createOrEditCharacter(new CustomEvent('newChat'));
}

////////// OPTIMZED MAIN API CHANGE FUNCTION ////////////

export function changeMainAPI() {
    const selectedVal = $('#main_api').val();
    //console.log(selectedVal);
    const apiElements = {
        'koboldhorde': {
            apiSettings: $('#kobold_api-settings'),
            apiConnector: $('#kobold_horde'),
            apiPresets: $('#kobold_api-presets'),
            apiRanges: $('#range_block'),
            maxContextElem: $('#max_context_block'),
            amountGenElem: $('#amount_gen_block'),
        },
        'kobold': {
            apiSettings: $('#kobold_api-settings'),
            apiConnector: $('#kobold_api'),
            apiPresets: $('#kobold_api-presets'),
            apiRanges: $('#range_block'),
            maxContextElem: $('#max_context_block'),
            amountGenElem: $('#amount_gen_block'),
        },
        'textgenerationwebui': {
            apiSettings: $('#textgenerationwebui_api-settings'),
            apiConnector: $('#textgenerationwebui_api'),
            apiPresets: $('#textgenerationwebui_api-presets'),
            apiRanges: $('#range_block_textgenerationwebui'),
            maxContextElem: $('#max_context_block'),
            amountGenElem: $('#amount_gen_block'),
        },
        'novel': {
            apiSettings: $('#novel_api-settings'),
            apiConnector: $('#novel_api'),
            apiPresets: $('#novel_api-presets'),
            apiRanges: $('#range_block_novel'),
            maxContextElem: $('#max_context_block'),
            amountGenElem: $('#amount_gen_block'),
        },
        'openai': {
            apiSettings: $('#openai_settings'),
            apiConnector: $('#openai_api'),
            apiPresets: $('#openai_api-presets'),
            apiRanges: $('#range_block_openai'),
            maxContextElem: $('#max_context_block'),
            amountGenElem: $('#amount_gen_block'),
        },
    };
    //console.log('--- apiElements--- ');
    //console.log(apiElements);

    //first, disable everything so the old elements stop showing
    for (const apiName in apiElements) {
        const apiObj = apiElements[apiName];
        //do not hide items to then proceed to immediately show them.
        if (selectedVal === apiName) {
            continue;
        }
        apiObj.apiSettings.css('display', 'none');
        apiObj.apiConnector.css('display', 'none');
        apiObj.apiRanges.css('display', 'none');
        apiObj.apiPresets.css('display', 'none');
    }

    //then, find and enable the active item.
    //This is split out of the loop so that different apis can share settings divs
    let activeItem = apiElements[selectedVal];

    activeItem.apiSettings.css('display', 'block');
    activeItem.apiConnector.css('display', 'block');
    activeItem.apiRanges.css('display', 'block');
    activeItem.apiPresets.css('display', 'block');

    if (selectedVal === 'openai') {
        activeItem.apiPresets.css('display', 'flex');
    }

    if (selectedVal === 'textgenerationwebui' || selectedVal === 'novel') {
        console.debug('enabling amount_gen for ooba/novel');
        activeItem.amountGenElem.find('input').prop('disabled', false);
        activeItem.amountGenElem.css('opacity', 1.0);
    }

    //custom because streaming has been moved up under response tokens, which exists inside common settings block
    if (selectedVal === 'textgenerationwebui') {
        $('#streaming_textgenerationwebui_block').css('display', 'block');
    } else {
        $('#streaming_textgenerationwebui_block').css('display', 'none');
    }
    if (selectedVal === 'kobold') {
        $('#streaming_kobold_block').css('display', 'block');
    } else {
        $('#streaming_kobold_block').css('display', 'none');
    }

    if (selectedVal === 'novel') {
        $('#ai_module_block_novel').css('display', 'block');
    } else {
        $('#ai_module_block_novel').css('display', 'none');
    }

    // Hide common settings for OpenAI
    console.debug('value?', selectedVal);
    if (selectedVal == 'openai') {
        console.debug('hiding settings?');
        $('#common-gen-settings-block').css('display', 'none');
    } else {
        $('#common-gen-settings-block').css('display', 'block');
    }

    main_api = selectedVal;
    setOnlineStatus('no_connection');

    if (main_api == 'openai' && oai_settings.chat_completion_source == chat_completion_sources.WINDOWAI) {
        $('#api_button_openai').trigger('click');
    }

    if (main_api == 'koboldhorde') {
        getStatusHorde();
        getHordeModels(true);
    }
    validateDisabledSamplers();
    setupChatCompletionPromptManager(oai_settings);
    forceCharacterEditorTokenize();
}

export function setUserName(value) {
    name1 = value;
    if (name1 === undefined || name1 == '')
        name1 = default_user_name;
    console.log(`User name changed to ${name1}`);
    $('#your_name').val(name1);
    if (power_user.persona_show_notifications) {
        toastr.success(t`Your messages will now be sent as ${name1}`, t`Current persona updated`);
    }
    saveSettingsDebounced();
}

async function doOnboarding(avatarId) {
    const template = $('#onboarding_template .onboarding');
    let userName = await callGenericPopup(template, POPUP_TYPE.INPUT, currentUser?.name || name1, { rows: 2, wider: true, cancelButton: false });

    if (userName) {
        userName = String(userName).replace('\n', ' ');
        setUserName(userName);
        console.log(`Binding persona ${avatarId} to name ${userName}`);
        power_user.personas[avatarId] = userName;
        power_user.persona_descriptions[avatarId] = {
            description: '',
            position: persona_description_positions.IN_PROMPT,
        };
    }
}

function reloadLoop() {
    const MAX_RELOADS = 5;
    let reloads = Number(sessionStorage.getItem('reloads') || 0);
    if (reloads < MAX_RELOADS) {
        reloads++;
        sessionStorage.setItem('reloads', String(reloads));
        window.location.reload();
    }
}

//***************SETTINGS****************//
///////////////////////////////////////////
export async function getSettings() {
    const response = await fetch('/api/settings/get', {
        method: 'POST',
        headers: getRequestHeaders(),
        body: JSON.stringify({}),
        cache: 'no-cache',
    });

    if (!response.ok) {
        reloadLoop();
        toastr.error('Settings could not be loaded after multiple attempts. Please try again later.');
        throw new Error('Error getting settings');
    }

    const data = await response.json();
    if (data.result != 'file not find' && data.settings) {
        settings = JSON.parse(data.settings);
        if (settings.username !== undefined && settings.username !== '') {
            name1 = settings.username;
            $('#your_name').val(name1);
        }

        await setUserControls(data.enable_accounts);

        // Allow subscribers to mutate settings
        eventSource.emit(event_types.SETTINGS_LOADED_BEFORE, settings);

        //Load KoboldAI settings
        koboldai_setting_names = data.koboldai_setting_names;
        koboldai_settings = data.koboldai_settings;
        koboldai_settings.forEach(function (item, i, arr) {
            koboldai_settings[i] = JSON.parse(item);
        });

        let arr_holder = {};

        $('#settings_preset').empty();
        $('#settings_preset').append(
            '<option value="gui">GUI KoboldAI Settings</option>',
        ); //adding in the GUI settings, since it is not loaded dynamically

        koboldai_setting_names.forEach(function (item, i, arr) {
            arr_holder[item] = i;
            $('#settings_preset').append(`<option value=${i}>${item}</option>`);
            //console.log('loading preset #'+i+' -- '+item);
        });
        koboldai_setting_names = {};
        koboldai_setting_names = arr_holder;
        preset_settings = settings.preset_settings;

        if (preset_settings == 'gui') {
            selectKoboldGuiPreset();
        } else {
            if (typeof koboldai_setting_names[preset_settings] !== 'undefined') {
                $(`#settings_preset option[value=${koboldai_setting_names[preset_settings]}]`)
                    .attr('selected', 'true');
            } else {
                preset_settings = 'gui';
                selectKoboldGuiPreset();
            }
        }

        novelai_setting_names = data.novelai_setting_names;
        novelai_settings = data.novelai_settings;
        novelai_settings.forEach(function (item, i, arr) {
            novelai_settings[i] = JSON.parse(item);
        });
        arr_holder = {};

        $('#settings_preset_novel').empty();

        novelai_setting_names.forEach(function (item, i, arr) {
            arr_holder[item] = i;
            $('#settings_preset_novel').append(`<option value=${i}>${item}</option>`);
        });
        novelai_setting_names = {};
        novelai_setting_names = arr_holder;

        //Load AI model config settings

        amount_gen = settings.amount_gen;
        if (settings.max_context !== undefined)
            max_context = parseInt(settings.max_context);

        swipes = settings.swipes !== undefined ? !!settings.swipes : true;  // enable swipes by default
        $('#swipes-checkbox').prop('checked', swipes); /// swipecode
        hideSwipeButtons();
        showSwipeButtons();

        // Kobold
        loadKoboldSettings(settings.kai_settings ?? settings);

        // Novel
        loadNovelSettings(settings.nai_settings ?? settings);
        $(`#settings_preset_novel option[value=${novelai_setting_names[nai_settings.preset_settings_novel]}]`).attr('selected', 'true');

        // TextGen
        loadTextGenSettings(data, settings);


        // OpenAI
        loadOpenAISettings(data, settings.oai_settings ?? settings);

        // Horde
        loadHordeSettings(settings);

        // Load power user settings
        await loadPowerUserSettings(settings, data);

        // Apply theme toggles from power user settings
        applyPowerUserSettings();

        // Load character tags
        loadTagsSettings(settings);

        // Load background
        loadBackgroundSettings(settings);

        // Load proxy presets
        loadProxyPresets(settings);

        // Allow subscribers to mutate settings
        eventSource.emit(event_types.SETTINGS_LOADED_AFTER, settings);

        // Set context size after loading power user (may override the max value)
        $('#max_context').val(max_context);
        $('#max_context_counter').val(max_context);

        $('#amount_gen').val(amount_gen);
        $('#amount_gen_counter').val(amount_gen);

        //Load which API we are using
        if (settings.main_api == undefined) {
            settings.main_api = 'kobold';
        }

        if (settings.main_api == 'poe') {
            settings.main_api = 'openai';
        }

        main_api = settings.main_api;
        $('#main_api').val(main_api);
        $('#main_api option[value=' + main_api + ']').attr(
            'selected',
            'true',
        );
        changeMainAPI();


        //Load User's Name and Avatar
        initUserAvatar(settings.user_avatar);
        setPersonaDescription();

        //Load the active character and group
        active_character = settings.active_character;
        active_group = settings.active_group;

        //Load the API server URL from settings
        api_server = settings.api_server;
        $('#api_url_text').val(api_server);

        setWorldInfoSettings(settings.world_info_settings ?? settings, data);

        selected_button = settings.selected_button;

        if (data.enable_extensions) {
            const enableAutoUpdate = Boolean(data.enable_extensions_auto_update);
            const isVersionChanged = settings.currentVersion !== currentVersion;
            await loadExtensionSettings(settings, isVersionChanged, enableAutoUpdate);
            await eventSource.emit(event_types.EXTENSION_SETTINGS_LOADED);
        }

        firstRun = !!settings.firstRun;

        if (firstRun) {
            hideLoader();
            await doOnboarding(user_avatar);
            firstRun = false;
        }
    }
    await validateDisabledSamplers();
    settingsReady = true;
    eventSource.emit(event_types.SETTINGS_LOADED);
}

function selectKoboldGuiPreset() {
    $('#settings_preset option[value=gui]')
        .attr('selected', 'true')
        .trigger('change');
}

export async function saveSettings(type) {
    if (!settingsReady) {
        console.warn('Settings not ready, aborting save');
        return;
    }

    //console.log('Entering settings with name1 = '+name1);
    return jQuery.ajax({
        type: 'POST',
        url: '/api/settings/save',
        data: JSON.stringify({
            firstRun: firstRun,
            currentVersion: currentVersion,
            username: name1,
            active_character: active_character,
            active_group: active_group,
            api_server: api_server,
            preset_settings: preset_settings,
            user_avatar: user_avatar,
            amount_gen: amount_gen,
            max_context: max_context,
            main_api: main_api,
            world_info_settings: getWorldInfoSettings(),
            textgenerationwebui_settings: textgen_settings,
            swipes: swipes,
            horde_settings: horde_settings,
            power_user: power_user,
            extension_settings: extension_settings,
            tags: tags,
            tag_map: tag_map,
            nai_settings: nai_settings,
            kai_settings: kai_settings,
            oai_settings: oai_settings,
            background: background_settings,
            proxies: proxies,
            selected_proxy: selected_proxy,
        }, null, 4),
        beforeSend: function () { },
        cache: false,
        dataType: 'json',
        contentType: 'application/json',
        //processData: false,
        success: async function (data) {
            eventSource.emit(event_types.SETTINGS_UPDATED);
        },
        error: function (jqXHR, exception) {
            toastr.error('Check the server connection and reload the page to prevent data loss.', 'Settings could not be saved');
            console.log(exception);
            console.log(jqXHR);
        },
    });
}

export function setGenerationParamsFromPreset(preset) {
    const needsUnlock = (preset.max_length ?? max_context) > MAX_CONTEXT_DEFAULT || (preset.genamt ?? amount_gen) > MAX_RESPONSE_DEFAULT;
    $('#max_context_unlocked').prop('checked', needsUnlock).trigger('change');

    if (preset.genamt !== undefined) {
        amount_gen = preset.genamt;
        $('#amount_gen').val(amount_gen);
        $('#amount_gen_counter').val(amount_gen);
    }

    if (preset.max_length !== undefined) {
        max_context = preset.max_length;
        $('#max_context').val(max_context);
        $('#max_context_counter').val(max_context);
    }
}

// Common code for message editor done and auto-save
function updateMessage(div) {
    const mesBlock = div.closest('.mes_block');
    let text = mesBlock.find('.edit_textarea').val();
    const mes = chat[this_edit_mes_id];

    let regexPlacement;
    if (mes.is_user) {
        regexPlacement = regex_placement.USER_INPUT;
    } else if (mes.extra?.type === 'narrator') {
        regexPlacement = regex_placement.SLASH_COMMAND;
    } else {
        regexPlacement = regex_placement.AI_OUTPUT;
    }

    // Ignore character override if sent as system
    text = getRegexedString(
        text,
        regexPlacement,
        { characterOverride: mes.extra?.type === 'narrator' ? undefined : mes.name },
    );


    if (power_user.trim_spaces) {
        text = text.trim();
    }

    const bias = substituteParams(extractMessageBias(text));
    text = substituteParams(text);
    if (bias) {
        text = removeMacros(text);
    }
    mes['mes'] = text;
    if (mes['swipe_id'] !== undefined) {
        mes['swipes'][mes['swipe_id']] = text;
    }

    // editing old messages
    if (!mes.extra) {
        mes.extra = {};
    }

    if (mes.is_system || mes.is_user || mes.extra.type === system_message_types.NARRATOR) {
        mes.extra.bias = bias ?? null;
    } else {
        mes.extra.bias = null;
    }

    chat_metadata['tainted'] = true;

    return { mesBlock, text, mes, bias };
}

function openMessageDelete(fromSlashCommand) {
    closeMessageEditor();
    hideSwipeButtons();
    if (fromSlashCommand || (!is_send_press) || (selected_group && !is_group_generating)) {
        $('#dialogue_del_mes').css('display', 'block');
        $('#send_form').css('display', 'none');
        $('.del_checkbox').each(function () {
            $(this).css('display', 'grid');
            $(this).parent().children('.for_checkbox').css('display', 'none');
        });
    } else {
        console.debug(`
            ERR -- could not enter del mode
            this_chid: ${this_chid}
            is_send_press: ${is_send_press}
            selected_group: ${selected_group}
            is_group_generating: ${is_group_generating}`);
    }
    this_del_mes = -1;
    is_delete_mode = true;
}

function messageEditAuto(div) {
    const { mesBlock, text, mes, bias } = updateMessage(div);

    mesBlock.find('.mes_text').val('');
    mesBlock.find('.mes_text').val(messageFormatting(
        text,
        this_edit_mes_chname,
        mes.is_system,
        mes.is_user,
        this_edit_mes_id,
    ));
    mesBlock.find('.mes_bias').empty();
    mesBlock.find('.mes_bias').append(messageFormatting(bias, '', false, false, -1));
    saveChatDebounced();
}

async function messageEditDone(div) {
    let { mesBlock, text, mes, bias } = updateMessage(div);
    if (this_edit_mes_id == 0) {
        text = substituteParams(text);
    }

    await eventSource.emit(event_types.MESSAGE_EDITED, this_edit_mes_id);
    text = chat[this_edit_mes_id]?.mes ?? text;
    mesBlock.find('.mes_text').empty();
    mesBlock.find('.mes_edit_buttons').css('display', 'none');
    mesBlock.find('.mes_buttons').css('display', '');
    mesBlock.find('.mes_text').append(
        messageFormatting(
            text,
            this_edit_mes_chname,
            mes.is_system,
            mes.is_user,
            this_edit_mes_id,
        ),
    );
    mesBlock.find('.mes_bias').empty();
    mesBlock.find('.mes_bias').append(messageFormatting(bias, '', false, false, -1));
    appendMediaToMessage(mes, div.closest('.mes'));
    addCopyToCodeBlocks(div.closest('.mes'));

    await eventSource.emit(event_types.MESSAGE_UPDATED, this_edit_mes_id);
    this_edit_mes_id = undefined;
    await saveChatConditional();
}

/**
 * Fetches the chat content for each chat file from the server and compiles them into a dictionary.
 * The function iterates over a provided list of chat metadata and requests the actual chat content
 * for each chat, either as an individual chat or a group chat based on the context.
 *
 * @param {Array} data - An array containing metadata about each chat such as file_name.
 * @param {boolean} isGroupChat - A flag indicating if the chat is a group chat.
 * @returns {Promise<Object>} chat_dict - A dictionary where each key is a file_name and the value is the
 * corresponding chat content fetched from the server.
 */
export async function getChatsFromFiles(data, isGroupChat) {
    const context = getContext();
    let chat_dict = {};
    let chat_list = Object.values(data).sort((a, b) => a['file_name'].localeCompare(b['file_name'])).reverse();

    let chat_promise = chat_list.map(({ file_name }) => {
        return new Promise(async (res, rej) => {
            try {
                const endpoint = isGroupChat ? '/api/chats/group/get' : '/api/chats/get';
                const requestBody = isGroupChat
                    ? JSON.stringify({ id: file_name })
                    : JSON.stringify({
                        ch_name: characters[context.characterId].name,
                        file_name: file_name.replace('.jsonl', ''),
                        avatar_url: characters[context.characterId].avatar,
                    });

                const chatResponse = await fetch(endpoint, {
                    method: 'POST',
                    headers: getRequestHeaders(),
                    body: requestBody,
                    cache: 'no-cache',
                });

                if (!chatResponse.ok) {
                    return res();
                    // continue;
                }

                const currentChat = await chatResponse.json();
                if (!isGroupChat) {
                    // remove the first message, which is metadata, only for individual chats
                    currentChat.shift();
                }
                chat_dict[file_name] = currentChat;

            } catch (error) {
                console.error(error);
            }

            return res();
        });
    });

    await Promise.all(chat_promise);

    return chat_dict;
}

/**
 * Fetches the metadata of all past chats related to a specific character based on its avatar URL.
 * The function sends a POST request to the server to retrieve all chats for the character. It then
 * processes the received data, sorts it by the file name, and returns the sorted data.
 *
 * @param {null|number} [characterId=null] - When set, the function will use this character id instead of this_chid.
 *
 * @returns {Promise<Array>} - An array containing metadata of all past chats of the character, sorted
 * in descending order by file name. Returns an empty array if the fetch request is unsuccessful or the
 * response is an object with an `error` property set to `true`.
 */
export async function getPastCharacterChats(characterId = null) {
    characterId = characterId ?? this_chid;
    if (!characters[characterId]) return [];

    const response = await fetch('/api/characters/chats', {
        method: 'POST',
        body: JSON.stringify({ avatar_url: characters[characterId].avatar }),
        headers: getRequestHeaders(),
    });

    if (!response.ok) {
        return [];
    }

    const data = await response.json();
    if (typeof data === 'object' && data.error === true) {
        return [];
    }

    const chats = Object.values(data);
    return chats.sort((a, b) => a['file_name'].localeCompare(b['file_name'])).reverse();
}

/**
 * Helper for `displayPastChats`, to make the same info consistently available for other functions
 */
function getCurrentChatDetails() {
    if (!characters[this_chid] && !selected_group) {
        return { sessionName: '', group: null, characterName: '', avatarImgURL: '' };
    }

    const group = selected_group ? groups.find(x => x.id === selected_group) : null;
    const currentChat = selected_group ? group?.chat_id : characters[this_chid]['chat'];
    const displayName = selected_group ? group?.name : characters[this_chid].name;
    const avatarImg = selected_group ? group?.avatar_url : getThumbnailUrl('avatar', characters[this_chid]['avatar']);
    return { sessionName: currentChat, group: group, characterName: displayName, avatarImgURL: avatarImg };
}

/**
 * Displays the past chats for a character or a group based on the selected context.
 * The function first fetches the chats, processes them, and then displays them in
 * the HTML. It also has a built-in search functionality that allows filtering the
 * displayed chats based on a search query.
 */
export async function displayPastChats() {
    $('#select_chat_div').empty();
    $('#select_chat_search').val('').off('input');

    const data = await (selected_group ? getGroupPastChats(selected_group) : getPastCharacterChats());

    if (!data) {
        toastr.error('Could not load chat data. Try reloading the page.');
        return;
    }

    const chatDetails = getCurrentChatDetails();
    const group = chatDetails.group;
    const currentChat = chatDetails.sessionName;
    const displayName = chatDetails.characterName;
    const avatarImg = chatDetails.avatarImgURL;

    const rawChats = await getChatsFromFiles(data, selected_group);

    // Sort by last message date descending
    data.sort((a, b) => sortMoments(timestampToMoment(a.last_mes), timestampToMoment(b.last_mes)));
    console.log(data);
    $('#load_select_chat_div').css('display', 'none');
    $('#ChatHistoryCharName').text(`${displayName}'s `);

    const displayChats = (searchQuery) => {
        $('#select_chat_div').empty();  // Clear the current chats before appending filtered chats

        const filteredData = data.filter(chat => {
            const fileName = chat['file_name'];
            const chatContent = rawChats[fileName];

            // Make sure empty chats are displayed when there is no search query
            if (Array.isArray(chatContent) && !chatContent.length && !searchQuery) {
                return true;
            }

            // // Uncomment this to return to old behavior (classical full-substring search).
            // return chatContent && Object.values(chatContent).some(message => message?.mes?.toLowerCase()?.includes(searchQuery.toLowerCase()));

            // Fragment search a.k.a. swoop (as in `helm-swoop` in the Helm package of Emacs).
            // Split a `query` {string} into its fragments {string[]}.
            function makeQueryFragments(query) {
                let fragments = query.trim().split(/\s+/).map(str => str.trim().toLowerCase()).filter(onlyUnique);
                // fragments = fragments.filter( function(str) { return str.length >= 3; } );  // Helm does this, but perhaps better if we don't.
                return fragments;
            }
            // Check whether `text` {string} includes all of the `fragments` {string[]}.
            function matchFragments(fragments, text) {
                if (!text || !text.toLowerCase) return false;
                return fragments.every(item => text.toLowerCase().includes(item));
            }
            const fragments = makeQueryFragments(searchQuery);
            // At least one chat message must match *all* the fragments.
            // Currently, this doesn't match if the fragment matches are distributed across several chat messages.
            return chatContent && Object.values(chatContent).some(message => matchFragments(fragments, message?.mes));
        });

        console.debug(filteredData);
        for (const value of filteredData.values()) {
            let strlen = 300;
            let mes = value['mes'];

            if (mes !== undefined) {
                if (mes.length > strlen) {
                    mes = '...' + mes.substring(mes.length - strlen);
                }
                const fileSize = value['file_size'];
                const fileName = value['file_name'];
                const chatItems = rawChats[fileName].length;
                const timestamp = timestampToMoment(value['last_mes']).format('lll');
                const template = $('#past_chat_template .select_chat_block_wrapper').clone();
                template.find('.select_chat_block').attr('file_name', fileName);
                template.find('.avatar img').attr('src', avatarImg);
                template.find('.select_chat_block_filename').text(fileName);
                template.find('.chat_file_size').text(`(${fileSize},`);
                template.find('.chat_messages_num').text(`${chatItems}💬)`);
                template.find('.select_chat_block_mes').text(mes);
                template.find('.PastChat_cross').attr('file_name', fileName);
                template.find('.chat_messages_date').text(timestamp);

                if (selected_group) {
                    template.find('.avatar img').replaceWith(getGroupAvatar(group));
                }

                $('#select_chat_div').append(template);

                if (currentChat === fileName.toString().replace('.jsonl', '')) {
                    $('#select_chat_div').find('.select_chat_block:last').attr('highlight', String(true));
                }
            }
        }
    };
    displayChats('');  // Display all by default

    const debouncedDisplay = debounce((searchQuery) => {
        displayChats(searchQuery);
    });

    // Define the search input listener
    $('#select_chat_search').on('input', function () {
        const searchQuery = $(this).val();
        debouncedDisplay(searchQuery);
    });

    // UX convenience: Focus the search field when the Manage Chat Files view opens.
    setTimeout(function () {
        const textSearchElement = $('#select_chat_search');
        textSearchElement.click();
        textSearchElement.focus();
        textSearchElement.select();  // select content (if any) for easy erasing
    }, 200);
}

export function selectRightMenuWithAnimation(selectedMenuId) {
    const displayModes = {
        'rm_group_chats_block': 'flex',
        'rm_api_block': 'grid',
        'rm_characters_block': 'flex',
    };
    $('#result_info').toggle(selectedMenuId === 'rm_ch_create_block');
    document.querySelectorAll('#right-nav-panel .right_menu').forEach((menu) => {
        $(menu).css('display', 'none');

        if (selectedMenuId && selectedMenuId.replace('#', '') === menu.id) {
            const mode = displayModes[menu.id] ?? 'block';
            $(menu).css('display', mode);
            $(menu).css('opacity', 0.0);
            $(menu).transition({
                opacity: 1.0,
                duration: animation_duration,
                easing: animation_easing,
                complete: function () { },
            });
        }
    });
}

export function select_rm_info(type, charId, previousCharId = null) {
    if (!type) {
        toastr.error('Invalid process (no \'type\')');
        return;
    }
    if (type !== 'group_create') {
        var displayName = String(charId).replace('.png', '');
    }

    if (type === 'char_delete') {
        toastr.warning(`Character Deleted: ${displayName}`);
    }
    if (type === 'char_create') {
        toastr.success(`Character Created: ${displayName}`);
    }
    if (type === 'group_create') {
        toastr.success('Group Created');
    }
    if (type === 'group_delete') {
        toastr.warning('Group Deleted');
    }

    if (type === 'char_import') {
        toastr.success(`Character Imported: ${displayName}`);
    }

    selectRightMenuWithAnimation('rm_characters_block');

    // Set a timeout so multiple flashes don't overlap
    clearTimeout(importFlashTimeout);
    importFlashTimeout = setTimeout(function () {
        if (type === 'char_import' || type === 'char_create') {
            // Find the page at which the character is located
            const avatarFileName = `${charId}.png`;
            const charData = getEntitiesList({ doFilter: true });
            const charIndex = charData.findIndex((x) => x?.item?.avatar?.startsWith(avatarFileName));

            if (charIndex === -1) {
                console.log(`Could not find character ${charId} in the list`);
                return;
            }

            try {
                const perPage = Number(localStorage.getItem('Characters_PerPage')) || per_page_default;
                const page = Math.floor(charIndex / perPage) + 1;
                const selector = `#rm_print_characters_block [title*="${avatarFileName}"]`;
                $('#rm_print_characters_pagination').pagination('go', page);

                waitUntilCondition(() => document.querySelector(selector) !== null).then(() => {
                    const element = $(selector).parent();

                    if (element.length === 0) {
                        console.log(`Could not find element for character ${charId}`);
                        return;
                    }

                    const scrollOffset = element.offset().top - element.parent().offset().top;
                    element.parent().scrollTop(scrollOffset);
                    flashHighlight(element, 5000);
                });
            } catch (e) {
                console.error(e);
            }
        }

        if (type === 'group_create') {
            // Find the page at which the character is located
            const charData = getEntitiesList({ doFilter: true });
            const charIndex = charData.findIndex((x) => String(x?.item?.id) === String(charId));

            if (charIndex === -1) {
                console.log(`Could not find group ${charId} in the list`);
                return;
            }

            const perPage = Number(localStorage.getItem('Characters_PerPage')) || per_page_default;
            const page = Math.floor(charIndex / perPage) + 1;
            $('#rm_print_characters_pagination').pagination('go', page);
            const selector = `#rm_print_characters_block [grid="${charId}"]`;
            try {
                waitUntilCondition(() => document.querySelector(selector) !== null).then(() => {
                    const element = $(selector);
                    const scrollOffset = element.offset().top - element.parent().offset().top;
                    element.parent().scrollTop(scrollOffset);
                    flashHighlight(element, 5000);
                });
            } catch (e) {
                console.error(e);
            }
        }
    }, 250);

    if (previousCharId) {
        const newId = characters.findIndex((x) => x.avatar == previousCharId);
        if (newId >= 0) {
            this_chid = newId;
        }
    }
}

export function select_selected_character(chid) {
    //character select
    //console.log('select_selected_character() -- starting with input of -- ' + chid + ' (name:' + characters[chid].name + ')');
    select_rm_create();
    setMenuType('character_edit');
    $('#delete_button').css('display', 'flex');
    $('#export_button').css('display', 'flex');
    var display_name = characters[chid].name;

    //create text poles
    $('#rm_button_back').css('display', 'none');
    //$("#character_import_button").css("display", "none");
    $('#create_button').attr('value', 'Save');              // what is the use case for this?
    $('#dupe_button').show();
    $('#create_button_label').css('display', 'none');

    // Hide the chat scenario button if we're peeking the group member defs
    $('#set_chat_scenario').toggle(!selected_group);

    // Don't update the navbar name if we're peeking the group member defs
    if (!selected_group) {
        $('#rm_button_selected_ch').children('h2').text(display_name);
    }

    $('#add_avatar_button').val('');

    $('#character_popup-button-h3').text(characters[chid].name);
    $('#character_name_pole').val(characters[chid].name);
    $('#description_textarea').val(characters[chid].description);
    $('#character_world').val(characters[chid].data?.extensions?.world || '');
    $('#creator_notes_textarea').val(characters[chid].data?.creator_notes || characters[chid].creatorcomment);
    $('#creator_notes_spoiler').html(DOMPurify.sanitize(converter.makeHtml(substituteParams(characters[chid].data?.creator_notes) || characters[chid].creatorcomment), { MESSAGE_SANITIZE: true }));
    $('#character_version_textarea').val(characters[chid].data?.character_version || '');
    $('#system_prompt_textarea').val(characters[chid].data?.system_prompt || '');
    $('#post_history_instructions_textarea').val(characters[chid].data?.post_history_instructions || '');
    $('#tags_textarea').val(Array.isArray(characters[chid].data?.tags) ? characters[chid].data.tags.join(', ') : '');
    $('#creator_textarea').val(characters[chid].data?.creator);
    $('#character_version_textarea').val(characters[chid].data?.character_version || '');
    $('#personality_textarea').val(characters[chid].personality);
    $('#firstmessage_textarea').val(characters[chid].first_mes);
    $('#scenario_pole').val(characters[chid].scenario);
    $('#depth_prompt_prompt').val(characters[chid].data?.extensions?.depth_prompt?.prompt ?? '');
    $('#depth_prompt_depth').val(characters[chid].data?.extensions?.depth_prompt?.depth ?? depth_prompt_depth_default);
    $('#depth_prompt_role').val(characters[chid].data?.extensions?.depth_prompt?.role ?? depth_prompt_role_default);
    $('#talkativeness_slider').val(characters[chid].talkativeness || talkativeness_default);
    $('#mes_example_textarea').val(characters[chid].mes_example);
    $('#selected_chat_pole').val(characters[chid].chat);
    $('#create_date_pole').val(characters[chid].create_date);
    $('#avatar_url_pole').val(characters[chid].avatar);
    $('#chat_import_avatar_url').val(characters[chid].avatar);
    $('#chat_import_character_name').val(characters[chid].name);
    $('#character_json_data').val(characters[chid].json_data);
    let this_avatar = default_avatar;
    if (characters[chid].avatar != 'none') {
        this_avatar = getThumbnailUrl('avatar', characters[chid].avatar);
    }

    updateFavButtonState(characters[chid].fav || characters[chid].fav == 'true');

    $('#avatar_load_preview').attr('src', this_avatar);
    $('#name_div').removeClass('displayBlock');
    $('#name_div').addClass('displayNone');
    $('#renameCharButton').css('display', '');
    $('.open_alternate_greetings').data('chid', chid);
    $('#set_character_world').data('chid', chid);
    setWorldInfoButtonClass(chid);
    checkEmbeddedWorld(chid);

    $('#form_create').attr('actiontype', 'editcharacter');
    $('.form_create_bottom_buttons_block .chat_lorebook_button').show();

    const externalMediaState = isExternalMediaAllowed();
    $('#character_open_media_overrides').toggle(!selected_group);
    $('#character_media_allowed_icon').toggle(externalMediaState);
    $('#character_media_forbidden_icon').toggle(!externalMediaState);

    saveSettingsDebounced();
}

function select_rm_create() {
    setMenuType('create');

    //console.log('select_rm_Create() -- selected button: '+selected_button);
    if (selected_button == 'create') {
        if (create_save.avatar != '') {
            $('#add_avatar_button').get(0).files = create_save.avatar;
            read_avatar_load($('#add_avatar_button').get(0));
        }
    }

    selectRightMenuWithAnimation('rm_ch_create_block');

    $('#set_chat_scenario').hide();
    $('#delete_button_div').css('display', 'none');
    $('#delete_button').css('display', 'none');
    $('#export_button').css('display', 'none');
    $('#create_button_label').css('display', '');
    $('#create_button').attr('value', 'Create');
    $('#dupe_button').hide();

    //create text poles
    $('#rm_button_back').css('display', '');
    $('#character_import_button').css('display', '');
    $('#character_popup-button-h3').text('Create character');
    $('#character_name_pole').val(create_save.name);
    $('#description_textarea').val(create_save.description);
    $('#character_world').val(create_save.world);
    $('#creator_notes_textarea').val(create_save.creator_notes);
    $('#creator_notes_spoiler').html(DOMPurify.sanitize(converter.makeHtml(create_save.creator_notes), { MESSAGE_SANITIZE: true }));
    $('#post_history_instructions_textarea').val(create_save.post_history_instructions);
    $('#system_prompt_textarea').val(create_save.system_prompt);
    $('#tags_textarea').val(create_save.tags);
    $('#creator_textarea').val(create_save.creator);
    $('#character_version_textarea').val(create_save.character_version);
    $('#personality_textarea').val(create_save.personality);
    $('#firstmessage_textarea').val(create_save.first_message);
    $('#talkativeness_slider').val(create_save.talkativeness);
    $('#scenario_pole').val(create_save.scenario);
    $('#depth_prompt_prompt').val(create_save.depth_prompt_prompt);
    $('#depth_prompt_depth').val(create_save.depth_prompt_depth);
    $('#depth_prompt_role').val(create_save.depth_prompt_role);
    $('#mes_example_textarea').val(create_save.mes_example);
    $('#character_json_data').val('');
    $('#avatar_div').css('display', 'flex');
    $('#avatar_load_preview').attr('src', default_avatar);
    $('#renameCharButton').css('display', 'none');
    $('#name_div').removeClass('displayNone');
    $('#name_div').addClass('displayBlock');
    $('.open_alternate_greetings').data('chid', undefined);
    $('#set_character_world').data('chid', undefined);
    setWorldInfoButtonClass(undefined, !!create_save.world);
    updateFavButtonState(false);
    checkEmbeddedWorld();

    $('#form_create').attr('actiontype', 'createcharacter');
    $('.form_create_bottom_buttons_block .chat_lorebook_button').hide();
    $('#character_open_media_overrides').hide();
}

function select_rm_characters() {
    const doFullRefresh = menu_type === 'characters';
    setMenuType('characters');
    selectRightMenuWithAnimation('rm_characters_block');
    printCharacters(doFullRefresh);
}

/**
 * Sets a prompt injection to insert custom text into any outgoing prompt. For use in UI extensions.
 * @param {string} key Prompt injection id.
 * @param {string} value Prompt injection value.
 * @param {number} position Insertion position. 0 is after story string, 1 is in-chat with custom depth.
 * @param {number} depth Insertion depth. 0 represets the last message in context. Expected values up to MAX_INJECTION_DEPTH.
 * @param {number} role Extension prompt role. Defaults to SYSTEM.
 * @param {boolean} scan Should the prompt be included in the world info scan.
 */
export function setExtensionPrompt(key, value, position, depth, scan = false, role = extension_prompt_roles.SYSTEM) {
    extension_prompts[key] = {
        value: String(value),
        position: Number(position),
        depth: Number(depth),
        scan: !!scan,
        role: Number(role ?? extension_prompt_roles.SYSTEM),
    };
}

/**
 * Gets a enum value of the extension prompt role by its name.
 * @param {string} roleName The name of the extension prompt role.
 * @returns {number} The role id of the extension prompt.
 */
export function getExtensionPromptRoleByName(roleName) {
    // If the role is already a valid number, return it
    if (typeof roleName === 'number' && Object.values(extension_prompt_roles).includes(roleName)) {
        return roleName;
    }

    switch (roleName) {
        case 'system':
            return extension_prompt_roles.SYSTEM;
        case 'user':
            return extension_prompt_roles.USER;
        case 'assistant':
            return extension_prompt_roles.ASSISTANT;
    }

    // Skill issue?
    return extension_prompt_roles.SYSTEM;
}

/**
 * Removes all char A/N prompt injections from the chat.
 * To clean up when switching from groups to solo and vice versa.
 */
export function removeDepthPrompts() {
    for (const key of Object.keys(extension_prompts)) {
        if (key.startsWith('DEPTH_PROMPT')) {
            delete extension_prompts[key];
        }
    }
}

/**
 * Adds or updates the metadata for the currently active chat.
 * @param {Object} newValues An object with collection of new values to be added into the metadata.
 * @param {boolean} reset Should a metadata be reset by this call.
 */
export function updateChatMetadata(newValues, reset) {
    chat_metadata = reset ? { ...newValues } : { ...chat_metadata, ...newValues };
}

function updateFavButtonState(state) {
    fav_ch_checked = state;
    $('#fav_checkbox').val(fav_ch_checked);
    $('#favorite_button').toggleClass('fav_on', fav_ch_checked);
    $('#favorite_button').toggleClass('fav_off', !fav_ch_checked);
}

export async function setScenarioOverride() {
    if (!selected_group && !this_chid) {
        console.warn('setScenarioOverride() -- no selected group or character');
        return;
    }

    const metadataValue = chat_metadata['scenario'] || '';
    const isGroup = !!selected_group;

    const $template = $(await renderTemplateAsync('scenarioOverride'));
    $template.find('[data-group="true"]').toggle(isGroup);
    $template.find('[data-character="true"]').toggle(!isGroup);
    // TODO: Why does this save on every character input? Save on popup close
    $template.find('.chat_scenario').val(metadataValue).on('input', onScenarioOverrideInput);
    $template.find('.remove_scenario_override').on('click', onScenarioOverrideRemoveClick);

    await callGenericPopup($template, POPUP_TYPE.TEXT, '');
}

function onScenarioOverrideInput() {
    const value = String($(this).val());
    chat_metadata['scenario'] = value;
    saveMetadataDebounced();
}

function onScenarioOverrideRemoveClick() {
    $(this).closest('.scenario_override').find('.chat_scenario').val('').trigger('input');
}

/**
 * Displays a blocking popup with a given text and type.
 * @param {JQuery<HTMLElement>|string|Element} text - Text to display in the popup.
 * @param {string} type
 * @param {string} inputValue - Value to set the input to.
 * @param {PopupOptions} options - Options for the popup.
 * @typedef {{okButton?: string, rows?: number, wide?: boolean, wider?: boolean, large?: boolean, allowHorizontalScrolling?: boolean, allowVerticalScrolling?: boolean, cropAspect?: number }} PopupOptions - Options for the popup.
 * @returns {Promise<any>} A promise that resolves when the popup is closed.
 * @deprecated Use `callGenericPopup` instead.
 */
export function callPopup(text, type, inputValue = '', { okButton, rows, wide, wider, large, allowHorizontalScrolling, allowVerticalScrolling, cropAspect } = {}) {
    function getOkButtonText() {
        if (['text', 'alternate_greeting', 'char_not_selected'].includes(popup_type)) {
            $dialoguePopupCancel.css('display', 'none');
            return okButton ?? 'Ok';
        } else if (['delete_extension'].includes(popup_type)) {
            return okButton ?? 'Ok';
        } else if (['new_chat', 'confirm'].includes(popup_type)) {
            return okButton ?? 'Yes';
        } else if (['input'].includes(popup_type)) {
            return okButton ?? 'Save';
        }
        return okButton ?? 'Delete';
    }

    dialogueCloseStop = true;
    if (type) {
        popup_type = type;
    }

    const $dialoguePopup = $('#dialogue_popup');
    const $dialoguePopupCancel = $('#dialogue_popup_cancel');
    const $dialoguePopupOk = $('#dialogue_popup_ok');
    const $dialoguePopupInput = $('#dialogue_popup_input');
    const $dialoguePopupText = $('#dialogue_popup_text');
    const $shadowPopup = $('#shadow_popup');

    $dialoguePopup.toggleClass('wide_dialogue_popup', !!wide)
        .toggleClass('wider_dialogue_popup', !!wider)
        .toggleClass('large_dialogue_popup', !!large)
        .toggleClass('horizontal_scrolling_dialogue_popup', !!allowHorizontalScrolling)
        .toggleClass('vertical_scrolling_dialogue_popup', !!allowVerticalScrolling);

    $dialoguePopupCancel.css('display', 'inline-block');
    $dialoguePopupOk.text(getOkButtonText());
    $dialoguePopupInput.toggle(popup_type === 'input').val(inputValue).attr('rows', rows ?? 1);
    $dialoguePopupText.empty().append(text);
    $shadowPopup.css('display', 'block');

    if (popup_type == 'input') {
        $dialoguePopupInput.trigger('focus');
    }

    $shadowPopup.transition({
        opacity: 1,
        duration: animation_duration,
        easing: animation_easing,
    });

    return new Promise((resolve) => {
        dialogueResolve = resolve;
    });
}

export function showSwipeButtons() {
    if (chat.length === 0) {
        return;
    }

    if (
        chat[chat.length - 1].is_system ||
        !swipes ||
        Number($('.mes:last').attr('mesid')) < 0 ||
        chat[chat.length - 1].is_user ||
        chat[chat.length - 1].extra?.image ||
        (selected_group && is_group_generating)
    ) { return; }

    // swipe_id should be set if alternate greetings are added
    if (chat.length == 1 && chat[0].swipe_id === undefined) {
        return;
    }

    //had to add this to make the swipe counter work
    //(copied from the onclick functions for swipe buttons..
    //don't know why the array isn't set for non-swipe messsages in Generate or addOneMessage..)

    if (chat[chat.length - 1]['swipe_id'] === undefined) {              // if there is no swipe-message in the last spot of the chat array
        chat[chat.length - 1]['swipe_id'] = 0;                        // set it to id 0
        chat[chat.length - 1]['swipes'] = [];                         // empty the array
        chat[chat.length - 1]['swipes'][0] = chat[chat.length - 1]['mes'];  //assign swipe array with last message from chat
    }

    const currentMessage = $('#chat').children().filter(`[mesid="${chat.length - 1}"]`);
    const swipeId = chat[chat.length - 1].swipe_id;
    const swipeCounterText = (`${(swipeId + 1)}\u200B/\u200b${(chat[chat.length - 1].swipes.length)}`);

    if (swipeId !== undefined && (chat[chat.length - 1].swipes.length > 1 || swipeId > 0)) {
        currentMessage.children('.swipe_left').css('display', 'flex');
    }
    //only show right when generate is off, or when next right swipe would not make a generate happen
    if (is_send_press === false || chat[chat.length - 1].swipes.length >= swipeId) {
        currentMessage.children('.swipe_right').css('display', 'flex');
        currentMessage.children('.swipe_right').css('opacity', '0.3');
    }
    //console.log((chat[chat.length - 1]));
    if ((chat[chat.length - 1].swipes.length - swipeId) === 1) {
        //console.log('highlighting R swipe');
        currentMessage.children('.swipe_right').css('opacity', '0.7');
    }
    //console.log(swipesCounterHTML);

    $('.swipes-counter').text(swipeCounterText);

    //console.log(swipeId);
    //console.log(chat[chat.length - 1].swipes.length);
}

export function hideSwipeButtons() {
    //console.log('hideswipebuttons entered');
    $('#chat').find('.swipe_right').css('display', 'none');
    $('#chat').find('.swipe_left').css('display', 'none');
}

/**
 * Deletes a swipe from the chat.
 *
 * @param {number?} swipeId - The ID of the swipe to delete. If not provided, the current swipe will be deleted.
 * @returns {Promise<number>|undefined} - The ID of the new swipe after deletion.
 */
export async function deleteSwipe(swipeId = null) {
    if (swipeId && (isNaN(swipeId) || swipeId < 0)) {
        toastr.warning(`Invalid swipe ID: ${swipeId + 1}`);
        return;
    }

    const lastMessage = chat[chat.length - 1];
    if (!lastMessage || !Array.isArray(lastMessage.swipes) || !lastMessage.swipes.length) {
        toastr.warning('No messages to delete swipes from.');
        return;
    }

    if (lastMessage.swipes.length <= 1) {
        toastr.warning('Can\'t delete the last swipe.');
        return;
    }

    swipeId = swipeId ?? lastMessage.swipe_id;

    if (swipeId < 0 || swipeId >= lastMessage.swipes.length) {
        toastr.warning(`Invalid swipe ID: ${swipeId + 1}`);
        return;
    }

    lastMessage.swipes.splice(swipeId, 1);

    if (Array.isArray(lastMessage.swipe_info) && lastMessage.swipe_info.length) {
        lastMessage.swipe_info.splice(swipeId, 1);
    }

    // Select the next swip, or the one before if it was the last one
    const newSwipeId = Math.min(swipeId, lastMessage.swipes.length - 1);
    lastMessage.swipe_id = newSwipeId;
    lastMessage.mes = lastMessage.swipes[newSwipeId];

    await saveChatConditional();
    await reloadCurrentChat();

    return newSwipeId;
}

export async function saveMetadata() {
    if (selected_group) {
        await editGroup(selected_group, true, false);
    }
    else {
        await saveChatConditional();
    }
}

export async function saveChatConditional() {
    try {
        await waitUntilCondition(() => !isChatSaving, DEFAULT_SAVE_EDIT_TIMEOUT, 100);
    } catch {
        console.warn('Timeout waiting for chat to save');
        return;
    }

    try {
        isChatSaving = true;

        if (selected_group) {
            await saveGroupChat(selected_group, true);
        }
        else {
            await saveChat();
        }

        // Save token and prompts cache to IndexedDB storage
        saveTokenCache();
        saveItemizedPrompts(getCurrentChatId());
    } catch (error) {
        console.error('Error saving chat', error);
    } finally {
        isChatSaving = false;
    }
}

async function importCharacterChat(formData) {
    await jQuery.ajax({
        type: 'POST',
        url: '/api/chats/import',
        data: formData,
        beforeSend: function () {
        },
        cache: false,
        contentType: false,
        processData: false,
        success: async function (data) {
            if (data.res) {
                await displayPastChats();
            }
        },
        error: function () {
            $('#create_button').removeAttr('disabled');
        },
    });
}

function updateViewMessageIds(startFromZero = false) {
    const minId = startFromZero ? 0 : getFirstDisplayedMessageId();

    $('#chat').find('.mes').each(function (index, element) {
        $(element).attr('mesid', minId + index);
        $(element).find('.mesIDDisplay').text(`#${minId + index}`);
    });

    $('#chat .mes').removeClass('last_mes');
    $('#chat .mes').last().addClass('last_mes');

    updateEditArrowClasses();
}

export function getFirstDisplayedMessageId() {
    const allIds = Array.from(document.querySelectorAll('#chat .mes')).map(el => Number(el.getAttribute('mesid'))).filter(x => !isNaN(x));
    const minId = Math.min(...allIds);
    return minId;
}

function updateEditArrowClasses() {
    $('#chat .mes .mes_edit_up').removeClass('disabled');
    $('#chat .mes .mes_edit_down').removeClass('disabled');

    if (this_edit_mes_id !== undefined) {
        const down = $(`#chat .mes[mesid="${this_edit_mes_id}"] .mes_edit_down`);
        const up = $(`#chat .mes[mesid="${this_edit_mes_id}"] .mes_edit_up`);
        const lastId = Number($('#chat .mes').last().attr('mesid'));
        const firstId = Number($('#chat .mes').first().attr('mesid'));

        if (lastId == Number(this_edit_mes_id)) {
            down.addClass('disabled');
        }

        if (firstId == Number(this_edit_mes_id)) {
            up.addClass('disabled');
        }
    }
}

function closeMessageEditor() {
    if (this_edit_mes_id) {
        $(`#chat .mes[mesid="${this_edit_mes_id}"] .mes_edit_cancel`).click();
    }
}

export function setGenerationProgress(progress) {
    if (!progress) {
        $('#send_textarea').css({ 'background': '', 'transition': '' });
    }
    else {
        $('#send_textarea').css({
            'background': `linear-gradient(90deg, #008000d6 ${progress}%, transparent ${progress}%)`,
            'transition': '0.25s ease-in-out',
        });
    }
}

function isHordeGenerationNotAllowed() {
    if (main_api == 'koboldhorde' && preset_settings == 'gui') {
        toastr.error('GUI Settings preset is not supported for Horde. Please select another preset.');
        return true;
    }

    return false;
}

export function cancelTtsPlay() {
    if ('speechSynthesis' in window) {
        speechSynthesis.cancel();
    }
}

function updateAlternateGreetingsHintVisibility(root) {
    const numberOfGreetings = root.find('.alternate_greetings_list .alternate_greeting').length;
    $(root).find('.alternate_grettings_hint').toggle(numberOfGreetings == 0);
}

function openCharacterWorldPopup() {
    const chid = $('#set_character_world').data('chid');

    if (menu_type != 'create' && chid == undefined) {
        toastr.error('Does not have an Id for this character in world select menu.');
        return;
    }

    async function onSelectCharacterWorld() {
        const value = $('.character_world_info_selector').find('option:selected').val();
        const worldIndex = value !== '' ? Number(value) : NaN;
        const name = !isNaN(worldIndex) ? world_names[worldIndex] : '';

        const previousValue = $('#character_world').val();
        $('#character_world').val(name);

        console.debug('Character world selected:', name);

        if (menu_type == 'create') {
            create_save.world = name;
        } else {
            if (previousValue && !name) {
                try {
                    // Dirty hack to remove embedded lorebook from character JSON data.
                    const data = JSON.parse(String($('#character_json_data').val()));

                    if (data?.data?.character_book) {
                        data.data.character_book = undefined;
                    }

                    $('#character_json_data').val(JSON.stringify(data));
                    toastr.info('Embedded lorebook will be removed from this character.');
                } catch {
                    console.error('Failed to parse character JSON data.');
                }
            }

            await createOrEditCharacter();
        }

        setWorldInfoButtonClass(undefined, !!value);
    }

    function onExtraWorldInfoChanged() {
        const selectedWorlds = $('.character_extra_world_info_selector').val();
        let charLore = world_info.charLore ?? [];

        // TODO: Maybe make this utility function not use the window context?
        const fileName = getCharaFilename(chid);
        const tempExtraBooks = selectedWorlds.map((index) => world_names[index]).filter((e) => e !== undefined);

        const existingCharIndex = charLore.findIndex((e) => e.name === fileName);
        if (existingCharIndex === -1) {
            const newCharLoreEntry = {
                name: fileName,
                extraBooks: tempExtraBooks,
            };

            charLore.push(newCharLoreEntry);
        } else if (tempExtraBooks.length === 0) {
            charLore.splice(existingCharIndex, 1);
        } else {
            charLore[existingCharIndex].extraBooks = tempExtraBooks;
        }

        Object.assign(world_info, { charLore: charLore });
        saveSettingsDebounced();
    }

    const template = $('#character_world_template .character_world').clone();
    const select = template.find('.character_world_info_selector');
    const extraSelect = template.find('.character_extra_world_info_selector');
    const name = (menu_type == 'create' ? create_save.name : characters[chid]?.data?.name) || 'Nameless';
    const worldId = (menu_type == 'create' ? create_save.world : characters[chid]?.data?.extensions?.world) || '';
    template.find('.character_name').text(name);

    // Not needed on mobile
    if (!isMobile()) {
        $(extraSelect).select2({
            width: '100%',
            placeholder: 'No auxillary Lorebooks set. Click here to select.',
            allowClear: true,
            closeOnSelect: false,
        });
    }

    // Apped to base dropdown
    world_names.forEach((item, i) => {
        const option = document.createElement('option');
        option.value = i;
        option.innerText = item;
        option.selected = item === worldId;
        select.append(option);
    });

    // Append to extras dropdown
    if (world_names.length > 0) {
        extraSelect.empty();
    }
    world_names.forEach((item, i) => {
        const option = document.createElement('option');
        option.value = i;
        option.innerText = item;

        const existingCharLore = world_info.charLore?.find((e) => e.name === getCharaFilename());
        if (existingCharLore) {
            option.selected = existingCharLore.extraBooks.includes(item);
        } else {
            option.selected = false;
        }
        extraSelect.append(option);
    });

    select.on('change', onSelectCharacterWorld);
    extraSelect.on('mousedown change', async function (e) {
        // If there's no world names, don't do anything
        if (world_names.length === 0) {
            e.preventDefault();
            return;
        }

        onExtraWorldInfoChanged();
    });

    callPopup(template, 'text');
}

function openAlternateGreetings() {
    const chid = $('.open_alternate_greetings').data('chid');

    if (menu_type != 'create' && chid === undefined) {
        toastr.error('Does not have an Id for this character in editor menu.');
        return;
    } else {
        // If the character does not have alternate greetings, create an empty array
        if (chid && Array.isArray(characters[chid].data.alternate_greetings) == false) {
            characters[chid].data.alternate_greetings = [];
        }
    }

    const template = $('#alternate_greetings_template .alternate_grettings').clone();
    const getArray = () => menu_type == 'create' ? create_save.alternate_greetings : characters[chid].data.alternate_greetings;

    for (let index = 0; index < getArray().length; index++) {
        addAlternateGreeting(template, getArray()[index], index, getArray);
    }

    template.find('.add_alternate_greeting').on('click', function () {
        const array = getArray();
        const index = array.length;
        array.push('');
        addAlternateGreeting(template, '', index, getArray);
        updateAlternateGreetingsHintVisibility(template);
    });

    updateAlternateGreetingsHintVisibility(template);
    callPopup(template, 'alternate_greeting', '', { wide: true, large: true });
}

function addAlternateGreeting(template, greeting, index, getArray) {
    const greetingBlock = $('#alternate_greeting_form_template .alternate_greeting').clone();
    greetingBlock.find('.alternate_greeting_text').on('input', async function () {
        const value = $(this).val();
        const array = getArray();
        array[index] = value;
    }).val(greeting);
    greetingBlock.find('.greeting_index').text(index + 1);
    greetingBlock.find('.delete_alternate_greeting').on('click', async function () {
        if (confirm('Are you sure you want to delete this alternate greeting?')) {
            const array = getArray();
            array.splice(index, 1);
            // We need to reopen the popup to update the index numbers
            openAlternateGreetings();
        }
    });
    template.find('.alternate_greetings_list').append(greetingBlock);
}

/**
 * Creates or edits a character based on the form data.
 * @param {Event} [e] Event that triggered the function call.
 */
async function createOrEditCharacter(e) {
    $('#rm_info_avatar').html('');
    const formData = new FormData($('#form_create').get(0));
    formData.set('fav', String(fav_ch_checked));
    const isNewChat = e instanceof CustomEvent && e.type === 'newChat';

    const rawFile = formData.get('avatar');
    if (rawFile instanceof File) {
        const convertedFile = await ensureImageFormatSupported(rawFile);
        formData.set('avatar', convertedFile);
    }

    const headers = getRequestHeaders();
    delete headers['Content-Type'];

    if ($('#form_create').attr('actiontype') == 'createcharacter') {
        if (String($('#character_name_pole').val()).length === 0) {
            toastr.error('Name is required');
            return;
        }
        if (is_group_generating || is_send_press) {
            toastr.error('Cannot create characters while generating. Stop the request and try again.', 'Creation aborted');
            return;
        }
        try {
            //if the character name text area isn't empty (only posible when creating a new character)
            let url = '/api/characters/create';

            if (crop_data != undefined) {
                url += `?crop=${encodeURIComponent(JSON.stringify(crop_data))}`;
            }

            formData.delete('alternate_greetings');
            for (const value of create_save.alternate_greetings) {
                formData.append('alternate_greetings', value);
            }

            formData.append('extensions', JSON.stringify(create_save.extensions));

            const fetchResult = await fetch(url, {
                method: 'POST',
                headers: headers,
                body: formData,
                cache: 'no-cache',
            });

            if (!fetchResult.ok) {
                throw new Error('Fetch result is not ok');
            }

            const avatarId = await fetchResult.text();

            $('#character_cross').trigger('click'); //closes the advanced character editing popup
            const fields = [
                { id: '#character_name_pole', callback: value => create_save.name = value },
                { id: '#description_textarea', callback: value => create_save.description = value },
                { id: '#creator_notes_textarea', callback: value => create_save.creator_notes = value },
                { id: '#character_version_textarea', callback: value => create_save.character_version = value },
                { id: '#post_history_instructions_textarea', callback: value => create_save.post_history_instructions = value },
                { id: '#system_prompt_textarea', callback: value => create_save.system_prompt = value },
                { id: '#tags_textarea', callback: value => create_save.tags = value },
                { id: '#creator_textarea', callback: value => create_save.creator = value },
                { id: '#personality_textarea', callback: value => create_save.personality = value },
                { id: '#firstmessage_textarea', callback: value => create_save.first_message = value },
                { id: '#talkativeness_slider', callback: value => create_save.talkativeness = value, defaultValue: talkativeness_default },
                { id: '#scenario_pole', callback: value => create_save.scenario = value },
                { id: '#depth_prompt_prompt', callback: value => create_save.depth_prompt_prompt = value },
                { id: '#depth_prompt_depth', callback: value => create_save.depth_prompt_depth = value, defaultValue: depth_prompt_depth_default },
                { id: '#depth_prompt_role', callback: value => create_save.depth_prompt_role = value, defaultValue: depth_prompt_role_default },
                { id: '#mes_example_textarea', callback: value => create_save.mes_example = value },
                { id: '#character_json_data', callback: () => { } },
                { id: '#alternate_greetings_template', callback: value => create_save.alternate_greetings = value, defaultValue: [] },
                { id: '#character_world', callback: value => create_save.world = value },
                { id: '#_character_extensions_fake', callback: value => create_save.extensions = {} },
            ];

            fields.forEach(field => {
                const fieldValue = field.defaultValue !== undefined ? field.defaultValue : '';
                $(field.id).val(fieldValue);
                field.callback && field.callback(fieldValue);
            });

            $('#character_popup-button-h3').text('Create character');

            create_save.avatar = '';

            $('#add_avatar_button').replaceWith(
                $('#add_avatar_button').val('').clone(true),
            );

            let oldSelectedChar = null;
            if (this_chid !== undefined) {
                oldSelectedChar = characters[this_chid].avatar;
            }

            console.log(`new avatar id: ${avatarId}`);
            createTagMapFromList('#tagList', avatarId);
            await getCharacters();

            select_rm_info('char_create', avatarId, oldSelectedChar);

            crop_data = undefined;

        } catch (error) {
            console.error('Error creating character', error);
            toastr.error('Failed to create character');
        }
    } else {
        try {
            let url = '/api/characters/edit';

            if (crop_data != undefined) {
                url += `?crop=${encodeURIComponent(JSON.stringify(crop_data))}`;
            }

            formData.delete('alternate_greetings');
            const chid = $('.open_alternate_greetings').data('chid');
            if (chid && Array.isArray(characters[chid]?.data?.alternate_greetings)) {
                for (const value of characters[chid].data.alternate_greetings) {
                    formData.append('alternate_greetings', value);
                }
            }

            const fetchResult = await fetch(url, {
                method: 'POST',
                headers: headers,
                body: formData,
                cache: 'no-cache',
            });

            if (!fetchResult.ok) {
                throw new Error('Fetch result is not ok');
            }

            await getOneCharacter(formData.get('avatar_url'));
            favsToHotswap(); // Update fav state

            $('#add_avatar_button').replaceWith(
                $('#add_avatar_button').val('').clone(true),
            );
            $('#create_button').attr('value', 'Save');
            crop_data = undefined;
            await eventSource.emit(event_types.CHARACTER_EDITED, { detail: { id: this_chid, character: characters[this_chid] } });

            // Recreate the chat if it hasn't been used at least once (i.e. with continue).
            const message = getFirstMessage();
            const shouldRegenerateMessage =
                !isNewChat &&
                message.mes &&
                !selected_group &&
                !chat_metadata['tainted'] &&
                (chat.length === 0 || (chat.length === 1 && !chat[0].is_user && !chat[0].is_system));

            if (shouldRegenerateMessage) {
                chat.splice(0, chat.length, message);
                const messageId = (chat.length - 1);
                await eventSource.emit(event_types.MESSAGE_RECEIVED, messageId);
                await clearChat();
                await printMessages();
                await eventSource.emit(event_types.CHARACTER_MESSAGE_RENDERED, messageId);
                await saveChatConditional();
            }
        } catch (error) {
            console.log(error);
            toastr.error('Something went wrong while saving the character, or the image file provided was in an invalid format. Double check that the image is not a webp.');
        }
    }
}

window['SillyTavern'].getContext = function () {
    return {
        chat: chat,
        characters: characters,
        groups: groups,
        name1: name1,
        name2: name2,
        characterId: this_chid,
        groupId: selected_group,
        chatId: selected_group
            ? groups.find(x => x.id == selected_group)?.chat_id
            : (this_chid && characters[this_chid] && characters[this_chid].chat),
        getCurrentChatId: getCurrentChatId,
        getRequestHeaders: getRequestHeaders,
        reloadCurrentChat: reloadCurrentChat,
        renameChat: renameChat,
        saveSettingsDebounced: saveSettingsDebounced,
        onlineStatus: online_status,
        maxContext: Number(max_context),
        chatMetadata: chat_metadata,
        streamingProcessor,
        eventSource: eventSource,
        eventTypes: event_types,
        addOneMessage: addOneMessage,
        generate: Generate,
        sendStreamingRequest: sendStreamingRequest,
        sendGenerationRequest: sendGenerationRequest,
        stopGeneration: stopGeneration,
        getTokenCount: getTokenCount,
        extensionPrompts: extension_prompts,
        setExtensionPrompt: setExtensionPrompt,
        updateChatMetadata: updateChatMetadata,
        saveChat: saveChatConditional,
        openCharacterChat: openCharacterChat,
        openGroupChat: openGroupChat,
        saveMetadata: saveMetadata,
        sendSystemMessage: sendSystemMessage,
        activateSendButtons,
        deactivateSendButtons,
        saveReply,
        substituteParams,
        substituteParamsExtended,
        SlashCommandParser,
        executeSlashCommandsWithOptions,
        /** @deprecated Use SlashCommandParser.addCommandObject() instead */
        registerSlashCommand: registerSlashCommand,
        /** @deprecated Use executeSlashCommandWithOptions instead */
        executeSlashCommands: executeSlashCommands,
        timestampToMoment: timestampToMoment,
        /** @deprecated Handlebars for extensions are no longer supported. */
        registerHelper: () => { },
        registerMacro: MacrosParser.registerMacro.bind(MacrosParser),
        unregisterMacro: MacrosParser.unregisterMacro.bind(MacrosParser),
        registerDebugFunction: registerDebugFunction,
        /** @deprecated Use renderExtensionTemplateAsync instead. */
        renderExtensionTemplate: renderExtensionTemplate,
        renderExtensionTemplateAsync: renderExtensionTemplateAsync,
        registerDataBankScraper: ScraperManager.registerDataBankScraper,
        /** @deprecated Use callGenericPopup or Popup instead. */
        callPopup: callPopup,
        callGenericPopup: callGenericPopup,
        showLoader: showLoader,
        hideLoader: hideLoader,
        mainApi: main_api,
        extensionSettings: extension_settings,
        ModuleWorkerWrapper: ModuleWorkerWrapper,
        getTokenizerModel: getTokenizerModel,
        generateQuietPrompt: generateQuietPrompt,
        writeExtensionField: writeExtensionField,
        getThumbnailUrl: getThumbnailUrl,
        selectCharacterById: selectCharacterById,
        messageFormatting: messageFormatting,
        shouldSendOnEnter: shouldSendOnEnter,
        isMobile: isMobile,
        t: t,
        translate: translate,
        tags: tags,
        tagMap: tag_map,
        menuType: menu_type,
        createCharacterData: create_save,
        /** @deprecated Legacy snake-case naming, compatibility with old extensions */
        event_types: event_types,
        Popup: Popup,
        POPUP_TYPE: POPUP_TYPE,
        POPUP_RESULT: POPUP_RESULT,
    };
};

function swipe_left() {      // when we swipe left..but no generation.
    if (chat.length - 1 === Number(this_edit_mes_id)) {
        closeMessageEditor();
    }

    if (isStreamingEnabled() && streamingProcessor) {
        streamingProcessor.onStopStreaming();
    }

    const swipe_duration = 120;
    const swipe_range = '700px';
    chat[chat.length - 1]['swipe_id']--;

    if (chat[chat.length - 1]['swipe_id'] < 0) {
        chat[chat.length - 1]['swipe_id'] = chat[chat.length - 1]['swipes'].length - 1;
    }

    if (chat[chat.length - 1]['swipe_id'] >= 0) {
        /*$(this).parent().children('swipe_right').css('display', 'flex');
        if (chat[chat.length - 1]['swipe_id'] === 0) {
            $(this).css('display', 'none');
        }*/ // Just in case
        if (!Array.isArray(chat[chat.length - 1]['swipe_info'])) {
            chat[chat.length - 1]['swipe_info'] = [];
        }
        let this_mes_div = $(this).parent();
        let this_mes_block = $(this).parent().children('.mes_block').children('.mes_text');
        const this_mes_div_height = this_mes_div[0].scrollHeight;
        this_mes_div.css('height', this_mes_div_height);
        const this_mes_block_height = this_mes_block[0].scrollHeight;
        chat[chat.length - 1]['mes'] = chat[chat.length - 1]['swipes'][chat[chat.length - 1]['swipe_id']];
        chat[chat.length - 1]['send_date'] = chat[chat.length - 1].swipe_info[chat[chat.length - 1]['swipe_id']]?.send_date || chat[chat.length - 1].send_date; //load the last mes box with the latest generation
        chat[chat.length - 1]['extra'] = JSON.parse(JSON.stringify(chat[chat.length - 1].swipe_info[chat[chat.length - 1]['swipe_id']]?.extra || chat[chat.length - 1].extra));

        if (chat[chat.length - 1].extra) {
            // if message has memory attached - remove it to allow regen
            if (chat[chat.length - 1].extra.memory) {
                delete chat[chat.length - 1].extra.memory;
            }
            // ditto for display text
            if (chat[chat.length - 1].extra.display_text) {
                delete chat[chat.length - 1].extra.display_text;
            }
        }
        $(this).parent().children('.mes_block').transition({
            x: swipe_range,
            duration: animation_duration > 0 ? swipe_duration : 0,
            easing: animation_easing,
            queue: false,
            complete: async function () {
                const is_animation_scroll = ($('#chat').scrollTop() >= ($('#chat').prop('scrollHeight') - $('#chat').outerHeight()) - 10);
                //console.log('on left swipe click calling addOneMessage');
                addOneMessage(chat[chat.length - 1], { type: 'swipe' });

                if (power_user.message_token_count_enabled) {
                    if (!chat[chat.length - 1].extra) {
                        chat[chat.length - 1].extra = {};
                    }

                    const swipeMessage = $('#chat').find(`[mesid="${chat.length - 1}"]`);
                    const tokenCount = await getTokenCountAsync(chat[chat.length - 1].mes, 0);
                    chat[chat.length - 1]['extra']['token_count'] = tokenCount;
                    swipeMessage.find('.tokenCounterDisplay').text(`${tokenCount}t`);
                }

                let new_height = this_mes_div_height - (this_mes_block_height - this_mes_block[0].scrollHeight);
                if (new_height < 103) new_height = 103;
                this_mes_div.animate({ height: new_height + 'px' }, {
                    duration: 0, //used to be 100
                    queue: false,
                    progress: function () {
                        // Scroll the chat down as the message expands

                        if (is_animation_scroll) $('#chat').scrollTop($('#chat')[0].scrollHeight);
                    },
                    complete: function () {
                        this_mes_div.css('height', 'auto');
                        // Scroll the chat down to the bottom once the animation is complete
                        if (is_animation_scroll) $('#chat').scrollTop($('#chat')[0].scrollHeight);
                    },
                });
                $(this).parent().children('.mes_block').transition({
                    x: '-' + swipe_range,
                    duration: 0,
                    easing: animation_easing,
                    queue: false,
                    complete: function () {
                        $(this).parent().children('.mes_block').transition({
                            x: '0px',
                            duration: animation_duration > 0 ? swipe_duration : 0,
                            easing: animation_easing,
                            queue: false,
                            complete: async function () {
                                await eventSource.emit(event_types.MESSAGE_SWIPED, (chat.length - 1));
                                saveChatDebounced();
                            },
                        });
                    },
                });
            },
        });

        $(this).parent().children('.avatar').transition({
            x: swipe_range,
            duration: animation_duration > 0 ? swipe_duration : 0,
            easing: animation_easing,
            queue: false,
            complete: function () {
                $(this).parent().children('.avatar').transition({
                    x: '-' + swipe_range,
                    duration: 0,
                    easing: animation_easing,
                    queue: false,
                    complete: function () {
                        $(this).parent().children('.avatar').transition({
                            x: '0px',
                            duration: animation_duration > 0 ? swipe_duration : 0,
                            easing: animation_easing,
                            queue: false,
                            complete: function () {

                            },
                        });
                    },
                });
            },
        });
    }
    if (chat[chat.length - 1]['swipe_id'] < 0) {
        chat[chat.length - 1]['swipe_id'] = 0;
    }
}

// when we click swipe right button
const swipe_right = () => {
    if (chat.length - 1 === Number(this_edit_mes_id)) {
        closeMessageEditor();
    }

    if (isHordeGenerationNotAllowed()) {
        return unblockGeneration();
    }

    const swipe_duration = 200;
    const swipe_range = 700;
    //console.log(swipe_range);
    let run_generate = false;
    let run_swipe_right = false;
    if (chat[chat.length - 1]['swipe_id'] === undefined) {              // if there is no swipe-message in the last spot of the chat array
        chat[chat.length - 1]['swipe_id'] = 0;                        // set it to id 0
        chat[chat.length - 1]['swipes'] = [];                         // empty the array
        chat[chat.length - 1]['swipe_info'] = [];
        chat[chat.length - 1]['swipes'][0] = chat[chat.length - 1]['mes'];  //assign swipe array with last message from chat
        chat[chat.length - 1]['swipe_info'][0] = { 'send_date': chat[chat.length - 1]['send_date'], 'gen_started': chat[chat.length - 1]['gen_started'], 'gen_finished': chat[chat.length - 1]['gen_finished'], 'extra': JSON.parse(JSON.stringify(chat[chat.length - 1]['extra'])) };
        //assign swipe info array with last message from chat
    }
    if (chat.length === 1 && chat[0]['swipe_id'] !== undefined && chat[0]['swipe_id'] === chat[0]['swipes'].length - 1) {    // if swipe_right is called on the last alternate greeting, loop back around
        chat[0]['swipe_id'] = 0;
    } else {
        chat[chat.length - 1]['swipe_id']++;                                // make new slot in array
    }
    if (chat[chat.length - 1].extra) {
        // if message has memory attached - remove it to allow regen
        if (chat[chat.length - 1].extra.memory) {
            delete chat[chat.length - 1].extra.memory;
        }
        // ditto for display text
        if (chat[chat.length - 1].extra.display_text) {
            delete chat[chat.length - 1].extra.display_text;
        }
    }
    if (!Array.isArray(chat[chat.length - 1]['swipe_info'])) {
        chat[chat.length - 1]['swipe_info'] = [];
    }
    //console.log(chat[chat.length-1]['swipes']);
    if (parseInt(chat[chat.length - 1]['swipe_id']) === chat[chat.length - 1]['swipes'].length && chat.length !== 1) { //if swipe id of last message is the same as the length of the 'swipes' array and not the greeting
        delete chat[chat.length - 1].gen_started;
        delete chat[chat.length - 1].gen_finished;
        run_generate = true;
    } else if (parseInt(chat[chat.length - 1]['swipe_id']) < chat[chat.length - 1]['swipes'].length) { //otherwise, if the id is less than the number of swipes
        chat[chat.length - 1]['mes'] = chat[chat.length - 1]['swipes'][chat[chat.length - 1]['swipe_id']]; //load the last mes box with the latest generation
        chat[chat.length - 1]['send_date'] = chat[chat.length - 1]?.swipe_info[chat[chat.length - 1]['swipe_id']]?.send_date || chat[chat.length - 1]['send_date']; //update send date
        chat[chat.length - 1]['extra'] = JSON.parse(JSON.stringify(chat[chat.length - 1].swipe_info[chat[chat.length - 1]['swipe_id']]?.extra || chat[chat.length - 1].extra || []));
        run_swipe_right = true; //then prepare to do normal right swipe to show next message
    }

    const currentMessage = $('#chat').children().filter(`[mesid="${chat.length - 1}"]`);
    let this_div = currentMessage.children('.swipe_right');
    let this_mes_div = this_div.parent();

    if (chat[chat.length - 1]['swipe_id'] > chat[chat.length - 1]['swipes'].length) { //if we swipe right while generating (the swipe ID is greater than what we are viewing now)
        chat[chat.length - 1]['swipe_id'] = chat[chat.length - 1]['swipes'].length; //show that message slot (will be '...' while generating)
    }
    if (run_generate) {               //hide swipe arrows while generating
        this_div.css('display', 'none');
    }
    // handles animated transitions when swipe right, specifically height transitions between messages
    if (run_generate || run_swipe_right) {
        let this_mes_block = this_mes_div.children('.mes_block').children('.mes_text');
        const this_mes_div_height = this_mes_div[0].scrollHeight;
        const this_mes_block_height = this_mes_block[0].scrollHeight;

        this_mes_div.children('.swipe_left').css('display', 'flex');
        this_mes_div.children('.mes_block').transition({        // this moves the div back and forth
            x: '-' + swipe_range,
            duration: animation_duration > 0 ? swipe_duration : 0,
            easing: animation_easing,
            queue: false,
            complete: async function () {
                /*if (!selected_group) {
                    var typingIndicator = $("#typing_indicator_template .typing_indicator").clone();
                    typingIndicator.find(".typing_indicator_name").text(characters[this_chid].name);
                } */
                /* $("#chat").append(typingIndicator); */
                const is_animation_scroll = ($('#chat').scrollTop() >= ($('#chat').prop('scrollHeight') - $('#chat').outerHeight()) - 10);
                //console.log(parseInt(chat[chat.length-1]['swipe_id']));
                //console.log(chat[chat.length-1]['swipes'].length);
                const swipeMessage = $('#chat').find('[mesid="' + (chat.length - 1) + '"]');
                if (run_generate && parseInt(chat[chat.length - 1]['swipe_id']) === chat[chat.length - 1]['swipes'].length) {
                    //shows "..." while generating
                    swipeMessage.find('.mes_text').html('...');
                    // resets the timer
                    swipeMessage.find('.mes_timer').html('');
                    swipeMessage.find('.tokenCounterDisplay').text('');
                } else {
                    //console.log('showing previously generated swipe candidate, or "..."');
                    //console.log('onclick right swipe calling addOneMessage');
                    addOneMessage(chat[chat.length - 1], { type: 'swipe' });

                    if (power_user.message_token_count_enabled) {
                        if (!chat[chat.length - 1].extra) {
                            chat[chat.length - 1].extra = {};
                        }

                        const tokenCount = await getTokenCountAsync(chat[chat.length - 1].mes, 0);
                        chat[chat.length - 1]['extra']['token_count'] = tokenCount;
                        swipeMessage.find('.tokenCounterDisplay').text(`${tokenCount}t`);
                    }
                }
                let new_height = this_mes_div_height - (this_mes_block_height - this_mes_block[0].scrollHeight);
                if (new_height < 103) new_height = 103;


                this_mes_div.animate({ height: new_height + 'px' }, {
                    duration: 0, //used to be 100
                    queue: false,
                    progress: function () {
                        // Scroll the chat down as the message expands
                        if (is_animation_scroll) $('#chat').scrollTop($('#chat')[0].scrollHeight);
                    },
                    complete: function () {
                        this_mes_div.css('height', 'auto');
                        // Scroll the chat down to the bottom once the animation is complete
                        if (is_animation_scroll) $('#chat').scrollTop($('#chat')[0].scrollHeight);
                    },
                });
                this_mes_div.children('.mes_block').transition({
                    x: swipe_range,
                    duration: 0,
                    easing: animation_easing,
                    queue: false,
                    complete: function () {
                        this_mes_div.children('.mes_block').transition({
                            x: '0px',
                            duration: animation_duration > 0 ? swipe_duration : 0,
                            easing: animation_easing,
                            queue: false,
                            complete: async function () {
                                await eventSource.emit(event_types.MESSAGE_SWIPED, (chat.length - 1));
                                if (run_generate && !is_send_press && parseInt(chat[chat.length - 1]['swipe_id']) === chat[chat.length - 1]['swipes'].length) {
                                    console.debug('caught here 2');
                                    is_send_press = true;
                                    $('.mes_buttons:last').hide();
                                    await Generate('swipe');
                                } else {
                                    if (parseInt(chat[chat.length - 1]['swipe_id']) !== chat[chat.length - 1]['swipes'].length) {
                                        saveChatDebounced();
                                    }
                                }
                            },
                        });
                    },
                });
            },
        });
        this_mes_div.children('.avatar').transition({ // moves avatar along with swipe
            x: '-' + swipe_range,
            duration: animation_duration > 0 ? swipe_duration : 0,
            easing: animation_easing,
            queue: false,
            complete: function () {
                this_mes_div.children('.avatar').transition({
                    x: swipe_range,
                    duration: 0,
                    easing: animation_easing,
                    queue: false,
                    complete: function () {
                        this_mes_div.children('.avatar').transition({
                            x: '0px',
                            duration: animation_duration > 0 ? swipe_duration : 0,
                            easing: animation_easing,
                            queue: false,
                            complete: function () {

                            },
                        });
                    },
                });
            },
        });
    }
};

const CONNECT_API_MAP = {
    // Default APIs not contined inside text gen / chat gen
    'kobold': {
        selected: 'kobold',
        button: '#api_button',
    },
    'horde': {
        selected: 'koboldhorde',
    },
    'novel': {
        selected: 'novel',
        button: '#api_button_novel',
    },
    // KoboldCpp alias
    'kcpp': {
        selected: 'textgenerationwebui',
        button: '#api_button_textgenerationwebui',
        type: textgen_types.KOBOLDCPP,
    },
    // OpenAI alias
    'oai': {
        selected: 'openai',
        button: '#api_button_openai',
        source: chat_completion_sources.OPENAI,
    },
    // Google alias
    'google': {
        selected: 'openai',
        button: '#api_button_openai',
        source: chat_completion_sources.MAKERSUITE,
    },
    // OpenRouter special naming, to differentiate between chat comp and text comp
    'openrouter': {
        selected: 'openai',
        button: '#api_button_openai',
        source: chat_completion_sources.OPENROUTER,
    },
    'openrouter-text': {
        selected: 'textgenerationwebui',
        button: '#api_button_textgenerationwebui',
        type: textgen_types.OPENROUTER,
    },
};

// Collect all unique API names in an array
export const UNIQUE_APIS = [...new Set(Object.values(CONNECT_API_MAP).map(x => x.selected))];

// Fill connections map from textgen_types and chat_completion_sources
for (const textGenType of Object.values(textgen_types)) {
    if (CONNECT_API_MAP[textGenType]) continue;
    CONNECT_API_MAP[textGenType] = {
        selected: 'textgenerationwebui',
        button: '#api_button_textgenerationwebui',
        type: textGenType,
    };
}
for (const chatCompletionSource of Object.values(chat_completion_sources)) {
    if (CONNECT_API_MAP[chatCompletionSource]) continue;
    CONNECT_API_MAP[chatCompletionSource] = {
        selected: 'openai',
        button: '#api_button_openai',
        source: chatCompletionSource,
    };
}

async function selectContextCallback(args, name) {
    if (!name) {
        return power_user.context.preset;
    }

    const quiet = isTrueBoolean(args?.quiet);
    const contextNames = context_presets.map(preset => preset.name);
    const fuse = new Fuse(contextNames);
    const result = fuse.search(name);

    if (result.length === 0) {
        !quiet && toastr.warning(`Context template "${name}" not found`);
        return '';
    }

    const foundName = result[0].item;
    selectContextPreset(foundName, { quiet: quiet });
    return foundName;
}

async function selectInstructCallback(args, name) {
    if (!name) {
        return power_user.instruct.enabled || isTrueBoolean(args?.forceGet) ? power_user.instruct.preset : '';
    }

    const quiet = isTrueBoolean(args?.quiet);
    const instructNames = instruct_presets.map(preset => preset.name);
    const fuse = new Fuse(instructNames);
    const result = fuse.search(name);

    if (result.length === 0) {
        !quiet && toastr.warning(`Instruct template "${name}" not found`);
        return '';
    }

    const foundName = result[0].item;
    selectInstructPreset(foundName, { quiet: quiet });
    return foundName;
}

async function enableInstructCallback() {
    $('#instruct_enabled').prop('checked', true).trigger('input').trigger('change');
    return '';
}

async function disableInstructCallback() {
    $('#instruct_enabled').prop('checked', false).trigger('input').trigger('change');
    return '';
}

/**
 * @param {string} text API name
 */
async function connectAPISlash(args, text) {
    if (!text.trim()) {
        for (const [key, config] of Object.entries(CONNECT_API_MAP)) {
            if (config.selected !== main_api) continue;

            if (config.source) {
                if (oai_settings.chat_completion_source === config.source) {
                    return key;
                } else {
                    continue;
                }
            }

            if (config.type) {
                if (textgen_settings.type === config.type) {
                    return key;
                } else {
                    continue;
                }
            }

            return key;
        }

        console.error('FIXME: The current API is not in the API map');
        return '';
    }

    const apiConfig = CONNECT_API_MAP[text.toLowerCase()];
    if (!apiConfig) {
        toastr.error(`Error: ${text} is not a valid API`);
        return '';
    }

    let connectionRequired = false;

    if (main_api !== apiConfig.selected) {
        $(`#main_api option[value='${apiConfig.selected || text}']`).prop('selected', true);
        $('#main_api').trigger('change');
        connectionRequired = true;
    }

    if (apiConfig.source && oai_settings.chat_completion_source !== apiConfig.source) {
        $(`#chat_completion_source option[value='${apiConfig.source}']`).prop('selected', true);
        $('#chat_completion_source').trigger('change');
        connectionRequired = true;
    }

    if (apiConfig.type && textgen_settings.type !== apiConfig.type) {
        $(`#textgen_type option[value='${apiConfig.type}']`).prop('selected', true);
        $('#textgen_type').trigger('change');
        connectionRequired = true;
    }

    if (connectionRequired && apiConfig.button) {
        $(apiConfig.button).trigger('click');
    }

    const quiet = isTrueBoolean(args?.quiet);
    const toast = quiet ? jQuery() : toastr.info(`API set to ${text}, trying to connect..`);

    try {
        await waitUntilCondition(() => online_status !== 'no_connection', 10000, 100);
        console.log('Connection successful');
    } catch {
        console.log('Could not connect after 10 seconds, skipping.');
    }

    toastr.clear(toast);
    return text;
}

/**
 * Imports supported files dropped into the app window.
 * @param {File[]} files Array of files to process
 * @param {Map<File, string>} [data] Extra data to pass to the import function
 * @returns {Promise<void>}
 */
export async function processDroppedFiles(files, data = new Map()) {
    const allowedMimeTypes = [
        'application/json',
        'image/png',
        'application/yaml',
        'application/x-yaml',
        'text/yaml',
        'text/x-yaml',
    ];

    const allowedExtensions = [
        'charx',
    ];

    for (const file of files) {
        const extension = file.name.split('.').pop().toLowerCase();
        if (allowedMimeTypes.some(x => file.type.startsWith(x)) || allowedExtensions.includes(extension)) {
            const preservedName = data instanceof Map && data.get(file);
            await importCharacter(file, preservedName);
        } else {
            toastr.warning('Unsupported file type: ' + file.name);
        }
    }
}

/**
 * Imports a character from a file.
 * @param {File} file File to import
 * @param {string?} preserveFileName Whether to preserve original file name
 * @returns {Promise<void>}
 */
async function importCharacter(file, preserveFileName = '') {
    if (is_group_generating || is_send_press) {
        toastr.error('Cannot import characters while generating. Stop the request and try again.', 'Import aborted');
        throw new Error('Cannot import character while generating');
    }

    const ext = file.name.match(/\.(\w+)$/);
    if (!ext || !(['json', 'png', 'yaml', 'yml', 'charx'].includes(ext[1].toLowerCase()))) {
        return;
    }

    const format = ext[1].toLowerCase();
    $('#character_import_file_type').val(format);
    const formData = new FormData();
    formData.append('avatar', file);
    formData.append('file_type', format);
    if (preserveFileName) formData.append('preserved_name', preserveFileName);

    const data = await jQuery.ajax({
        type: 'POST',
        url: '/api/characters/import',
        data: formData,
        async: true,
        cache: false,
        contentType: false,
        processData: false,
    });

    if (data.error) {
        toastr.error('The file is likely invalid or corrupted.', 'Could not import character');
        return;
    }

    if (data.file_name !== undefined) {
        $('#character_search_bar').val('').trigger('input');

        let oldSelectedChar = null;
        if (this_chid !== undefined) {
            oldSelectedChar = characters[this_chid].avatar;
        }

        await getCharacters();
        select_rm_info('char_import', data.file_name, oldSelectedChar);
        if (power_user.tag_import_setting !== tag_import_setting.NONE) {
            let currentContext = getContext();
            let avatarFileName = `${data.file_name}.png`;
            let importedCharacter = currentContext.characters.find(character => character.avatar === avatarFileName);
            await importTags(importedCharacter);
        }
    }
}

async function importFromURL(items, files) {
    for (const item of items) {
        if (item.type === 'text/uri-list') {
            const uriList = await new Promise((resolve) => {
                item.getAsString((uriList) => { resolve(uriList); });
            });
            const uris = uriList.split('\n').filter(uri => uri.trim() !== '');
            try {
                for (const uri of uris) {
                    const request = await fetch(uri);
                    const data = await request.blob();
                    const fileName = request.headers.get('Content-Disposition')?.split('filename=')[1]?.replace(/"/g, '') || uri.split('/').pop() || 'file.png';
                    const file = new File([data], fileName, { type: data.type });
                    files.push(file);
                }
            } catch (error) {
                console.error('Failed to import from URL', error);
            }
        }
    }
}

async function doImpersonate(args, prompt) {
    const options = prompt?.trim() ? { quiet_prompt: prompt.trim(), quietToLoud: true } : {};
    const shouldAwait = isTrueBoolean(args?.await);
    const outerPromise = new Promise((outerResolve) => setTimeout(async () => {
        try {
            await waitUntilCondition(() => !is_send_press && !is_group_generating, 10000, 100);
        } catch {
            console.warn('Timeout waiting for generation unlock');
            toastr.warning('Cannot run /impersonate command while the reply is being generated.');
            return '';
        }

        // Prevent generate recursion
        $('#send_textarea').val('')[0].dispatchEvent(new Event('input', { bubbles: true }));

        outerResolve(new Promise(innerResolve => setTimeout(() => innerResolve(Generate('impersonate', options)), 1)));
    }, 1));

    if (shouldAwait) {
        const innerPromise = await outerPromise;
        await innerPromise;
    }

    return '';
}

export async function doNewChat({ deleteCurrentChat = false } = {}) {
    //Make a new chat for selected character
    if ((!selected_group && this_chid == undefined) || menu_type == 'create') {
        return;
    }

    //Fix it; New chat doesn't create while open create character menu
    await clearChat();
    chat.length = 0;

    chat_file_for_del = getCurrentChatDetails()?.sessionName;

    // Make it easier to find in backups
    if (deleteCurrentChat) {
        await saveChatConditional();
    }

    if (selected_group) {
        await createNewGroupChat(selected_group);
        if (deleteCurrentChat) await deleteGroupChat(selected_group, chat_file_for_del);
    }
    else {
        //RossAscends: added character name to new chat filenames and replaced Date.now() with humanizedDateTime;
        chat_metadata = {};
        characters[this_chid].chat = `${name2} - ${humanizedDateTime()}`;
        $('#selected_chat_pole').val(characters[this_chid].chat);
        await getChat();
        await createOrEditCharacter(new CustomEvent('newChat'));
        if (deleteCurrentChat) await delChat(chat_file_for_del + '.jsonl');
    }

}

async function doDeleteChat() {
    await displayPastChats();
    let currentChatDeleteButton = $('.select_chat_block[highlight=\'true\']').parent().find('.PastChat_cross');
    $(currentChatDeleteButton).trigger('click');
    await delay(1);
    $('#dialogue_popup_ok').trigger('click', { fromSlashCommand: true });
    return '';
}

async function doRenameChat(_, chatName) {
    if (!chatName) {
        toastr.warning('Name must be provided as an argument to rename this chat.');
        return '';
    }

    const currentChatName = getCurrentChatId();
    if (!currentChatName) {
        toastr.warning('No chat selected that can be renamed.');
        return '';
    }

    await renameChat(currentChatName, chatName);

    toastr.success(`Successfully renamed chat to: ${chatName}`);
    return '';
}

/**
 * Renames the currently selected chat.
 * @param {string} oldFileName Old name of the chat (no JSONL extension)
 * @param {string} newName New name for the chat (no JSONL extension)
 */
export async function renameChat(oldFileName, newName) {
    const body = {
        is_group: !!selected_group,
        avatar_url: characters[this_chid]?.avatar,
        original_file: `${oldFileName}.jsonl`,
        renamed_file: `${newName.trim()}.jsonl`,
    };

    try {
        showLoader();
        const response = await fetch('/api/chats/rename', {
            method: 'POST',
            body: JSON.stringify(body),
            headers: getRequestHeaders(),
        });

        if (!response.ok) {
            throw new Error('Unsuccessful request.');
        }

        const data = await response.json();

        if (data.error) {
            throw new Error('Server returned an error.');
        }

        if (data.sanitizedFileName) {
            newName = data.sanitizedFileName;
        }

        if (selected_group) {
            await renameGroupChat(selected_group, oldFileName, newName);
        }
        else {
            if (characters[this_chid].chat == oldFileName) {
                characters[this_chid].chat = newName;
                $('#selected_chat_pole').val(characters[this_chid].chat);
                await createOrEditCharacter();
            }
        }

        await reloadCurrentChat();
    } catch {
        hideLoader();
        await delay(500);
        await callPopup('An error has occurred. Chat was not renamed.', 'text');
    } finally {
        hideLoader();
    }
}

/**
 * /getchatname` slash command
 */
async function doGetChatName() {
    return getCurrentChatDetails().sessionName;
}

const isPwaMode = window.navigator.standalone;
if (isPwaMode) { $('body').addClass('PWA'); }

function doCharListDisplaySwitch() {
    power_user.charListGrid = !power_user.charListGrid;
    document.body.classList.toggle('charListGrid', power_user.charListGrid);
    saveSettingsDebounced();
}

function doCloseChat() {
    $('#option_close_chat').trigger('click');
    return '';
}

/**
 * Function to handle the deletion of a character, given a specific popup type and character ID.
 * If popup type equals "del_ch", it will proceed with deletion otherwise it will exit the function.
 * It fetches the delete character route, sending necessary parameters, and in case of success,
 * it proceeds to delete character from UI and saves settings.
 * In case of error during the fetch request, it logs the error details.
 *
 * @param {string} this_chid - The character ID to be deleted.
 * @param {boolean} delete_chats - Whether to delete chats or not.
 */
export async function handleDeleteCharacter(this_chid, delete_chats) {
    if (!characters[this_chid]) {
        return;
    }

    await deleteCharacter(characters[this_chid].avatar, { deleteChats: delete_chats });
}

/**
 * Deletes a character completely, including associated chats if specified
 *
 * @param {string|string[]} characterKey - The key (avatar) of the character to be deleted
 * @param {Object} [options] - Optional parameters for the deletion
 * @param {boolean} [options.deleteChats=true] - Whether to delete associated chats or not
 * @return {Promise<void>} - A promise that resolves when the character is successfully deleted
 */
export async function deleteCharacter(characterKey, { deleteChats = true } = {}) {
    if (!Array.isArray(characterKey)) {
        characterKey = [characterKey];
    }

    for (const key of characterKey) {
        const character = characters.find(x => x.avatar == key);
        if (!character) {
            toastr.warning(`Character ${key} not found. Skipping deletion.`);
            continue;
        }

        const chid = characters.indexOf(character);
        const pastChats = await getPastCharacterChats(chid);

        const msg = { avatar_url: character.avatar, delete_chats: deleteChats };

        const response = await fetch('/api/characters/delete', {
            method: 'POST',
            headers: getRequestHeaders(),
            body: JSON.stringify(msg),
            cache: 'no-cache',
        });

        if (!response.ok) {
            toastr.error(`${response.status} ${response.statusText}`, 'Failed to delete character');
            continue;
        }

        delete tag_map[character.avatar];
        select_rm_info('char_delete', character.name);

        if (deleteChats) {
            for (const chat of pastChats) {
                const name = chat.file_name.replace('.jsonl', '');
                await eventSource.emit(event_types.CHAT_DELETED, name);
            }
        }

        await eventSource.emit(event_types.CHARACTER_DELETED, { id: chid, character: character });
    }

    await removeCharacterFromUI();
}

/**
 * Function to delete a character from UI after character deletion API success.
 * It manages necessary UI changes such as closing advanced editing popup, unsetting
 * character ID, resetting characters array and chat metadata, deselecting character's tab
 * panel, removing character name from navigation tabs, clearing chat, fetching updated list of characters.
 * It also ensures to save the settings after all the operations.
 */
async function removeCharacterFromUI() {
    preserveNeutralChat();
    await clearChat();
    $('#character_cross').trigger('click');
    resetChatState();
    $(document.getElementById('rm_button_selected_ch')).children('h2').text('');
    restoreNeutralChat();
    await getCharacters();
    await printMessages();
    saveSettingsDebounced();
}

async function newAssistantChat() {
    await clearChat();
    chat.splice(0, chat.length);
    chat_metadata = {};
    setCharacterName(neutralCharacterName);
    sendSystemMessage(system_message_types.ASSISTANT_NOTE);
}

function doTogglePanels() {
    $('#option_settings').trigger('click');
    return '';
}

function addDebugFunctions() {
    const doBackfill = async () => {
        for (const message of chat) {
            // System messages are not counted
            if (message.is_system) {
                continue;
            }

            if (!message.extra) {
                message.extra = {};
            }

            message.extra.token_count = await getTokenCountAsync(message.mes, 0);
        }

        await saveChatConditional();
        await reloadCurrentChat();
    };

    registerDebugFunction('forceOnboarding', 'Force onboarding', 'Forces the onboarding process to restart.', async () => {
        firstRun = true;
        await saveSettings();
        location.reload();
    });

    registerDebugFunction('backfillTokenCounts', 'Backfill token counters',
        `Recalculates token counts of all messages in the current chat to refresh the counters.
        Useful when you switch between models that have different tokenizers.
        This is a visual change only. Your chat will be reloaded.`, doBackfill);

    registerDebugFunction('generationTest', 'Send a generation request', 'Generates text using the currently selected API.', async () => {
        const text = prompt('Input text:', 'Hello');
        toastr.info('Working on it...');
        const message = await generateRaw(text, null, false, false);
        alert(message);
    });

    registerDebugFunction('clearPrompts', 'Delete itemized prompts', 'Deletes all itemized prompts from the local storage.', async () => {
        await clearItemizedPrompts();
        toastr.info('Itemized prompts deleted.');
        if (getCurrentChatId()) {
            await reloadCurrentChat();
        }
    });

    registerDebugFunction('toggleEventTracing', 'Toggle event tracing', 'Useful to see what triggered a certain event.', () => {
        localStorage.setItem('eventTracing', localStorage.getItem('eventTracing') === 'true' ? 'false' : 'true');
        toastr.info('Event tracing is now ' + (localStorage.getItem('eventTracing') === 'true' ? 'enabled' : 'disabled'));
    });

    registerDebugFunction('copySetup', 'Copy ST setup to clipboard [WIP]', 'Useful data when reporting bugs', async () => {
        const getContextContents = getContext();
        const getSettingsContents = settings;
        //console.log(getSettingsContents);
        const logMessage = `
\`\`\`
API: ${getSettingsContents.main_api}
API Type: ${getSettingsContents[getSettingsContents.main_api + '_settings'].type}
API server: ${getSettingsContents.api_server}
Model: ${getContextContents.onlineStatus}
Context Template: ${power_user.context.preset}
Instruct Template: ${power_user.instruct.preset}
API Settings: ${JSON.stringify(getSettingsContents[getSettingsContents.main_api + '_settings'], null, 2)}
\`\`\`
    `;

        //console.log(getSettingsContents)
        //console.log(logMessage);

        try {
            await navigator.clipboard.writeText(logMessage);
            toastr.info('Your ST API setup data has been copied to the clipboard.');
        } catch (error) {
            toastr.error('Failed to copy ST Setup to clipboard:', error);
        }
    });
}

jQuery(async function () {
    async function doForceSave() {
        await saveSettings();
        await saveChatConditional();
        toastr.success('Chat and settings saved.');
        return '';
    }

    SlashCommandParser.addCommandObject(SlashCommand.fromProps({
        name: 'dupe',
        callback: duplicateCharacter,
        helpString: 'Duplicates the currently selected character.',
    }));
    SlashCommandParser.addCommandObject(SlashCommand.fromProps({
        name: 'api',
        callback: connectAPISlash,
        returns: 'the current API',
        namedArgumentList: [
            SlashCommandNamedArgument.fromProps({
                name: 'quiet',
                description: 'Suppress the toast message on connection',
                typeList: [ARGUMENT_TYPE.BOOLEAN],
                defaultValue: 'false',
                enumList: commonEnumProviders.boolean('trueFalse')(),
            }),
        ],
        unnamedArgumentList: [
            SlashCommandArgument.fromProps({
                description: 'API to connect to',
                typeList: [ARGUMENT_TYPE.STRING],
                enumList: Object.entries(CONNECT_API_MAP).map(([api, { selected }]) =>
                    new SlashCommandEnumValue(api, selected, enumTypes.getBasedOnIndex(UNIQUE_APIS.findIndex(x => x === selected)),
                        selected[0].toUpperCase() ?? enumIcons.default)),
            }),
        ],
        helpString: `
            <div>
                Connect to an API. If no argument is provided, it will return the currently connected API.
            </div>
            <div>
                <strong>Available APIs:</strong>
                <pre><code>${Object.keys(CONNECT_API_MAP).join(', ')}</code></pre>
            </div>
        `,
    }));
    SlashCommandParser.addCommandObject(SlashCommand.fromProps({
        name: 'impersonate',
        callback: doImpersonate,
        aliases: ['imp'],
        namedArgumentList: [
            new SlashCommandNamedArgument(
                'await',
                'Whether to await for the triggered generation before continuing',
                [ARGUMENT_TYPE.BOOLEAN],
                false,
                false,
                'false',
            ),
        ],
        unnamedArgumentList: [
            new SlashCommandArgument(
                'prompt', [ARGUMENT_TYPE.STRING], false,
            ),
        ],
        helpString: `
            <div>
                Calls an impersonation response, with an optional additional prompt.
            </div>
            <div>
                If <code>await=true</code> named argument is passed, the command will wait for the impersonation to end before continuing.
            </div>
            <div>
                <strong>Example:</strong>
                <ul>
                    <li>
                        <pre><code class="language-stscript">/impersonate What is the meaning of life?</code></pre>
                    </li>
                </ul>
            </div>
        `,
    }));
    SlashCommandParser.addCommandObject(SlashCommand.fromProps({
        name: 'delchat',
        callback: doDeleteChat,
        helpString: 'Deletes the current chat.',
    }));
    SlashCommandParser.addCommandObject(SlashCommand.fromProps({
        name: 'renamechat',
        callback: doRenameChat,
        unnamedArgumentList: [
            new SlashCommandArgument(
                'new chat name', [ARGUMENT_TYPE.STRING], true,
            ),
        ],
        helpString: 'Renames the current chat.',
    }));
    SlashCommandParser.addCommandObject(SlashCommand.fromProps({
        name: 'getchatname',
        callback: doGetChatName,
        returns: 'chat file name',
        helpString: 'Returns the name of the current chat file into the pipe.',
    }));
    SlashCommandParser.addCommandObject(SlashCommand.fromProps({
        name: 'closechat',
        callback: doCloseChat,
        helpString: 'Closes the current chat.',
    }));
    SlashCommandParser.addCommandObject(SlashCommand.fromProps({
        name: 'tempchat',
        callback: () => {
            return new Promise((resolve, reject) => {
                const eventCallback = async (chatId) => {
                    if (chatId) {
                        return reject('Not in a temporary chat');
                    }
                    await newAssistantChat();
                    return resolve('');
                };
                eventSource.once(event_types.CHAT_CHANGED, eventCallback);
                doCloseChat();
                setTimeout(() => {
                    reject('Failed to open temporary chat');
                    eventSource.removeListener(event_types.CHAT_CHANGED, eventCallback);
                }, debounce_timeout.relaxed);
            });
        },
        helpString: 'Opens a temporary chat with Assistant.',
    }));
    SlashCommandParser.addCommandObject(SlashCommand.fromProps({
        name: 'panels',
        callback: doTogglePanels,
        aliases: ['togglepanels'],
        helpString: 'Toggle UI panels on/off',
    }));
    SlashCommandParser.addCommandObject(SlashCommand.fromProps({
        name: 'forcesave',
        callback: doForceSave,
        helpString: 'Forces a save of the current chat and settings',
    }));
    SlashCommandParser.addCommandObject(SlashCommand.fromProps({
        name: 'instruct',
        callback: selectInstructCallback,
        returns: 'current template',
        namedArgumentList: [
            SlashCommandNamedArgument.fromProps({
                name: 'quiet',
                description: 'Suppress the toast message on template change',
                typeList: [ARGUMENT_TYPE.BOOLEAN],
                defaultValue: 'false',
                enumList: commonEnumProviders.boolean('trueFalse')(),
            }),
            SlashCommandNamedArgument.fromProps({
                name: 'forceGet',
                description: 'Force getting a name even if instruct mode is disabled',
                typeList: [ARGUMENT_TYPE.BOOLEAN],
                defaultValue: 'false',
                enumList: commonEnumProviders.boolean('trueFalse')(),
            }),
        ],
        unnamedArgumentList: [
            SlashCommandArgument.fromProps({
                description: 'instruct template name',
                typeList: [ARGUMENT_TYPE.STRING],
                enumProvider: () => instruct_presets.map(preset => new SlashCommandEnumValue(preset.name, null, enumTypes.enum, enumIcons.preset)),
            }),
        ],
        helpString: `
            <div>
                Selects instruct mode template by name. Enables instruct mode if not already enabled.
                Gets the current instruct template if no name is provided and instruct mode is enabled or <code>forceGet=true</code> is passed.
            </div>
            <div>
                <strong>Example:</strong>
                <ul>
                    <li>
                        <pre><code class="language-stscript">/instruct creative</code></pre>
                    </li>
                </ul>
            </div>
        `,
    }));
    SlashCommandParser.addCommandObject(SlashCommand.fromProps({
        name: 'instruct-on',
        callback: enableInstructCallback,
        helpString: 'Enables instruct mode.',
    }));
    SlashCommandParser.addCommandObject(SlashCommand.fromProps({
        name: 'instruct-off',
        callback: disableInstructCallback,
        helpString: 'Disables instruct mode',
    }));
    SlashCommandParser.addCommandObject(SlashCommand.fromProps({
        name: 'instruct-state',
        aliases: ['instruct-toggle'],
        helpString: 'Gets the current instruct mode state. If an argument is provided, it will set the instruct mode state.',
        unnamedArgumentList: [
            SlashCommandArgument.fromProps({
                description: 'instruct mode state',
                typeList: [ARGUMENT_TYPE.BOOLEAN],
                enumList: commonEnumProviders.boolean('trueFalse')(),
            }),
        ],
        callback: async (_args, state) => {
            if (!state || typeof state !== 'string') {
                return String(power_user.instruct.enabled);
            }

            const newState = isTrueBoolean(state);
            newState ? enableInstructCallback() : disableInstructCallback();
            return String(power_user.instruct.enabled);
        },
    }));
    SlashCommandParser.addCommandObject(SlashCommand.fromProps({
        name: 'context',
        callback: selectContextCallback,
        returns: 'template name',
        namedArgumentList: [
            SlashCommandNamedArgument.fromProps({
                name: 'quiet',
                description: 'Suppress the toast message on template change',
                typeList: [ARGUMENT_TYPE.BOOLEAN],
                defaultValue: 'false',
                enumList: commonEnumProviders.boolean('trueFalse')(),
            }),
        ],
        unnamedArgumentList: [
            SlashCommandArgument.fromProps({
                description: 'context template name',
                typeList: [ARGUMENT_TYPE.STRING],
                enumProvider: () => context_presets.map(preset => new SlashCommandEnumValue(preset.name, null, enumTypes.enum, enumIcons.preset)),
            }),
        ],
        helpString: 'Selects context template by name. Gets the current template if no name is provided',
    }));
    SlashCommandParser.addCommandObject(SlashCommand.fromProps({
        name: 'chat-manager',
        callback: () => {
            $('#option_select_chat').trigger('click');
            return '';
        },
        aliases: ['chat-history', 'manage-chats'],
        helpString: 'Opens the chat manager for the current character/group.',
    }));

    setTimeout(function () {
        $('#groupControlsToggle').trigger('click');
        $('#groupCurrentMemberListToggle .inline-drawer-icon').trigger('click');
    }, 200);

    $(document).on('click', '.api_loading', () => cancelStatusCheck('Canceled because connecting was manually canceled'));

    //////////INPUT BAR FOCUS-KEEPING LOGIC/////////////
    let S_TAPreviouslyFocused = false;
    $('#send_textarea').on('focusin focus click', () => {
        S_TAPreviouslyFocused = true;
    });
    $('#send_but, #option_regenerate, #option_continue, #mes_continue, #mes_impersonate').on('click', () => {
        if (S_TAPreviouslyFocused) {
            $('#send_textarea').focus();
        }
    });
    $(document).click(event => {
        if ($(':focus').attr('id') !== 'send_textarea') {
            var validIDs = ['options_button', 'send_but', 'mes_impersonate', 'mes_continue', 'send_textarea', 'option_regenerate', 'option_continue'];
            if (!validIDs.includes($(event.target).attr('id'))) {
                S_TAPreviouslyFocused = false;
            }
        } else {
            S_TAPreviouslyFocused = true;
        }
    });

    /////////////////

    $('#swipes-checkbox').change(function () {
        swipes = !!$('#swipes-checkbox').prop('checked');
        if (swipes) {
            //console.log('toggle change calling showswipebtns');
            showSwipeButtons();
        } else {
            hideSwipeButtons();
        }
        saveSettingsDebounced();
    });

    ///// SWIPE BUTTON CLICKS ///////

    $(document).on('click', '.swipe_right', swipe_right);

    $(document).on('click', '.swipe_left', swipe_left);

    const debouncedCharacterSearch = debounce((searchQuery) => {
        entitiesFilter.setFilterData(FILTER_TYPES.SEARCH, searchQuery);
    });
    $('#character_search_bar').on('input', function () {
        const searchQuery = String($(this).val());
        debouncedCharacterSearch(searchQuery);
    });

    $('#mes_impersonate').on('click', function () {
        $('#option_impersonate').trigger('click');
    });

    $('#mes_continue').on('click', function () {
        $('#option_continue').trigger('click');
    });

    $('#send_but').on('click', function () {
        sendTextareaMessage();
    });

    //menu buttons setup

    $('#rm_button_settings').click(function () {
        selected_button = 'settings';
        selectRightMenuWithAnimation('rm_api_block');
    });
    $('#rm_button_characters').click(function () {
        selected_button = 'characters';
        select_rm_characters();
    });
    $('#rm_button_back').click(function () {
        selected_button = 'characters';
        select_rm_characters();
    });
    $('#rm_button_create').click(function () {
        selected_button = 'create';
        select_rm_create();
    });
    $('#rm_button_selected_ch').click(function () {
        if (selected_group) {
            select_group_chats(selected_group);
        } else {
            selected_button = 'character_edit';
            select_selected_character(this_chid);
        }
        $('#character_search_bar').val('').trigger('input');
    });

    $(document).on('click', '.character_select', async function () {
        const id = $(this).attr('chid');
        await selectCharacterById(id);
    });

    $(document).on('click', '.bogus_folder_select', function () {
        const tagId = $(this).attr('tagid');
        console.debug('Bogus folder clicked', tagId);
        chooseBogusFolder($(this), tagId);
    });

    /**
     * Sets the scroll height of the edit textarea to fit the content.
     * @param {HTMLTextAreaElement} e Textarea element to auto-fit
     */
    function autoFitEditTextArea(e) {
        scroll_holder = chatElement[0].scrollTop;
        e.style.height = '0px';
        const newHeight = e.scrollHeight + 4;
        e.style.height = `${newHeight}px`;
        is_use_scroll_holder = true;
    }
    const autoFitEditTextAreaDebounced = debounce(autoFitEditTextArea, debounce_timeout.short);
    document.addEventListener('input', e => {
        if (e.target instanceof HTMLTextAreaElement && e.target.classList.contains('edit_textarea')) {
            const scrollbarShown = e.target.clientWidth < e.target.offsetWidth && e.target.offsetHeight >= window.innerHeight * 0.75;
            const immediately = (e.target.scrollHeight > e.target.offsetHeight && !scrollbarShown) || e.target.value === '';
            immediately ? autoFitEditTextArea(e.target) : autoFitEditTextAreaDebounced(e.target);
        }
    });
    const chatElementScroll = document.getElementById('chat');
    const chatScrollHandler = function () {
        if (power_user.waifuMode) {
            scrollLock = true;
            return;
        }

        const scrollIsAtBottom = Math.abs(chatElementScroll.scrollHeight - chatElementScroll.clientHeight - chatElementScroll.scrollTop) < 1;

        // Resume autoscroll if the user scrolls to the bottom
        if (scrollLock && scrollIsAtBottom) {
            scrollLock = false;
        }

        // Cancel autoscroll if the user scrolls up
        if (!scrollLock && !scrollIsAtBottom) {
            scrollLock = true;
        }
    };
    chatElementScroll.addEventListener('wheel', chatScrollHandler, { passive: true });
    chatElementScroll.addEventListener('touchmove', chatScrollHandler, { passive: true });
    chatElementScroll.addEventListener('scroll', function () {
        if (is_use_scroll_holder) {
            this.scrollTop = scroll_holder;
            is_use_scroll_holder = false;
        }
    }, { passive: true });

    $(document).on('click', '.mes', function () {
        //when a 'delete message' parent div is clicked
        // and we are in delete mode and del_checkbox is visible
        if (!is_delete_mode || !$(this).children('.del_checkbox').is(':visible')) {
            return;
        }
        $('.mes').children('.del_checkbox').each(function () {
            $(this).prop('checked', false);
            $(this).parent().removeClass('selected');
        });
        $(this).addClass('selected'); //sets the bg of the mes selected for deletion
        var i = Number($(this).attr('mesid')); //checks the message ID in the chat
        this_del_mes = i;
        //as long as the current message ID is less than the total chat length
        while (i < chat.length) {
            //sets the bg of the all msgs BELOW the selected .mes
            $(`.mes[mesid="${i}"]`).addClass('selected');
            $(`.mes[mesid="${i}"]`).children('.del_checkbox').prop('checked', true);
            i++;
        }
    });

    $(document).on('click', '.PastChat_cross', function (e) {
        e.stopPropagation();
        chat_file_for_del = $(this).attr('file_name');
        console.debug('detected cross click for' + chat_file_for_del);
        callPopup('<h3>Delete the Chat File?</h3>', 'del_chat');
    });

    $('#advanced_div').click(function () {
        if (!is_advanced_char_open) {
            is_advanced_char_open = true;
            $('#character_popup').css({ 'display': 'flex', 'opacity': 0.0 }).addClass('open');
            $('#character_popup').transition({
                opacity: 1.0,
                duration: animation_duration,
                easing: animation_easing,
            });
        } else {
            is_advanced_char_open = false;
            $('#character_popup').css('display', 'none').removeClass('open');
        }
    });

    $('#character_cross').click(function () {
        is_advanced_char_open = false;
        $('#character_popup').transition({
            opacity: 0,
            duration: animation_duration,
            easing: animation_easing,
        });
        setTimeout(function () { $('#character_popup').css('display', 'none'); }, animation_duration);
    });

    $('#character_popup_ok').click(function () {
        is_advanced_char_open = false;
        $('#character_popup').css('display', 'none');
    });

    $('#dialogue_popup_ok').click(async function (e, customData) {
        const fromSlashCommand = customData?.fromSlashCommand || false;
        dialogueCloseStop = false;
        $('#shadow_popup').transition({
            opacity: 0,
            duration: animation_duration,
            easing: animation_easing,
        });
        setTimeout(function () {
            if (dialogueCloseStop) return;
            $('#shadow_popup').css('display', 'none');
            $('#dialogue_popup').removeClass('large_dialogue_popup');
            $('#dialogue_popup').removeClass('wide_dialogue_popup');
        }, animation_duration);

        if (popup_type == 'del_chat') {
            //close past chat popup
            $('#select_chat_cross').trigger('click');
            showLoader();
            if (selected_group) {
                await deleteGroupChat(selected_group, chat_file_for_del);
            } else {
                await delChat(chat_file_for_del);
            }

            if (fromSlashCommand) {  // When called from `/delchat` command, don't re-open the history view.
                $('#options').hide();  // hide option popup menu
                hideLoader();
            } else {  // Open the history view again after 2 seconds (delay to avoid edge cases for deleting last chat).
                setTimeout(function () {
                    $('#option_select_chat').click();
                    $('#options').hide();  // hide option popup menu
                    hideLoader();
                }, 2000);
            }
        }
        if (popup_type == 'alternate_greeting' && menu_type !== 'create') {
            createOrEditCharacter();
        }

        if (dialogueResolve) {
            if (popup_type == 'input') {
                dialogueResolve($('#dialogue_popup_input').val());
                $('#dialogue_popup_input').val('');

            }
            else {
                dialogueResolve(true);

            }

            dialogueResolve = null;
        }
    });

    $('#dialogue_popup_cancel').click(function (e) {
        dialogueCloseStop = false;
        $('#shadow_popup').transition({
            opacity: 0,
            duration: animation_duration,
            easing: animation_easing,
        });
        setTimeout(function () {
            if (dialogueCloseStop) return;
            $('#shadow_popup').css('display', 'none');
            $('#dialogue_popup').removeClass('large_dialogue_popup');
        }, animation_duration);

        //$("#shadow_popup").css("opacity:", 0.0);
        popup_type = '';

        if (dialogueResolve) {
            dialogueResolve(false);
            dialogueResolve = null;
        }

    });

    $('#add_avatar_button').change(function () {
        read_avatar_load(this);
    });

    $('#form_create').submit(createOrEditCharacter);

    $('#delete_button').on('click', async function () {
        if (!this_chid) {
            toastr.warning('No character selected.');
            return;
        }

        let deleteChats = false;

        const confirm = await Popup.show.confirm('Delete the character?', `
            <b>THIS IS PERMANENT!<br><br>
                <label for="del_char_checkbox" class="checkbox_label justifyCenter">
                    <input type="checkbox" id="del_char_checkbox" />
                    <small>Also delete the chat files</small>
                </label></b>`, {
            onClose: () => deleteChats = !!$('#del_char_checkbox').prop('checked'),
        });
        if (!confirm) {
            return;
        }

        await deleteCharacter(characters[this_chid].avatar, { deleteChats: deleteChats });
    });

    //////// OPTIMIZED ALL CHAR CREATION/EDITING TEXTAREA LISTENERS ///////////////

    $('#character_name_pole').on('input', function () {
        if (menu_type == 'create') {
            create_save.name = String($('#character_name_pole').val());
        }
    });

    const elementsToUpdate = {
        '#description_textarea': function () { create_save.description = String($('#description_textarea').val()); },
        '#creator_notes_textarea': function () { create_save.creator_notes = String($('#creator_notes_textarea').val()); },
        '#character_version_textarea': function () { create_save.character_version = String($('#character_version_textarea').val()); },
        '#system_prompt_textarea': function () { create_save.system_prompt = String($('#system_prompt_textarea').val()); },
        '#post_history_instructions_textarea': function () { create_save.post_history_instructions = String($('#post_history_instructions_textarea').val()); },
        '#creator_textarea': function () { create_save.creator = String($('#creator_textarea').val()); },
        '#tags_textarea': function () { create_save.tags = String($('#tags_textarea').val()); },
        '#personality_textarea': function () { create_save.personality = String($('#personality_textarea').val()); },
        '#scenario_pole': function () { create_save.scenario = String($('#scenario_pole').val()); },
        '#mes_example_textarea': function () { create_save.mes_example = String($('#mes_example_textarea').val()); },
        '#firstmessage_textarea': function () { create_save.first_message = String($('#firstmessage_textarea').val()); },
        '#talkativeness_slider': function () { create_save.talkativeness = Number($('#talkativeness_slider').val()); },
        '#depth_prompt_prompt': function () { create_save.depth_prompt_prompt = String($('#depth_prompt_prompt').val()); },
        '#depth_prompt_depth': function () { create_save.depth_prompt_depth = Number($('#depth_prompt_depth').val()); },
        '#depth_prompt_role': function () { create_save.depth_prompt_role = String($('#depth_prompt_role').val()); },
    };

    Object.keys(elementsToUpdate).forEach(function (id) {
        $(id).on('input', function () {
            if (menu_type == 'create') {
                elementsToUpdate[id]();
            } else {
                saveCharacterDebounced();
            }
        });
    });

    $('#favorite_button').on('click', function () {
        updateFavButtonState(!fav_ch_checked);
        if (menu_type != 'create') {
            saveCharacterDebounced();
        }
    });

    /* $("#renameCharButton").on('click', renameCharacter); */

    $(document).on('click', '.renameChatButton', async function (e) {
        e.stopPropagation();
        const oldFileNameFull = $(this).closest('.select_chat_block_wrapper').find('.select_chat_block_filename').text();
        const oldFileName = oldFileNameFull.replace('.jsonl', '');

        const popupText = await renderTemplateAsync('chatRename');
        const newName = await callPopup(popupText, 'input', oldFileName);

        if (!newName || newName == oldFileName) {
            console.log('no new name found, aborting');
            return;
        }

        await renameChat(oldFileName, newName);

        await delay(250);
        $('#option_select_chat').trigger('click');
        $('#options').hide();
    });

    $(document).on('click', '.exportChatButton, .exportRawChatButton', async function (e) {
        e.stopPropagation();
        const format = $(this).data('format') || 'txt';
        await saveChatConditional();
        const filenamefull = $(this).closest('.select_chat_block_wrapper').find('.select_chat_block_filename').text();
        console.log(`exporting ${filenamefull} in ${format} format`);

        const filename = filenamefull.replace('.jsonl', '');
        const body = {
            is_group: !!selected_group,
            avatar_url: characters[this_chid]?.avatar,
            file: `${filename}.jsonl`,
            exportfilename: `${filename}.${format}`,
            format: format,
        };
        console.log(body);
        try {
            const response = await fetch('/api/chats/export', {
                method: 'POST',
                body: JSON.stringify(body),
                headers: getRequestHeaders(),
            });
            const data = await response.json();
            if (!response.ok) {
                // display error message
                console.log(data.message);
                await delay(250);
                toastr.error(`Error: ${data.message}`);
                return;
            } else {
                const mimeType = format == 'txt' ? 'text/plain' : 'application/octet-stream';
                // success, handle response data
                console.log(data);
                await delay(250);
                toastr.success(data.message);
                download(data.result, body.exportfilename, mimeType);
            }
        } catch (error) {
            // display error message
            console.log(`An error has occurred: ${error.message}`);
            await delay(250);
            toastr.error(`Error: ${error.message}`);
        }
    });

    ///////////////////////////////////////////////////////////////////////////////////

    $('#api_button').click(function (e) {
        if ($('#api_url_text').val() != '') {
            let value = formatKoboldUrl(String($('#api_url_text').val()).trim());

            if (!value) {
                toastr.error('Please enter a valid URL.');
                return;
            }

            $('#api_url_text').val(value);
            api_server = value;
            startStatusLoading();

            main_api = 'kobold';
            saveSettingsDebounced();
            getStatusKobold();
        }
    });

    $('#api_button_textgenerationwebui').on('click', async function (e) {
        const keys = [
            { id: 'api_key_mancer', secret: SECRET_KEYS.MANCER },
            { id: 'api_key_vllm', secret: SECRET_KEYS.VLLM },
            { id: 'api_key_aphrodite', secret: SECRET_KEYS.APHRODITE },
            { id: 'api_key_tabby', secret: SECRET_KEYS.TABBY },
            { id: 'api_key_togetherai', secret: SECRET_KEYS.TOGETHERAI },
            { id: 'api_key_ooba', secret: SECRET_KEYS.OOBA },
            { id: 'api_key_infermaticai', secret: SECRET_KEYS.INFERMATICAI },
            { id: 'api_key_dreamgen', secret: SECRET_KEYS.DREAMGEN },
            { id: 'api_key_openrouter-tg', secret: SECRET_KEYS.OPENROUTER },
            { id: 'api_key_koboldcpp', secret: SECRET_KEYS.KOBOLDCPP },
            { id: 'api_key_llamacpp', secret: SECRET_KEYS.LLAMACPP },
            { id: 'api_key_featherless', secret: SECRET_KEYS.FEATHERLESS },
            { id: 'api_key_huggingface', secret: SECRET_KEYS.HUGGINGFACE },
        ];

        for (const key of keys) {
            const keyValue = String($(`#${key.id}`).val()).trim();
            if (keyValue.length) {
                await writeSecret(key.secret, keyValue);
            }
        }

        validateTextGenUrl();
        startStatusLoading();
        main_api = 'textgenerationwebui';
        saveSettingsDebounced();
        getStatusTextgen();
    });

    $('#api_button_novel').on('click', async function (e) {
        e.stopPropagation();
        const api_key_novel = String($('#api_key_novel').val()).trim();

        if (api_key_novel.length) {
            await writeSecret(SECRET_KEYS.NOVEL, api_key_novel);
        }

        if (!secret_state[SECRET_KEYS.NOVEL]) {
            console.log('No secret key saved for NovelAI');
            return;
        }

        startStatusLoading();
        // Check near immediately rather than waiting for up to 90s
        await getStatusNovel();
    });

    var button = $('#options_button');
    var menu = $('#options');

    function showMenu() {
        showBookmarksButtons();
        // menu.stop()
        menu.fadeIn(animation_duration);
        optionsPopper.update();
    }

    function hideMenu() {
        // menu.stop();
        menu.fadeOut(animation_duration);
        optionsPopper.update();
    }

    function isMouseOverButtonOrMenu() {
        return menu.is(':hover, :focus-within') || button.is(':hover, :focus');
    }

    button.on('click', function () {
        if (menu.is(':visible')) {
            hideMenu();
        } else {
            showMenu();
        }
    });
    button.on('blur', function () {
        //delay to prevent menu hiding when mouse leaves button into menu
        setTimeout(() => {
            if (!isMouseOverButtonOrMenu()) { hideMenu(); }
        }, 100);
    });
    menu.on('blur', function () {
        //delay to prevent menu hide when mouseleaves menu into button
        setTimeout(() => {
            if (!isMouseOverButtonOrMenu()) { hideMenu(); }
        }, 100);
    });
    $(document).on('click', function () {
        if (!isMouseOverButtonOrMenu() && menu.is(':visible')) { hideMenu(); }
    });

    /* $('#set_chat_scenario').on('click', setScenarioOverride); */

    ///////////// OPTIMIZED LISTENERS FOR LEFT SIDE OPTIONS POPUP MENU //////////////////////
    $('#options [id]').on('click', async function (event, customData) {
        const fromSlashCommand = customData?.fromSlashCommand || false;
        var id = $(this).attr('id');

        // Check whether a custom prompt was provided via custom data (for example through a slash command)
        const additionalPrompt = customData?.additionalPrompt?.trim() || undefined;
        const buildOrFillAdditionalArgs = (args = {}) => ({
            ...args,
            ...(additionalPrompt !== undefined && { quiet_prompt: additionalPrompt, quietToLoud: true }),
        });

        if (id == 'option_select_chat') {
            if ((selected_group && !is_group_generating) || (this_chid !== undefined && !is_send_press) || fromSlashCommand) {
                await displayPastChats();
                //this is just to avoid the shadow for past chat view when using /delchat
                //however, the dialog popup still gets one..
                if (!fromSlashCommand) {
                    console.log('displaying shadow');
                    $('#shadow_select_chat_popup').css('display', 'block');
                    $('#shadow_select_chat_popup').css('opacity', 0.0);
                    $('#shadow_select_chat_popup').transition({
                        opacity: 1.0,
                        duration: animation_duration,
                        easing: animation_easing,
                    });
                }
            }
        }

        else if (id == 'option_start_new_chat') {
            if ((selected_group || this_chid !== undefined) && !is_send_press) {
                let deleteCurrentChat = false;
                const result = await Popup.show.confirm(t`Start new chat?`, await renderTemplateAsync('newChatConfirm'), {
                    onClose: () => deleteCurrentChat = !!$('#del_chat_checkbox').prop('checked'),
                });
                if (!result) {
                    return;
                }

                await doNewChat({ deleteCurrentChat: deleteCurrentChat });
            }
            if (!selected_group && this_chid === undefined && !is_send_press) {
                await newAssistantChat();
            }
        }

        else if (id == 'option_regenerate') {
            closeMessageEditor();
            if (is_send_press == false) {
                //hideSwipeButtons();

                if (selected_group) {
                    regenerateGroup();
                }
                else {
                    is_send_press = true;
                    Generate('regenerate', buildOrFillAdditionalArgs());
                }
            }
        }

        else if (id == 'option_impersonate') {
            if (is_send_press == false || fromSlashCommand) {
                is_send_press = true;
                Generate('impersonate', buildOrFillAdditionalArgs());
            }
        }

        else if (id == 'option_continue') {
            if (is_send_press == false || fromSlashCommand) {
                is_send_press = true;
                Generate('continue', buildOrFillAdditionalArgs());
            }
        }

        else if (id == 'option_delete_mes') {
            setTimeout(() => openMessageDelete(fromSlashCommand), animation_duration);
        }

        else if (id == 'option_close_chat') {
            if (is_send_press == false) {
                await clearChat();
                chat.length = 0;
                resetSelectedGroup();
                setCharacterId(undefined);
                setCharacterName('');
                setActiveCharacter(null);
                setActiveGroup(null);
                this_edit_mes_id = undefined;
                chat_metadata = {};
                selected_button = 'characters';
                $('#rm_button_selected_ch').children('h2').text('');
                select_rm_characters();
                sendSystemMessage(system_message_types.WELCOME);
                sendSystemMessage(system_message_types.WELCOME_PROMPT);
                await getClientVersion();
                await eventSource.emit(event_types.CHAT_CHANGED, getCurrentChatId());
            } else {
                toastr.info('Please stop the message generation first.');
            }
        }

        else if (id === 'option_settings') {
            //var checkBox = document.getElementById("waifuMode");
            var topBar = document.getElementById('top-bar');
            var topSettingsHolder = document.getElementById('top-settings-holder');
            var divchat = document.getElementById('chat');

            //if (checkBox.checked) {
            if (topBar.style.display === 'none') {
                topBar.style.display = ''; // or "inline-block" if that's the original display value
                topSettingsHolder.style.display = ''; // or "inline-block" if that's the original display value

                divchat.style.borderRadius = '';
                divchat.style.backgroundColor = '';

            } else {

                divchat.style.borderRadius = '10px'; // Adjust the value to control the roundness of the corners
                divchat.style.backgroundColor = ''; // Set the background color to your preference

                topBar.style.display = 'none';
                topSettingsHolder.style.display = 'none';
            }
            //}
        }
        hideMenu();
    });

    $('#newChatFromManageScreenButton').on('click', async function () {
        await doNewChat({ deleteCurrentChat: false });
        $('#select_chat_cross').trigger('click');
    });

    //////////////////////////////////////////////////////////////////////////////////////////////

    //functionality for the cancel delete messages button, reverts to normal display of input form
    $('#dialogue_del_mes_cancel').click(function () {
        $('#dialogue_del_mes').css('display', 'none');
        $('#send_form').css('display', css_send_form_display);
        $('.del_checkbox').each(function () {
            $(this).css('display', 'none');
            $(this).parent().children('.for_checkbox').css('display', 'block');
            $(this).parent().removeClass('selected');
            $(this).prop('checked', false);
        });
        showSwipeButtons();
        this_del_mes = -1;
        is_delete_mode = false;
    });

    //confirms message deletion with the "ok" button
    $('#dialogue_del_mes_ok').on('click', async function () {
        $('#dialogue_del_mes').css('display', 'none');
        $('#send_form').css('display', css_send_form_display);
        $('.del_checkbox').each(function () {
            $(this).css('display', 'none');
            $(this).parent().children('.for_checkbox').css('display', 'block');
            $(this).parent().removeClass('selected');
            $(this).prop('checked', false);
        });

        if (this_del_mes >= 0) {
            $(`.mes[mesid="${this_del_mes}"]`).nextAll('div').remove();
            $(`.mes[mesid="${this_del_mes}"]`).remove();
            chat.length = this_del_mes;
            await saveChatConditional();
            chatElement.scrollTop(chatElement[0].scrollHeight);
            await eventSource.emit(event_types.MESSAGE_DELETED, chat.length);
            $('#chat .mes').removeClass('last_mes');
            $('#chat .mes').last().addClass('last_mes');
        } else {
            console.log('this_del_mes is not >= 0, not deleting');
        }

        showSwipeButtons();
        this_del_mes = -1;
        is_delete_mode = false;
    });

    $('#settings_preset').change(function () {
        if ($('#settings_preset').find(':selected').val() != 'gui') {
            preset_settings = $('#settings_preset').find(':selected').text();
            const preset = koboldai_settings[koboldai_setting_names[preset_settings]];
            loadKoboldSettings(preset);
            setGenerationParamsFromPreset(preset);
            $('#kobold_api-settings').find('input').prop('disabled', false);
            $('#kobold_api-settings').css('opacity', 1.0);
            $('#kobold_order')
                .css('opacity', 1)
                .sortable('enable');
        } else {
            //$('.button').disableSelection();
            preset_settings = 'gui';

            $('#kobold_api-settings').find('input').prop('disabled', true);
            $('#kobold_api-settings').css('opacity', 0.5);

            $('#kobold_order')
                .css('opacity', 0.5)
                .sortable('disable');
        }
        saveSettingsDebounced();
    });

    $('#settings_preset_novel').change(function () {
        nai_settings.preset_settings_novel = $('#settings_preset_novel')
            .find(':selected')
            .text();

        const preset = novelai_settings[novelai_setting_names[nai_settings.preset_settings_novel]];
        loadNovelPreset(preset);
        amount_gen = Number($('#amount_gen').val());
        max_context = Number($('#max_context').val());

        saveSettingsDebounced();
    });

    $('#main_api').change(function () {
        cancelStatusCheck('Canceled because main api changed');
        changeMainAPI();
        saveSettingsDebounced();
    });

    ////////////////// OPTIMIZED RANGE SLIDER LISTENERS////////////////

    var sliderLocked = true;
    var sliderTimer;

    $('input[type=\'range\']').on('touchstart', function () {
        // Unlock the slider after 300ms
        setTimeout(function () {
            sliderLocked = false;
            $(this).css('background-color', 'var(--SmartThemeQuoteColor)');
        }.bind(this), 300);
    });

    $('input[type=\'range\']').on('touchend', function () {
        clearTimeout(sliderTimer);
        $(this).css('background-color', '');
        sliderLocked = true;
    });

    $('input[type=\'range\']').on('touchmove', function (event) {
        if (sliderLocked) {
            event.preventDefault();
        }
    });

    const sliders = [
        {
            sliderId: '#amount_gen',
            counterId: '#amount_gen_counter',
            format: (val) => `${val}`,
            setValue: (val) => { amount_gen = Number(val); },
        },
        {
            sliderId: '#max_context',
            counterId: '#max_context_counter',
            format: (val) => `${val}`,
            setValue: (val) => { max_context = Number(val); },
        },
    ];

    sliders.forEach(slider => {
        $(document).on('input', slider.sliderId, function () {
            const value = $(this).val();
            const formattedValue = slider.format(value);
            slider.setValue(value);
            $(slider.counterId).val(formattedValue);
            saveSettingsDebounced();
        });
    });

    //////////////////////////////////////////////////////////////

    $('#select_chat_cross').click(function () {
        $('#shadow_select_chat_popup').transition({
            opacity: 0,
            duration: animation_duration,
            easing: animation_easing,
        });
        setTimeout(function () { $('#shadow_select_chat_popup').css('display', 'none'); }, animation_duration);
        //$("#shadow_select_chat_popup").css("display", "none");
        $('#load_select_chat_div').css('display', 'block');
    });

    if (navigator.clipboard === undefined) {
        // No clipboard support
        $('.mes_copy').remove();
    }
    else {
        $(document).on('pointerup', '.mes_copy', function () {
            if (this_chid !== undefined || selected_group || name2 === neutralCharacterName) {
                try {
                    const messageId = $(this).closest('.mes').attr('mesid');
                    const text = chat[messageId]['mes'];
                    navigator.clipboard.writeText(text);
                    toastr.info('Copied!', '', { timeOut: 2000 });
                } catch (err) {
                    console.error('Failed to copy: ', err);
                }
            }
        });
    }

    $(document).on('pointerup', '.mes_prompt', async function () {
        let mesIdForItemization = $(this).closest('.mes').attr('mesId');
        console.log(`looking for mesID: ${mesIdForItemization}`);
        if (itemizedPrompts.length !== undefined && itemizedPrompts.length !== 0) {
            await promptItemize(itemizedPrompts, mesIdForItemization);
        }
    });

    //********************
    //***Message Editor***
    $(document).on('click', '.mes_edit', async function () {
        if (this_chid !== undefined || selected_group || name2 === neutralCharacterName) {
            // Previously system messages we're allowed to be edited
            /*const message = $(this).closest(".mes");

            if (message.data("isSystem")) {
                return;
            }*/

            let chatScrollPosition = $('#chat').scrollTop();
            if (this_edit_mes_id !== undefined) {
                let mes_edited = $(`#chat [mesid="${this_edit_mes_id}"]`).find('.mes_edit_done');
                if (Number(edit_mes_id) == chat.length - 1) { //if the generating swipe (...)
                    let run_edit = true;
                    if (chat[edit_mes_id]['swipe_id'] !== undefined) {
                        if (chat[edit_mes_id]['swipes'].length === chat[edit_mes_id]['swipe_id']) {
                            run_edit = false;
                        }
                    }
                    if (run_edit) {
                        hideSwipeButtons();
                    }
                }
                await messageEditDone(mes_edited);
            }
            $(this).closest('.mes_block').find('.mes_text').empty();
            $(this).closest('.mes_block').find('.mes_buttons').css('display', 'none');
            $(this).closest('.mes_block').find('.mes_edit_buttons').css('display', 'inline-flex');
            var edit_mes_id = $(this).closest('.mes').attr('mesid');
            this_edit_mes_id = edit_mes_id;

            var text = chat[edit_mes_id]['mes'];
            if (chat[edit_mes_id]['is_user']) {
                this_edit_mes_chname = name1;
            } else if (chat[edit_mes_id]['force_avatar']) {
                this_edit_mes_chname = chat[edit_mes_id]['name'];
            } else {
                this_edit_mes_chname = name2;
            }
            if (power_user.trim_spaces) {
                text = text.trim();
            }
            $(this)
                .closest('.mes_block')
                .find('.mes_text')
                .append(
                    '<textarea id=\'curEditTextarea\' class=\'edit_textarea mdHotkeys\' style=\'max-width:auto;\'></textarea>',
                );
            $('#curEditTextarea').val(text);
            let edit_textarea = $(this)
                .closest('.mes_block')
                .find('.edit_textarea');
            edit_textarea.height(0);
            edit_textarea.height(edit_textarea[0].scrollHeight);
            edit_textarea.focus();
            edit_textarea[0].setSelectionRange(     //this sets the cursor at the end of the text
                String(edit_textarea.val()).length,
                String(edit_textarea.val()).length,
            );
            if (Number(this_edit_mes_id) === chat.length - 1) {
                $('#chat').scrollTop(chatScrollPosition);
            }

            updateEditArrowClasses();
        }
    });

    $(document).on('input', '#curEditTextarea', function () {
        if (power_user.auto_save_msg_edits === true) {
            messageEditAuto($(this));
        }
    });

    $(document).on('click', '.extraMesButtonsHint', function (e) {
        const elmnt = e.target;
        $(elmnt).transition({
            opacity: 0,
            duration: animation_duration,
            easing: 'ease-in-out',
        });
        setTimeout(function () {
            $(elmnt).hide();
            $(elmnt).siblings('.extraMesButtons').css('opcacity', '0');
            $(elmnt).siblings('.extraMesButtons').css('display', 'flex');
            $(elmnt).siblings('.extraMesButtons').transition({
                opacity: 1,
                duration: animation_duration,
                easing: 'ease-in-out',
            });
        }, animation_duration);
    });

    $(document).on('click', function (e) {
        // Expanded options don't need to be closed
        if (power_user.expand_message_actions) {
            return;
        }

        // Check if the click was outside the relevant elements
        if (!$(e.target).closest('.extraMesButtons, .extraMesButtonsHint').length) {
            // Transition out the .extraMesButtons first
            $('.extraMesButtons:visible').transition({
                opacity: 0,
                duration: animation_duration,
                easing: 'ease-in-out',
                complete: function () {
                    $(this).hide(); // Hide the .extraMesButtons after the transition

                    // Transition the .extraMesButtonsHint back in
                    $('.extraMesButtonsHint:not(:visible)').show().transition({
                        opacity: .3,
                        duration: animation_duration,
                        easing: 'ease-in-out',
                        complete: function () {
                            $(this).css('opacity', '');
                        },
                    });
                },
            });
        }
    });

    $(document).on('click', '.mes_edit_cancel', async function () {
        let text = chat[this_edit_mes_id]['mes'];

        $(this).closest('.mes_block').find('.mes_text').empty();
        $(this).closest('.mes_edit_buttons').css('display', 'none');
        $(this).closest('.mes_block').find('.mes_buttons').css('display', '');
        $(this)
            .closest('.mes_block')
            .find('.mes_text')
            .append(messageFormatting(
                text,
                this_edit_mes_chname,
                chat[this_edit_mes_id].is_system,
                chat[this_edit_mes_id].is_user,
                this_edit_mes_id,
            ));
        appendMediaToMessage(chat[this_edit_mes_id], $(this).closest('.mes'));
        addCopyToCodeBlocks($(this).closest('.mes'));

        await eventSource.emit(event_types.MESSAGE_UPDATED, this_edit_mes_id);
        this_edit_mes_id = undefined;
    });

    $(document).on('click', '.mes_edit_up', async function () {
        if (is_send_press || this_edit_mes_id <= 0) {
            return;
        }

        hideSwipeButtons();
        const targetId = Number(this_edit_mes_id) - 1;
        const target = $(`#chat .mes[mesid="${targetId}"]`);
        const root = $(this).closest('.mes');

        if (root.length === 0 || target.length === 0) {
            return;
        }

        root.insertBefore(target);

        target.attr('mesid', this_edit_mes_id);
        root.attr('mesid', targetId);

        const temp = chat[targetId];
        chat[targetId] = chat[this_edit_mes_id];
        chat[this_edit_mes_id] = temp;

        this_edit_mes_id = targetId;
        updateViewMessageIds();
        await saveChatConditional();
        showSwipeButtons();
    });

    $(document).on('click', '.mes_edit_down', async function () {
        if (is_send_press || this_edit_mes_id >= chat.length - 1) {
            return;
        }

        hideSwipeButtons();
        const targetId = Number(this_edit_mes_id) + 1;
        const target = $(`#chat .mes[mesid="${targetId}"]`);
        const root = $(this).closest('.mes');

        if (root.length === 0 || target.length === 0) {
            return;
        }

        root.insertAfter(target);

        target.attr('mesid', this_edit_mes_id);
        root.attr('mesid', targetId);

        const temp = chat[targetId];
        chat[targetId] = chat[this_edit_mes_id];
        chat[this_edit_mes_id] = temp;

        this_edit_mes_id = targetId;
        updateViewMessageIds();
        await saveChatConditional();
        showSwipeButtons();
    });

    $(document).on('click', '.mes_edit_copy', async function () {
        const confirmation = await callGenericPopup('Create a copy of this message?', POPUP_TYPE.CONFIRM);
        if (!confirmation) {
            return;
        }

        hideSwipeButtons();
        const oldScroll = chatElement[0].scrollTop;
        const clone = structuredClone(chat[this_edit_mes_id]);
        clone.send_date = Date.now();
        clone.mes = $(this).closest('.mes').find('.edit_textarea').val();

        if (power_user.trim_spaces) {
            clone.mes = clone.mes.trim();
        }

        chat.splice(Number(this_edit_mes_id) + 1, 0, clone);
        addOneMessage(clone, { insertAfter: this_edit_mes_id });

        updateViewMessageIds();
        await saveChatConditional();
        chatElement[0].scrollTop = oldScroll;
        showSwipeButtons();
    });

    $(document).on('click', '.mes_edit_delete', async function (event, customData) {
        const fromSlashCommand = customData?.fromSlashCommand || false;
        const canDeleteSwipe = (Array.isArray(chat[this_edit_mes_id].swipes) && chat[this_edit_mes_id].swipes.length > 1 && !chat[this_edit_mes_id].is_user && parseInt(this_edit_mes_id) === chat.length - 1);

        let deleteOnlySwipe = false;
        if (power_user.confirm_message_delete && fromSlashCommand !== true) {
            const result = await callGenericPopup(t`Are you sure you want to delete this message?`, POPUP_TYPE.CONFIRM, null, {
                okButton: canDeleteSwipe ? t`Delete Swipe` : t`Delete Message`,
                cancelButton: 'Cancel',
                customButtons: canDeleteSwipe ? [t`Delete Message`] : null,
            });
            if (!result) {
                return;
            }
            deleteOnlySwipe = canDeleteSwipe && result === 1; // Default button, not the custom one
        }

        const messageElement = $(this).closest('.mes');
        if (!messageElement) {
            return;
        }

        if (deleteOnlySwipe) {
            const message = chat[this_edit_mes_id];
            const swipe_id = message.swipe_id;
            await deleteSwipe(swipe_id);
            return;
        }

        chat.splice(this_edit_mes_id, 1);
        messageElement.remove();

        let startFromZero = Number(this_edit_mes_id) === 0;

        this_edit_mes_id = undefined;

        updateViewMessageIds(startFromZero);
        saveChatDebounced();

        hideSwipeButtons();
        showSwipeButtons();

        await eventSource.emit(event_types.MESSAGE_DELETED, chat.length);
    });

    $(document).on('click', '.mes_edit_done', async function () {
        await messageEditDone($(this));
    });

    //Select chat

    //**************************CHARACTER IMPORT EXPORT*************************//
    $('#character_import_button').click(function () {
        $('#character_import_file').click();
    });

    $('#character_import_file').on('change', async function (e) {
        $('#rm_info_avatar').html('');

        if (!(e.target instanceof HTMLInputElement)) {
            return;
        }

        if (!e.target.files.length) {
            return;
        }

        for (const file of e.target.files) {
            await importCharacter(file);
        }
    });

    $('#export_button').on('click', function (e) {
        $('#export_format_popup').toggle();
        exportPopper.update();
    });

    $(document).on('click', '.export_format', async function () {
        const format = $(this).data('format');

        if (!format) {
            return;
        }

        // Save before exporting
        await createOrEditCharacter();
        const body = { format, avatar_url: characters[this_chid].avatar };

        const response = await fetch('/api/characters/export', {
            method: 'POST',
            headers: getRequestHeaders(),
            body: JSON.stringify(body),
        });

        if (response.ok) {
            const filename = characters[this_chid].avatar.replace('.png', `.${format}`);
            const blob = await response.blob();
            const a = document.createElement('a');
            a.href = URL.createObjectURL(blob);
            a.setAttribute('download', filename);
            document.body.appendChild(a);
            a.click();
            URL.revokeObjectURL(a.href);
            document.body.removeChild(a);
        }


        $('#export_format_popup').hide();
    });
    //**************************CHAT IMPORT EXPORT*************************//
    $('#chat_import_button').click(function () {
        $('#chat_import_file').click();
    });

    $('#chat_import_file').on('change', async function (e) {
        var file = e.target.files[0];

        if (!file) {
            return;
        }

        var ext = file.name.match(/\.(\w+)$/);
        if (
            !ext ||
            (ext[1].toLowerCase() != 'json' && ext[1].toLowerCase() != 'jsonl')
        ) {
            return;
        }

        if (selected_group && file.name.endsWith('.json')) {
            toastr.warning('Only SillyTavern\'s own format is supported for group chat imports. Sorry!');
            return;
        }

        var format = ext[1].toLowerCase();
        $('#chat_import_file_type').val(format);

        var formData = new FormData($('#form_import_chat').get(0));
        formData.append('user_name', name1);
        $('#select_chat_div').html('');
        $('#load_select_chat_div').css('display', 'block');

        if (selected_group) {
            await importGroupChat(formData);
        } else {
            await importCharacterChat(formData);
        }
    });

    $('#rm_button_group_chats').click(function () {
        selected_button = 'group_chats';
        select_group_chats();
    });

    $('#rm_button_back_from_group').click(function () {
        selected_button = 'characters';
        select_rm_characters();
    });

    $('#dupe_button').click(async function () {
        await duplicateCharacter();
    });

    $(document).on('click', '.mes_stop', function () {
        stopGeneration();
    });

    $(document).on('click', '#form_sheld .stscript_continue', function () {
        pauseScriptExecution();
    });

    $(document).on('click', '#form_sheld .stscript_pause', function () {
        pauseScriptExecution();
    });

    $(document).on('click', '#form_sheld .stscript_stop', function () {
        stopScriptExecution();
    });

    $('.drawer-toggle').on('click', function () {
        var icon = $(this).find('.drawer-icon');
        var drawer = $(this).parent().find('.drawer-content');
        if (drawer.hasClass('resizing')) { return; }
        var drawerWasOpenAlready = $(this).parent().find('.drawer-content').hasClass('openDrawer');
        let targetDrawerID = $(this).parent().find('.drawer-content').attr('id');
        const pinnedDrawerClicked = drawer.hasClass('pinnedOpen');

        if (!drawerWasOpenAlready) { //to open the drawer
            $('.openDrawer').not('.pinnedOpen').addClass('resizing').slideToggle(200, 'swing', async function () {
                await delay(50); $(this).closest('.drawer-content').removeClass('resizing');
            });
            $('.openIcon').toggleClass('closedIcon openIcon');
            $('.openDrawer').not('.pinnedOpen').toggleClass('closedDrawer openDrawer');
            icon.toggleClass('openIcon closedIcon');
            drawer.toggleClass('openDrawer closedDrawer');

            //console.log(targetDrawerID);
            if (targetDrawerID === 'right-nav-panel') {
                $(this).closest('.drawer').find('.drawer-content').addClass('resizing').slideToggle({
                    duration: 200,
                    easing: 'swing',
                    start: function () {
                        jQuery(this).css('display', 'flex'); //flex needed to make charlist scroll
                    },
                    complete: async function () {
                        favsToHotswap();
                        await delay(50);
                        $(this).closest('.drawer-content').removeClass('resizing');
                        $('#rm_print_characters_block').trigger('scroll');
                    },
                });
            } else {
                $(this).closest('.drawer').find('.drawer-content').addClass('resizing').slideToggle(200, 'swing', async function () {
                    await delay(50); $(this).closest('.drawer-content').removeClass('resizing');
                });
            }

            // Set the height of "autoSetHeight" textareas within the drawer to their scroll height
            if (!CSS.supports('field-sizing', 'content')) {
                $(this).closest('.drawer').find('.drawer-content textarea.autoSetHeight').each(async function () {
                    await resetScrollHeight($(this));
                    return;
                });
            }

        } else if (drawerWasOpenAlready) { //to close manually
            icon.toggleClass('closedIcon openIcon');

            if (pinnedDrawerClicked) {
                $(drawer).addClass('resizing').slideToggle(200, 'swing', async function () {
                    await delay(50); $(this).removeClass('resizing');
                });
            }
            else {
                $('.openDrawer').not('.pinnedOpen').addClass('resizing').slideToggle(200, 'swing', async function () {
                    await delay(50); $(this).closest('.drawer-content').removeClass('resizing');
                });
            }

            drawer.toggleClass('closedDrawer openDrawer');
        }
    });

    $('html').on('touchstart mousedown', function (e) {
        var clickTarget = $(e.target);

        if ($('#export_format_popup').is(':visible')
            && clickTarget.closest('#export_button').length == 0
            && clickTarget.closest('#export_format_popup').length == 0) {
            $('#export_format_popup').hide();
        }

        const forbiddenTargets = [
            '#character_cross',
            '#avatar-and-name-block',
            '#shadow_popup',
            '.popup',
            '#world_popup',
            '.ui-widget',
            '.text_pole',
            '#toast-container',
            '.select2-results',
        ];
        for (const id of forbiddenTargets) {
            if (clickTarget.closest(id).length > 0) {
                return;
            }
        }

        var targetParentHasOpenDrawer = clickTarget.parents('.openDrawer').length;
        if (clickTarget.hasClass('drawer-icon') == false && !clickTarget.hasClass('openDrawer')) {
            if ($('.openDrawer').length !== 0) {
                if (targetParentHasOpenDrawer === 0) {
                    //console.log($('.openDrawer').not('.pinnedOpen').length);
                    $('.openDrawer').not('.pinnedOpen').addClass('resizing').slideToggle(200, 'swing', function () {
                        $(this).closest('.drawer-content').removeClass('resizing');
                    });
                    $('.openIcon').toggleClass('closedIcon openIcon');
                    $('.openDrawer').not('.pinnedOpen').toggleClass('closedDrawer openDrawer');

                }
            }
        }
    });

    $(document).on('click', '.inline-drawer-toggle', function (e) {
        if ($(e.target).hasClass('text_pole')) {
            return;
        }
        var icon = $(this).find('.inline-drawer-icon');
        icon.toggleClass('down up');
        icon.toggleClass('fa-circle-chevron-down fa-circle-chevron-up');
        $(this).closest('.inline-drawer').find('.inline-drawer-content').stop().slideToggle({
            complete: () => {
                $(this).css('height', '');
            },
        });

        // Set the height of "autoSetHeight" textareas within the inline-drawer to their scroll height
        if (!CSS.supports('field-sizing', 'content')) {
            $(this).closest('.inline-drawer').find('.inline-drawer-content textarea.autoSetHeight').each(async function () {
                await resetScrollHeight($(this));
                return;
            });
        }
    });

    $(document).on('click', '.inline-drawer-maximize', function () {
        const icon = $(this).find('.inline-drawer-icon, .floating_panel_maximize');
        icon.toggleClass('fa-window-maximize fa-window-restore');
        const drawerContent = $(this).closest('.drawer-content');
        drawerContent.toggleClass('maximized');
        const drawerId = drawerContent.attr('id');
        resetMovableStyles(drawerId);
    });

    $(document).on('click', '.mes .avatar', function () {
        const messageElement = $(this).closest('.mes');
        const thumbURL = $(this).children('img').attr('src');
        const charsPath = '/characters/';
        const targetAvatarImg = thumbURL.substring(thumbURL.lastIndexOf('=') + 1);
        const charname = targetAvatarImg.replace('.png', '');
        const isValidCharacter = characters.some(x => x.avatar === decodeURIComponent(targetAvatarImg));

        // Remove existing zoomed avatars for characters that are not the clicked character when moving UI is not enabled
        if (!power_user.movingUI) {
            $('.zoomed_avatar').each(function () {
                const currentForChar = $(this).attr('forChar');
                if (currentForChar !== charname && typeof currentForChar !== 'undefined') {
                    console.debug(`Removing zoomed avatar for character: ${currentForChar}`);
                    $(this).remove();
                }
            });
        }

        const avatarSrc = (isDataURL(thumbURL) || /^\/?img\/(?:.+)/.test(thumbURL)) ? thumbURL : charsPath + targetAvatarImg;
        if ($(`.zoomed_avatar[forChar="${charname}"]`).length) {
            console.debug('removing container as it already existed');
            $(`.zoomed_avatar[forChar="${charname}"]`).fadeOut(animation_duration, () => {
                $(`.zoomed_avatar[forChar="${charname}"]`).remove();
            });
        } else {
            console.debug('making new container from template');
            const template = $('#zoomed_avatar_template').html();
            const newElement = $(template);
            newElement.attr('forChar', charname);
            newElement.attr('id', `zoomFor_${charname}`);
            newElement.addClass('draggable');
            newElement.find('.drag-grabber').attr('id', `zoomFor_${charname}header`);

            $('body').append(newElement);
            newElement.fadeIn(animation_duration);
            const zoomedAvatarImgElement = $(`.zoomed_avatar[forChar="${charname}"] img`);
            if (messageElement.attr('is_user') == 'true' || (messageElement.attr('is_system') == 'true' && !isValidCharacter)) { //handle user and system avatars
                zoomedAvatarImgElement.attr('src', thumbURL);
                zoomedAvatarImgElement.attr('data-izoomify-url', thumbURL);
            } else if (messageElement.attr('is_user') == 'false') { //handle char avatars
                zoomedAvatarImgElement.attr('src', avatarSrc);
                zoomedAvatarImgElement.attr('data-izoomify-url', avatarSrc);
            }
            loadMovingUIState();
            $(`.zoomed_avatar[forChar="${charname}"]`).css('display', 'flex');
            dragElement(newElement);

            if (power_user.zoomed_avatar_magnification) {
                $('.zoomed_avatar_container').izoomify();
            }

            $('.zoomed_avatar, .zoomed_avatar .dragClose').on('click touchend', (e) => {
                if (e.target.closest('.dragClose')) {
                    $(`.zoomed_avatar[forChar="${charname}"]`).fadeOut(animation_duration, () => {
                        $(`.zoomed_avatar[forChar="${charname}"]`).remove();
                    });
                }
            });

            zoomedAvatarImgElement.on('dragstart', (e) => {
                console.log('saw drag on avatar!');
                e.preventDefault();
                return false;
            });
        }
    });

    document.addEventListener('click', function (e) {
        if (!(e.target instanceof HTMLElement)) return;
        if (e.target.matches('#OpenAllWIEntries')) {
            document.querySelectorAll('#world_popup_entries_list .inline-drawer').forEach((/** @type {HTMLElement} */ drawer) => {
                toggleDrawer(drawer, true);
            });
        } else if (e.target.matches('#CloseAllWIEntries')) {
            document.querySelectorAll('#world_popup_entries_list .inline-drawer').forEach((/** @type {HTMLElement} */ drawer) => {
                toggleDrawer(drawer, false);
            });
        }
    });

    $(document).on('click', '.open_alternate_greetings', openAlternateGreetings);
    /* $('#set_character_world').on('click', openCharacterWorldPopup); */

    $(document).on('focus', 'input.auto-select, textarea.auto-select', function () {
        if (!power_user.enable_auto_select_input) return;
        const control = $(this)[0];
        if (control instanceof HTMLInputElement || control instanceof HTMLTextAreaElement) {
            control.select();
            console.debug('Auto-selecting content of input control', control);
        }
    });

    $(document).keyup(function (e) {
        if (e.key === 'Escape') {
            const isEditVisible = $('#curEditTextarea').is(':visible');
            if (isEditVisible && power_user.auto_save_msg_edits === false) {
                closeMessageEditor();
                $('#send_textarea').focus();
                return;
            }
            if (isEditVisible && power_user.auto_save_msg_edits === true) {
                $(`#chat .mes[mesid="${this_edit_mes_id}"] .mes_edit_done`).click();
                $('#send_textarea').focus();
                return;
            }
            if (!this_edit_mes_id && $('#mes_stop').is(':visible')) {
                $('#mes_stop').trigger('click');
                if (chat.length && Array.isArray(chat[chat.length - 1].swipes) && chat[chat.length - 1].swipe_id == chat[chat.length - 1].swipes.length) {
                    $('.last_mes .swipe_left').trigger('click');
                }
            }
        }
    });

    $('#char-management-dropdown').on('change', async (e) => {
        let target = $(e.target.selectedOptions).attr('id');
        switch (target) {
            case 'set_character_world':
                openCharacterWorldPopup();
                break;
            case 'set_chat_scenario':
                await setScenarioOverride();
                break;
            case 'renameCharButton':
                renameCharacter();
                break;
            /*case 'dupe_button':
                DupeChar();
                break;
            case 'export_button':
                $('#export_format_popup').toggle();
                exportPopper.update();
                break;
            */
            case 'import_character_info':
                await importEmbeddedWorldInfo();
                saveCharacterDebounced();
                break;
            case 'character_source': {
                const source = getCharacterSource(this_chid);
                if (source && isValidUrl(source)) {
                    const url = new URL(source);
                    const confirm = await Popup.show.confirm('Open Source', `<span>Do you want to open the link to ${url.hostname} in a new tab?</span><var>${url}</var>`);
                    if (confirm) {
                        window.open(source, '_blank');
                    }
                } else {
                    toastr.info('This character doesn\'t seem to have a source.');
                }
            } break;
            case 'replace_update': {
                const confirm = await Popup.show.confirm('Replace Character', '<p>Choose a new character card to replace this character with.</p>All chats, assets and group memberships will be preserved, but local changes to the character data will be lost.<br />Proceed?');
                if (confirm) {
                    async function uploadReplacementCard(e) {
                        const file = e.target.files[0];

                        if (!file) {
                            return;
                        }

                        try {
                            const chatFile = characters[this_chid]['chat'];
                            const data = new Map();
                            data.set(file, characters[this_chid].avatar);
                            await processDroppedFiles([file], data);
                            await openCharacterChat(chatFile);
                            await fetch(getThumbnailUrl('avatar', characters[this_chid].avatar), { cache: 'no-cache' });
                        } catch {
                            toastr.error('Failed to replace the character card.', 'Something went wrong');
                        }
                    }
                    $('#character_replace_file').off('change').on('change', uploadReplacementCard).trigger('click');
                }
            } break;
            case 'import_tags': {
                await importTags(characters[this_chid], { importSetting: tag_import_setting.ASK });
            } break;
            /*case 'delete_button':
                popup_type = "del_ch";
                callPopup(`
                        <h3>Delete the character?</h3>
                        <b>THIS IS PERMANENT!<br><br>
                        THIS WILL ALSO DELETE ALL<br>
                        OF THE CHARACTER'S CHAT FILES.<br><br></b>`
                );
                break;*/
            default:
                eventSource.emit('charManagementDropdown', target);
        }
        $('#char-management-dropdown').prop('selectedIndex', 0);
    });

    $(window).on('beforeunload', () => {
        cancelTtsPlay();
        if (streamingProcessor) {
            console.log('Page reloaded. Aborting streaming...');
            streamingProcessor.onStopStreaming();
        }
    });


    var isManualInput = false;
    var valueBeforeManualInput;

    $(document).on('input', '.range-block-counter input, .neo-range-input', function () {
        valueBeforeManualInput = $(this).val();
        console.log(valueBeforeManualInput);
    });

    $(document).on('change', '.range-block-counter input, .neo-range-input', function (e) {
        e.target.focus();
        e.target.dispatchEvent(new KeyboardEvent('keyup', { bubbles: true }));
    });

    $(document).on('keydown', '.range-block-counter input, .neo-range-input', function (e) {
        const masterSelector = '#' + $(this).data('for');
        const masterElement = $(masterSelector);
        if (e.key === 'Enter') {
            let manualInput = Number($(this).val());
            if (isManualInput) {
                //disallow manual inputs outside acceptable range
                if (manualInput >= Number($(this).attr('min')) && manualInput <= Number($(this).attr('max'))) {
                    //if value is ok, assign to slider and update handle text and position
                    //newSlider.val(manualInput)
                    //handleSlideEvent.call(newSlider, null, { value: parseFloat(manualInput) }, 'manual');
                    valueBeforeManualInput = manualInput;
                    $(masterElement).val($(this).val()).trigger('input', { forced: true });
                } else {
                    //if value not ok, warn and reset to last known valid value
                    toastr.warning(`Invalid value. Must be between ${$(this).attr('min')} and ${$(this).attr('max')}`);
                    console.log(valueBeforeManualInput);
                    //newSlider.val(valueBeforeManualInput)
                    $(this).val(valueBeforeManualInput);
                }
            }
        }
    });

    $(document).on('keyup', '.range-block-counter input, .neo-range-input', function () {
        valueBeforeManualInput = $(this).val();
        console.log(valueBeforeManualInput);
        isManualInput = true;
    });

    //trigger slider changes when user clicks away
    $(document).on('mouseup blur', '.range-block-counter input, .neo-range-input', function () {
        const masterSelector = '#' + $(this).data('for');
        const masterElement = $(masterSelector);
        let manualInput = Number($(this).val());
        if (isManualInput) {
            //if value is between correct range for the slider
            if (manualInput >= Number($(this).attr('min')) && manualInput <= Number($(this).attr('max'))) {
                valueBeforeManualInput = manualInput;
                //set the slider value to input value
                $(masterElement).val($(this).val()).trigger('input', { forced: true });
            } else {
                //if value not ok, warn and reset to last known valid value
                toastr.warning(`Invalid value. Must be between ${$(this).attr('min')} and ${$(this).attr('max')}`);
                console.log(valueBeforeManualInput);
                $(this).val(valueBeforeManualInput);
            }
        }
        isManualInput = false;
    });

    $('.user_stats_button').on('click', function () {
        userStatsHandler();
    });

    $(document).on('click', '.external_import_button, #external_import_button', async () => {
        const html = await renderTemplateAsync('importCharacters');

        /** @type {string?} */
        const input = await callGenericPopup(html, POPUP_TYPE.INPUT, '', { wider: true, okButton: $('#popup_template').attr('popup-button-import'), rows: 4 });

        if (!input) {
            console.debug('Custom content import cancelled');
            return;
        }

        // break input into one input per line
        const inputs = input.split('\n').map(x => x.trim()).filter(x => x.length > 0);

        for (const url of inputs) {
            let request;

            if (isValidUrl(url)) {
                console.debug('Custom content import started for URL: ', url);
                request = await fetch('/api/content/importURL', {
                    method: 'POST',
                    headers: getRequestHeaders(),
                    body: JSON.stringify({ url }),
                });
            } else {
                console.debug('Custom content import started for Char UUID: ', url);
                request = await fetch('/api/content/importUUID', {
                    method: 'POST',
                    headers: getRequestHeaders(),
                    body: JSON.stringify({ url }),
                });
            }

            if (!request.ok) {
                toastr.info(request.statusText, 'Custom content import failed');
                console.error('Custom content import failed', request.status, request.statusText);
                return;
            }

            const data = await request.blob();
            const customContentType = request.headers.get('X-Custom-Content-Type');
            const fileName = request.headers.get('Content-Disposition').split('filename=')[1].replace(/"/g, '');
            const file = new File([data], fileName, { type: data.type });

            switch (customContentType) {
                case 'character':
                    await processDroppedFiles([file]);
                    break;
                case 'lorebook':
                    await importWorldInfo(file);
                    break;
                default:
                    toastr.warning('Unknown content type');
                    console.error('Unknown content type', customContentType);
                    break;
            }
        }
    });

    charDragDropHandler = new DragAndDropHandler('body', async (files, event) => {
        if (!files.length) {
            await importFromURL(event.originalEvent.dataTransfer.items, files);
        }
        await processDroppedFiles(files);
    }, { noAnimation: true });

    $('#charListGridToggle').on('click', async () => {
        doCharListDisplaySwitch();
    });

    $('#hideCharPanelAvatarButton').on('click', () => {
        $('#avatar-and-name-block').slideToggle();
    });

    $(document).on('mouseup touchend', '#show_more_messages', () => {
        showMoreMessages();
    });

    $(document).on('click', '.open_characters_library', async function () {
        await getCharacters();
        eventSource.emit(event_types.OPEN_CHARACTER_LIBRARY);
    });

    // Added here to prevent execution before script.js is loaded and get rid of quirky timeouts
    await firstLoadInit();

    addDebugFunctions();

    eventSource.on(event_types.CHAT_DELETED, async (name) => {
        await deleteItemizedPrompts(name);
    });
    eventSource.on(event_types.GROUP_CHAT_DELETED, async (name) => {
        await deleteItemizedPrompts(name);
    });

    initCustomSelectedSamplers();
});
<|MERGE_RESOLUTION|>--- conflicted
+++ resolved
@@ -933,12 +933,9 @@
     await initLocales();
     initDefaultSlashCommands();
     initTextGenModels();
-<<<<<<< HEAD
+    initOpenAI();
     initSystemPrompts();
     await initPresetManager();
-=======
-    initOpenAI();
->>>>>>> 1d8e5f84
     await getSystemMessages();
     sendSystemMessage(system_message_types.WELCOME);
     sendSystemMessage(system_message_types.WELCOME_PROMPT);
