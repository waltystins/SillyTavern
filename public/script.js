import { humanizedDateTime, favsToHotswap, getMessageTimeStamp, dragElement, isMobile, initRossMods, shouldSendOnEnter } from './scripts/RossAscends-mods.js';
import { userStatsHandler, statMesProcess, initStats } from './scripts/stats.js';
import {
    generateKoboldWithStreaming,
    kai_settings,
    loadKoboldSettings,
    formatKoboldUrl,
    getKoboldGenerationData,
    kai_flags,
    setKoboldFlags,
} from './scripts/kai-settings.js';

import {
    textgenerationwebui_settings as textgen_settings,
    loadTextGenSettings,
    generateTextGenWithStreaming,
    getTextGenGenerationData,
    textgen_types,
    getTextGenServer,
    validateTextGenUrl,
    parseTextgenLogprobs,
    parseTabbyLogprobs,
} from './scripts/textgen-settings.js';

const { MANCER, TOGETHERAI, OOBA, VLLM, APHRODITE, TABBY, OLLAMA, INFERMATICAI, DREAMGEN, OPENROUTER } = textgen_types;

import {
    world_info,
    getWorldInfoPrompt,
    getWorldInfoSettings,
    setWorldInfoSettings,
    world_names,
    importEmbeddedWorldInfo,
    checkEmbeddedWorld,
    setWorldInfoButtonClass,
    importWorldInfo,
    wi_anchor_position,
} from './scripts/world-info.js';

import {
    groups,
    selected_group,
    saveGroupChat,
    getGroups,
    generateGroupWrapper,
    deleteGroup,
    is_group_generating,
    resetSelectedGroup,
    select_group_chats,
    regenerateGroup,
    group_generation_id,
    getGroupChat,
    renameGroupMember,
    createNewGroupChat,
    getGroupPastChats,
    getGroupAvatar,
    openGroupChat,
    editGroup,
    deleteGroupChat,
    renameGroupChat,
    importGroupChat,
    getGroupBlock,
    getGroupCharacterCards,
    getGroupDepthPrompts,
} from './scripts/group-chats.js';

import {
    collapseNewlines,
    loadPowerUserSettings,
    playMessageSound,
    fixMarkdown,
    power_user,
    persona_description_positions,
    loadMovingUIState,
    getCustomStoppingStrings,
    MAX_CONTEXT_DEFAULT,
    MAX_RESPONSE_DEFAULT,
    renderStoryString,
    sortEntitiesList,
    registerDebugFunction,
    ui_mode,
    switchSimpleMode,
    flushEphemeralStoppingStrings,
    context_presets,
    resetMovableStyles,
    forceCharacterEditorTokenize,
} from './scripts/power-user.js';

import {
    setOpenAIMessageExamples,
    setOpenAIMessages,
    setupChatCompletionPromptManager,
    prepareOpenAIMessages,
    sendOpenAIRequest,
    loadOpenAISettings,
    oai_settings,
    openai_messages_count,
    chat_completion_sources,
    getChatCompletionModel,
    isOpenRouterWithInstruct,
    proxies,
    loadProxyPresets,
    selected_proxy,
} from './scripts/openai.js';

import {
    generateNovelWithStreaming,
    getNovelGenerationData,
    getKayraMaxContextTokens,
    getNovelTier,
    loadNovelPreset,
    loadNovelSettings,
    nai_settings,
    adjustNovelInstructionPrompt,
    loadNovelSubscriptionData,
    parseNovelAILogprobs,
} from './scripts/nai-settings.js';

import {
    createNewBookmark,
    showBookmarksButtons,
    createBranch,
} from './scripts/bookmarks.js';

import {
    horde_settings,
    loadHordeSettings,
    generateHorde,
    checkHordeStatus,
    getHordeModels,
    adjustHordeGenerationParams,
    MIN_LENGTH,
} from './scripts/horde.js';

import {
    debounce,
    delay,
    trimToEndSentence,
    countOccurrences,
    isOdd,
    sortMoments,
    timestampToMoment,
    download,
    isDataURL,
    getCharaFilename,
    PAGINATION_TEMPLATE,
    waitUntilCondition,
    escapeRegex,
    resetScrollHeight,
    onlyUnique,
    getBase64Async,
    humanFileSize,
    Stopwatch,
    isValidUrl,
    ensureImageFormatSupported,
    flashHighlight,
    checkOverwriteExistingData,
} from './scripts/utils.js';
import { debounce_timeout } from './scripts/constants.js';

import { ModuleWorkerWrapper, doDailyExtensionUpdatesCheck, extension_settings, getContext, loadExtensionSettings, renderExtensionTemplate, renderExtensionTemplateAsync, runGenerationInterceptors, saveMetadataDebounced, writeExtensionField } from './scripts/extensions.js';
import { COMMENT_NAME_DEFAULT, executeSlashCommands, executeSlashCommandsOnChatInput, getSlashCommandsHelp, isExecutingCommandsFromChatInput, pauseScriptExecution, processChatSlashCommands, registerSlashCommand, stopScriptExecution } from './scripts/slash-commands.js';
import {
    tag_map,
    tags,
    filterByTagState,
    isBogusFolder,
    isBogusFolderOpen,
    chooseBogusFolder,
    getTagBlock,
    loadTagsSettings,
    printTagFilters,
    getTagKeyForEntity,
    printTagList,
    createTagMapFromList,
    renameTagKey,
    importTags,
    tag_filter_types,
    compareTagsForSort,
    initTags,
    applyTagsOnCharacterSelect,
    applyTagsOnGroupSelect,
} from './scripts/tags.js';
import {
    SECRET_KEYS,
    readSecretState,
    secret_state,
    writeSecret,
} from './scripts/secrets.js';
import { EventEmitter } from './lib/eventemitter.js';
import { markdownExclusionExt } from './scripts/showdown-exclusion.js';
import { markdownUnderscoreExt } from './scripts/showdown-underscore.js';
import { NOTE_MODULE_NAME, initAuthorsNote, metadata_keys, setFloatingPrompt, shouldWIAddPrompt } from './scripts/authors-note.js';
import { registerPromptManagerMigration } from './scripts/PromptManager.js';
import { getRegexedString, regex_placement } from './scripts/extensions/regex/engine.js';
import { initLogprobs, saveLogprobsForActiveMessage } from './scripts/logprobs.js';
import { FILTER_STATES, FILTER_TYPES, FilterHelper, isFilterState } from './scripts/filters.js';
import { getCfgPrompt, getGuidanceScale, initCfg } from './scripts/cfg-scale.js';
import {
    force_output_sequence,
    formatInstructModeChat,
    formatInstructModePrompt,
    formatInstructModeExamples,
    getInstructStoppingSequences,
    autoSelectInstructPreset,
    formatInstructModeSystemPrompt,
    selectInstructPreset,
    instruct_presets,
    selectContextPreset,
} from './scripts/instruct-mode.js';
import { initLocales } from './scripts/i18n.js';
import { getFriendlyTokenizerName, getTokenCount, getTokenCountAsync, getTokenizerModel, initTokenizers, saveTokenCache } from './scripts/tokenizers.js';
import {
    user_avatar,
    getUserAvatars,
    getUserAvatar,
    setUserAvatar,
    initPersonas,
    setPersonaDescription,
    initUserAvatar,
} from './scripts/personas.js';
import { getBackgrounds, initBackgrounds, loadBackgroundSettings, background_settings } from './scripts/backgrounds.js';
import { hideLoader, showLoader } from './scripts/loader.js';
import { BulkEditOverlay, CharacterContextMenu } from './scripts/BulkEditOverlay.js';
import { loadMancerModels, loadOllamaModels, loadTogetherAIModels, loadInfermaticAIModels, loadOpenRouterModels, loadVllmModels, loadAphroditeModels, loadDreamGenModels } from './scripts/textgen-models.js';
import { appendFileContent, hasPendingFileAttachment, populateFileAttachment, decodeStyleTags, encodeStyleTags, isExternalMediaAllowed, getCurrentEntityId } from './scripts/chats.js';
import { initPresetManager } from './scripts/preset-manager.js';
import { evaluateMacros } from './scripts/macros.js';
import { currentUser, setUserControls } from './scripts/user.js';
import { POPUP_TYPE, callGenericPopup, fixToastrForDialogs } from './scripts/popup.js';
import { renderTemplate, renderTemplateAsync } from './scripts/templates.js';
import { ScraperManager } from './scripts/scrapers.js';
import { SlashCommandParser } from './scripts/slash-commands/SlashCommandParser.js';
import { SlashCommand } from './scripts/slash-commands/SlashCommand.js';
import { ARGUMENT_TYPE, SlashCommandArgument } from './scripts/slash-commands/SlashCommandArgument.js';
import { SlashCommandBrowser } from './scripts/slash-commands/SlashCommandBrowser.js';
import { initCustomSelectedSamplers, validateDisabledSamplers } from './scripts/samplerSelect.js';
import { DragAndDropHandler } from './scripts/dragdrop.js';
import { INTERACTABLE_CONTROL_CLASS, initKeyboard } from './scripts/keyboard.js';
import { initDynamicStyles } from './scripts/dynamic-styles.js';

//exporting functions and vars for mods
export {
    user_avatar,
    setUserAvatar,
    getUserAvatars,
    getUserAvatar,
    nai_settings,
    isOdd,
    countOccurrences,
    renderTemplate,
};

/**
 * Wait for page to load before continuing the app initialization.
 */
await new Promise((resolve) => {
    if (document.readyState === 'complete') {
        resolve();
    } else {
        window.addEventListener('load', resolve);
    }
});

showLoader();
// Yoink preloader entirely; it only exists to cover up unstyled content while loading JS
document.getElementById('preloader').remove();

// Configure toast library:
toastr.options.escapeHtml = true; // Prevent raw HTML inserts
toastr.options.timeOut = 4000; // How long the toast will display without user interaction
toastr.options.extendedTimeOut = 10000; // How long the toast will display after a user hovers over it
toastr.options.progressBar = true; // Visually indicate how long before a toast expires.
toastr.options.closeButton = true; // enable a close button
toastr.options.positionClass = "toast-top-center"; // Where to position the toast container
toastr.options.onHidden = () => {
    // If we have any dialog still open, the last "hidden" toastr will remove the toastr-container. We need to keep it alive inside the dialog though
    // so the toasts still show up inside there.
    fixToastrForDialogs();
}

// Allow target="_blank" in links
DOMPurify.addHook('afterSanitizeAttributes', function (node) {
    if ('target' in node) {
        node.setAttribute('target', '_blank');
        node.setAttribute('rel', 'noopener');
    }
});

DOMPurify.addHook('uponSanitizeAttribute', (_, data, config) => {
    if (!config['MESSAGE_SANITIZE']) {
        return;
    }
    switch (data.attrName) {
        case 'class': {
            if (data.attrValue) {
                data.attrValue = data.attrValue.split(' ').map((v) => {
                    if (v.startsWith('fa-') || v.startsWith('note-') || v === 'monospace') {
                        return v;
                    }

                    return 'custom-' + v;
                }).join(' ');
            }
            break;
        }
    }
});

DOMPurify.addHook('uponSanitizeElement', (node, _, config) => {
    if (!config['MESSAGE_SANITIZE']) {
        return;
    }

    // Replace line breaks with <br> in unknown elements
    if (node instanceof HTMLUnknownElement) {
        node.innerHTML = node.innerHTML.replaceAll('\n', '<br>');
    }

    const isMediaAllowed = isExternalMediaAllowed();
    if (isMediaAllowed) {
        return;
    }

    let mediaBlocked = false;

    switch (node.tagName) {
        case 'AUDIO':
        case 'VIDEO':
        case 'SOURCE':
        case 'TRACK':
        case 'EMBED':
        case 'OBJECT':
        case 'IMG': {
            const isExternalUrl = (url) => (url.indexOf('://') > 0 || url.indexOf('//') === 0) && !url.startsWith(window.location.origin);
            const src = node.getAttribute('src');
            const data = node.getAttribute('data');
            const srcset = node.getAttribute('srcset');

            if (srcset) {
                const srcsetUrls = srcset.split(',');

                for (const srcsetUrl of srcsetUrls) {
                    const [url] = srcsetUrl.trim().split(' ');

                    if (isExternalUrl(url)) {
                        console.warn('External media blocked', url);
                        node.remove();
                        mediaBlocked = true;
                        break;
                    }
                }
            }

            if (src && isExternalUrl(src)) {
                console.warn('External media blocked', src);
                mediaBlocked = true;
                node.remove();
            }

            if (data && isExternalUrl(data)) {
                console.warn('External media blocked', data);
                mediaBlocked = true;
                node.remove();
            }

            if (mediaBlocked && (node instanceof HTMLMediaElement)) {
                node.autoplay = false;
                node.pause();
            }
        }
            break;
    }

    if (mediaBlocked) {
        const entityId = getCurrentEntityId();
        const warningShownKey = `mediaWarningShown:${entityId}`;

        if (localStorage.getItem(warningShownKey) === null) {
            const warningToast = toastr.warning(
                'Use the "Ext. Media" button to allow it. Click on this message to dismiss.',
                'External media has been blocked',
                {
                    timeOut: 0,
                    preventDuplicates: true,
                    onclick: () => toastr.clear(warningToast),
                },
            );

            localStorage.setItem(warningShownKey, 'true');
        }
    }
});

// API OBJECT FOR EXTERNAL WIRING
window['SillyTavern'] = {};

// Event source init
export const event_types = {
    APP_READY: 'app_ready',
    EXTRAS_CONNECTED: 'extras_connected',
    MESSAGE_SWIPED: 'message_swiped',
    MESSAGE_SENT: 'message_sent',
    MESSAGE_RECEIVED: 'message_received',
    MESSAGE_EDITED: 'message_edited',
    MESSAGE_DELETED: 'message_deleted',
    MESSAGE_UPDATED: 'message_updated',
    IMPERSONATE_READY: 'impersonate_ready',
    CHAT_CHANGED: 'chat_id_changed',
    GENERATION_STARTED: 'generation_started',
    GENERATION_STOPPED: 'generation_stopped',
    GENERATION_ENDED: 'generation_ended',
    EXTENSIONS_FIRST_LOAD: 'extensions_first_load',
    SETTINGS_LOADED: 'settings_loaded',
    SETTINGS_UPDATED: 'settings_updated',
    GROUP_UPDATED: 'group_updated',
    MOVABLE_PANELS_RESET: 'movable_panels_reset',
    SETTINGS_LOADED_BEFORE: 'settings_loaded_before',
    SETTINGS_LOADED_AFTER: 'settings_loaded_after',
    CHATCOMPLETION_SOURCE_CHANGED: 'chatcompletion_source_changed',
    CHATCOMPLETION_MODEL_CHANGED: 'chatcompletion_model_changed',
    OAI_PRESET_CHANGED_BEFORE: 'oai_preset_changed_before',
    OAI_PRESET_CHANGED_AFTER: 'oai_preset_changed_after',
    WORLDINFO_SETTINGS_UPDATED: 'worldinfo_settings_updated',
    WORLDINFO_UPDATED: 'worldinfo_updated',
    CHARACTER_EDITED: 'character_edited',
    CHARACTER_PAGE_LOADED: 'character_page_loaded',
    CHARACTER_GROUP_OVERLAY_STATE_CHANGE_BEFORE: 'character_group_overlay_state_change_before',
    CHARACTER_GROUP_OVERLAY_STATE_CHANGE_AFTER: 'character_group_overlay_state_change_after',
    USER_MESSAGE_RENDERED: 'user_message_rendered',
    CHARACTER_MESSAGE_RENDERED: 'character_message_rendered',
    FORCE_SET_BACKGROUND: 'force_set_background',
    CHAT_DELETED: 'chat_deleted',
    GROUP_CHAT_DELETED: 'group_chat_deleted',
    GENERATE_BEFORE_COMBINE_PROMPTS: 'generate_before_combine_prompts',
    GENERATE_AFTER_COMBINE_PROMPTS: 'generate_after_combine_prompts',
    GROUP_MEMBER_DRAFTED: 'group_member_drafted',
    WORLD_INFO_ACTIVATED: 'world_info_activated',
    TEXT_COMPLETION_SETTINGS_READY: 'text_completion_settings_ready',
    CHAT_COMPLETION_SETTINGS_READY: 'chat_completion_settings_ready',
    CHAT_COMPLETION_PROMPT_READY: 'chat_completion_prompt_ready',
    CHARACTER_FIRST_MESSAGE_SELECTED: 'character_first_message_selected',
    // TODO: Naming convention is inconsistent with other events
    CHARACTER_DELETED: 'characterDeleted',
    CHARACTER_DUPLICATED: 'character_duplicated',
    SMOOTH_STREAM_TOKEN_RECEIVED: 'smooth_stream_token_received',
    FILE_ATTACHMENT_DELETED: 'file_attachment_deleted',
    WORLDINFO_FORCE_ACTIVATE: 'worldinfo_force_activate',
    OPEN_CHARACTER_LIBRARY: 'open_character_library',
    LLM_FUNCTION_TOOL_REGISTER: 'llm_function_tool_register',
    LLM_FUNCTION_TOOL_CALL: 'llm_function_tool_call',
};

export const eventSource = new EventEmitter();

eventSource.on(event_types.CHAT_CHANGED, processChatSlashCommands);

export const characterGroupOverlay = new BulkEditOverlay();
const characterContextMenu = new CharacterContextMenu(characterGroupOverlay);
eventSource.on(event_types.CHARACTER_PAGE_LOADED, characterGroupOverlay.onPageLoad);
console.debug('Character context menu initialized', characterContextMenu);

// Markdown converter
export let mesForShowdownParse; //intended to be used as a context to compare showdown strings against
let converter;
reloadMarkdownProcessor();

// array for prompt token calculations
console.debug('initializing Prompt Itemization Array on Startup');
const promptStorage = new localforage.createInstance({ name: 'SillyTavern_Prompts' });
export let itemizedPrompts = [];

export const systemUserName = 'SillyTavern System';
let default_user_name = 'User';
export let name1 = default_user_name;
export let name2 = 'SillyTavern System';
export let chat = [];
let safetychat = [
    {
        name: systemUserName,
        is_user: false,
        create_date: 0,
        mes: 'You deleted a character/chat and arrived back here for safety reasons! Pick another character!',
    },
];
let chatSaveTimeout;
let importFlashTimeout;
export let isChatSaving = false;
let chat_create_date = '';
let firstRun = false;
let settingsReady = false;
let currentVersion = '0.0.0';
let displayVersion = 'SillyTavern';

let generatedPromptCache = '';
let generation_started = new Date();
/** @type {import('scripts/char-data.js').v1CharData[]} */
export let characters = [];
export let this_chid;
let saveCharactersPage = 0;
export const default_avatar = 'img/ai4.png';
export const system_avatar = 'img/five.png';
export const comment_avatar = 'img/quill.png';
export let CLIENT_VERSION = 'SillyTavern:UNKNOWN:Cohee#1207'; // For Horde header
let optionsPopper = Popper.createPopper(document.getElementById('options_button'), document.getElementById('options'), {
    placement: 'top-start',
});
let exportPopper = Popper.createPopper(document.getElementById('export_button'), document.getElementById('export_format_popup'), {
    placement: 'left',
});
let rawPromptPopper = Popper.createPopper(document.getElementById('dialogue_popup'), document.getElementById('rawPromptPopup'), {
    placement: 'right',
});

// Saved here for performance reasons
const messageTemplate = $('#message_template .mes');
const chatElement = $('#chat');

let dialogueResolve = null;
let dialogueCloseStop = false;
export let chat_metadata = {};
export let streamingProcessor = null;
export let crop_data = undefined;
let is_delete_mode = false;
let fav_ch_checked = false;
let scrollLock = false;
export let abortStatusCheck = new AbortController();
let charDragDropHandler = null;

/** @type {debounce_timeout} The debounce timeout used for chat/settings save. debounce_timeout.long: 1.000 ms */
export const DEFAULT_SAVE_EDIT_TIMEOUT = debounce_timeout.relaxed;
/** @type {debounce_timeout} The debounce timeout used for printing. debounce_timeout.quick: 100 ms */
export const DEFAULT_PRINT_TIMEOUT = debounce_timeout.quick;

export const saveSettingsDebounced = debounce(() => saveSettings(), DEFAULT_SAVE_EDIT_TIMEOUT);
export const saveCharacterDebounced = debounce(() => $('#create_button').trigger('click'), DEFAULT_SAVE_EDIT_TIMEOUT);

/**
 * Prints the character list in a debounced fashion without blocking, with a delay of 100 milliseconds.
 * Use this function instead of a direct `printCharacters()` whenever the reprinting of the character list is not the primary focus.
 *
 * The printing will also always reprint all filter options of the global list, to keep them up to date.
 */
export const printCharactersDebounced = debounce(() => { printCharacters(false); }, DEFAULT_PRINT_TIMEOUT);

/**
 * @enum {string} System message types
 */
export const system_message_types = {
    HELP: 'help',
    WELCOME: 'welcome',
    GROUP: 'group',
    EMPTY: 'empty',
    GENERIC: 'generic',
    BOOKMARK_CREATED: 'bookmark_created',
    BOOKMARK_BACK: 'bookmark_back',
    NARRATOR: 'narrator',
    COMMENT: 'comment',
    SLASH_COMMANDS: 'slash_commands',
    FORMATTING: 'formatting',
    HOTKEYS: 'hotkeys',
    MACROS: 'macros',
};

/**
 * @enum {number} Extension prompt types
 */
export const extension_prompt_types = {
    IN_PROMPT: 0,
    IN_CHAT: 1,
    BEFORE_PROMPT: 2,
};

/**
 * @enum {number} Extension prompt roles
 */
export const extension_prompt_roles = {
    SYSTEM: 0,
    USER: 1,
    ASSISTANT: 2,
};

export const MAX_INJECTION_DEPTH = 1000;

export let system_messages = {};

async function getSystemMessages() {
    system_messages = {
        help: {
            name: systemUserName,
            force_avatar: system_avatar,
            is_user: false,
            is_system: true,
            mes: await renderTemplateAsync('help'),
        },
        slash_commands: {
            name: systemUserName,
            force_avatar: system_avatar,
            is_user: false,
            is_system: true,
            mes: '',
        },
        hotkeys: {
            name: systemUserName,
            force_avatar: system_avatar,
            is_user: false,
            is_system: true,
            mes: await renderTemplateAsync('hotkeys'),
        },
        formatting: {
            name: systemUserName,
            force_avatar: system_avatar,
            is_user: false,
            is_system: true,
            mes: await renderTemplateAsync('formatting'),
        },
        macros: {
            name: systemUserName,
            force_avatar: system_avatar,
            is_user: false,
            is_system: true,
            mes: await renderTemplateAsync('macros'),
        },
        welcome:
        {
            name: systemUserName,
            force_avatar: system_avatar,
            is_user: false,
            is_system: true,
            mes: await renderTemplateAsync('welcome', { displayVersion }),
        },
        group: {
            name: systemUserName,
            force_avatar: system_avatar,
            is_user: false,
            is_system: true,
            is_group: true,
            mes: 'Group chat created. Say \'Hi\' to lovely people!',
        },
        empty: {
            name: systemUserName,
            force_avatar: system_avatar,
            is_user: false,
            is_system: true,
            mes: 'No one hears you. <b>Hint&#58;</b> add more members to the group!',
        },
        generic: {
            name: systemUserName,
            force_avatar: system_avatar,
            is_user: false,
            is_system: true,
            mes: 'Generic system message. User `text` parameter to override the contents',
        },
        bookmark_created: {
            name: systemUserName,
            force_avatar: system_avatar,
            is_user: false,
            is_system: true,
            mes: 'Checkpoint created! Click here to open the checkpoint chat: <a class="bookmark_link" file_name="{0}" href="javascript:void(null);">{1}</a>',
        },
        bookmark_back: {
            name: systemUserName,
            force_avatar: system_avatar,
            is_user: false,
            is_system: true,
            mes: 'Click here to return to the previous chat: <a class="bookmark_link" file_name="{0}" href="javascript:void(null);">Return</a>',
        },
    };
}

// Register configuration migrations
registerPromptManagerMigration();

$(document).ajaxError(function myErrorHandler(_, xhr) {
    // Cohee: CSRF doesn't error out in multiple tabs anymore, so this is unnecessary
    /*
    if (xhr.status == 403) {
        toastr.warning(
            'doubleCsrf errors in console are NORMAL in this case. If you want to run ST in multiple tabs, start the server with --disableCsrf option.',
            'Looks like you\'ve opened SillyTavern in another browser tab',
            { timeOut: 0, extendedTimeOut: 0, preventDuplicates: true },
        );
    } */
});

async function getClientVersion() {
    try {
        const response = await fetch('/version');
        const data = await response.json();
        CLIENT_VERSION = data.agent;
        displayVersion = `SillyTavern ${data.pkgVersion}`;
        currentVersion = data.pkgVersion;

        if (data.gitRevision && data.gitBranch) {
            displayVersion += ` '${data.gitBranch}' (${data.gitRevision})`;
        }

        $('#version_display').text(displayVersion);
        $('#version_display_welcome').text(displayVersion);
    } catch (err) {
        console.error('Couldn\'t get client version', err);
    }
}

export function reloadMarkdownProcessor(render_formulas = false) {
    if (render_formulas) {
        converter = new showdown.Converter({
            emoji: true,
            underline: true,
            tables: true,
            parseImgDimensions: true,
            simpleLineBreaks: true,
            strikethrough: true,
            disableForced4SpacesIndentedSublists: true,
            extensions: [
                showdownKatex(
                    {
                        delimiters: [
                            { left: '$$', right: '$$', display: true, asciimath: false },
                            { left: '$', right: '$', display: false, asciimath: true },
                        ],
                    },
                )],
        });
    }
    else {
        converter = new showdown.Converter({
            emoji: true,
            literalMidWordUnderscores: true,
            parseImgDimensions: true,
            tables: true,
            underline: true,
            simpleLineBreaks: true,
            strikethrough: true,
            disableForced4SpacesIndentedSublists: true,
            extensions: [markdownUnderscoreExt()],
        });
    }

    // Inject the dinkus extension after creating the converter
    // Maybe move this into power_user init?
    setTimeout(() => {
        if (power_user) {
            converter.addExtension(markdownExclusionExt(), 'exclusion');
        }
    }, 1);

    return converter;
}

export function getCurrentChatId() {
    if (selected_group) {
        return groups.find(x => x.id == selected_group)?.chat_id;
    }
    else if (this_chid !== undefined) {
        return characters[this_chid]?.chat;
    }
}

export const talkativeness_default = 0.5;
export const depth_prompt_depth_default = 4;
export const depth_prompt_role_default = 'system';
const per_page_default = 50;

var is_advanced_char_open = false;

export let menu_type = ''; //what is selected in the menu
export let selected_button = ''; //which button pressed
//create pole save
let create_save = {
    name: '',
    description: '',
    creator_notes: '',
    post_history_instructions: '',
    character_version: '',
    system_prompt: '',
    tags: '',
    creator: '',
    personality: '',
    first_message: '',
    avatar: '',
    scenario: '',
    mes_example: '',
    world: '',
    talkativeness: talkativeness_default,
    alternate_greetings: [],
    depth_prompt_prompt: '',
    depth_prompt_depth: depth_prompt_depth_default,
    depth_prompt_role: depth_prompt_role_default,
    extensions: {},
};

//animation right menu
export const ANIMATION_DURATION_DEFAULT = 125;
export let animation_duration = ANIMATION_DURATION_DEFAULT;
export let animation_easing = 'ease-in-out';
let popup_type = '';
let chat_file_for_del = '';
export let online_status = 'no_connection';

export let api_server = '';

export let is_send_press = false; //Send generation

let this_del_mes = -1;

//message editing and chat scroll position persistence
var this_edit_mes_chname = '';
var this_edit_mes_id;
var scroll_holder = 0;
var is_use_scroll_holder = false;

//settings
export let settings;
export let koboldai_settings;
export let koboldai_setting_names;
var preset_settings = 'gui';
export let amount_gen = 80; //default max length of AI generated responses
export let max_context = 2048;

var swipes = true;
let extension_prompts = {};

export let main_api;// = "kobold";
//novel settings
export let novelai_settings;
export let novelai_setting_names;
let abortController;

//css
var css_send_form_display = $('<div id=send_form></div>').css('display');
const MAX_GENERATION_LOOPS = 5;

var kobold_horde_model = '';

export let token;

var PromptArrayItemForRawPromptDisplay;

/** The tag of the active character. (NOT the id) */
export let active_character = '';
/** The tag of the active group. (Coincidentally also the id) */
export let active_group = '';

export const entitiesFilter = new FilterHelper(printCharactersDebounced);

export function getRequestHeaders() {
    return {
        'Content-Type': 'application/json',
        'X-CSRF-Token': token,
    };
}

$.ajaxPrefilter((options, originalOptions, xhr) => {
    xhr.setRequestHeader('X-CSRF-Token', token);
});

/**
 * Pings the STserver to check if it is reachable.
 * @returns {Promise<boolean>} True if the server is reachable, false otherwise.
 */
export async function pingServer() {
    try {
        const result = await fetch('api/ping', {
            method: 'GET',
            headers: getRequestHeaders(),
        });

        if (!result.ok) {
            return false;
        }

        return true;
    } catch (error) {
        console.error('Error pinging server', error);
        return false;
    }
}

async function firstLoadInit() {
    try {
        const tokenResponse = await fetch('/csrf-token');
        const tokenData = await tokenResponse.json();
        token = tokenData.token;
    } catch {
        hideLoader();
        toastr.error('Couldn\'t get CSRF token. Please refresh the page.', 'Error', { timeOut: 0, extendedTimeOut: 0, preventDuplicates: true });
        throw new Error('Initialization failed');
    }

    await getClientVersion();
    await readSecretState();
    initLocales();
    await getSystemMessages();
    sendSystemMessage(system_message_types.WELCOME);
    await getSettings();
    initKeyboard();
    initDynamicStyles();
    initTags();
    await getUserAvatars(true, user_avatar);
    await getCharacters();
    await getBackgrounds();
    await initTokenizers();
    await initPresetManager();
    initBackgrounds();
    initAuthorsNote();
    initPersonas();
    initRossMods();
    initStats();
    initCfg();
    initLogprobs();
    doDailyExtensionUpdatesCheck();
    hideLoader();
    await eventSource.emit(event_types.APP_READY);
}

function cancelStatusCheck() {
    abortStatusCheck?.abort();
    abortStatusCheck = new AbortController();
    setOnlineStatus('no_connection');
}

export function displayOnlineStatus() {
    if (online_status == 'no_connection') {
        $('.online_status_indicator').removeClass('success');
        $('.online_status_text').text('No connection...');
    } else {
        $('.online_status_indicator').addClass('success');
        $('.online_status_text').text(online_status);
    }
}

/**
 * Sets the duration of JS animations.
 * @param {number} ms Duration in milliseconds. Resets to default if null.
 */
export function setAnimationDuration(ms = null) {
    animation_duration = ms ?? ANIMATION_DURATION_DEFAULT;
    // Set CSS variable to document
    document.documentElement.style.setProperty('--animation-duration', `${animation_duration}ms`);
}

export function setActiveCharacter(entityOrKey) {
    active_character = getTagKeyForEntity(entityOrKey);
}

export function setActiveGroup(entityOrKey) {
    active_group = getTagKeyForEntity(entityOrKey);
}

/**
 * Gets the itemized prompts for a chat.
 * @param {string} chatId Chat ID to load
 */
export async function loadItemizedPrompts(chatId) {
    try {
        if (!chatId) {
            itemizedPrompts = [];
            return;
        }

        itemizedPrompts = await promptStorage.getItem(chatId);

        if (!itemizedPrompts) {
            itemizedPrompts = [];
        }
    } catch {
        console.log('Error loading itemized prompts for chat', chatId);
        itemizedPrompts = [];
    }
}

/**
 * Saves the itemized prompts for a chat.
 * @param {string} chatId Chat ID to save itemized prompts for
 */
export async function saveItemizedPrompts(chatId) {
    try {
        if (!chatId) {
            return;
        }

        await promptStorage.setItem(chatId, itemizedPrompts);
    } catch {
        console.log('Error saving itemized prompts for chat', chatId);
    }
}

/**
 * Replaces the itemized prompt text for a message.
 * @param {number} mesId Message ID to get itemized prompt for
 * @param {string} promptText New raw prompt text
 * @returns
 */
export async function replaceItemizedPromptText(mesId, promptText) {
    if (!Array.isArray(itemizedPrompts)) {
        itemizedPrompts = [];
    }

    const itemizedPrompt = itemizedPrompts.find(x => x.mesId === mesId);

    if (!itemizedPrompt) {
        return;
    }

    itemizedPrompt.rawPrompt = promptText;
}

/**
 * Deletes the itemized prompts for a chat.
 * @param {string} chatId Chat ID to delete itemized prompts for
 */
export async function deleteItemizedPrompts(chatId) {
    try {
        if (!chatId) {
            return;
        }

        await promptStorage.removeItem(chatId);
    } catch {
        console.log('Error deleting itemized prompts for chat', chatId);
    }
}

/**
 * Empties the itemized prompts array and caches.
 */
export async function clearItemizedPrompts() {
    try {
        await promptStorage.clear();
        itemizedPrompts = [];
    } catch {
        console.log('Error clearing itemized prompts');
    }
}

async function getStatusHorde() {
    try {
        const hordeStatus = await checkHordeStatus();
        online_status = hordeStatus ? 'Connected' : 'no_connection';
    }
    catch {
        online_status = 'no_connection';
    }

    return resultCheckStatus();
}

async function getStatusKobold() {
    let endpoint = api_server;

    if (!endpoint) {
        console.warn('No endpoint for status check');
        online_status = 'no_connection';
        return resultCheckStatus();
    }

    try {
        const response = await fetch('/api/backends/kobold/status', {
            method: 'POST',
            headers: getRequestHeaders(),
            body: JSON.stringify({
                main_api,
                api_server: endpoint,
            }),
            signal: abortStatusCheck.signal,
        });

        const data = await response.json();

        online_status = data?.model ?? 'no_connection';

        if (!data.koboldUnitedVersion) {
            throw new Error('Missing mandatory Kobold version in data:', data);
        }

        // Determine instruct mode preset
        autoSelectInstructPreset(online_status);

        // determine if we can use stop sequence and streaming
        setKoboldFlags(data.koboldUnitedVersion, data.koboldCppVersion);

        // We didn't get a 200 status code, but the endpoint has an explanation. Which means it DID connect, but I digress.
        if (online_status === 'no_connection' && data.response) {
            toastr.error(data.response, 'API Error', { timeOut: 5000, preventDuplicates: true });
        }
    } catch (err) {
        console.error('Error getting status', err);
        online_status = 'no_connection';
    }

    return resultCheckStatus();
}

async function getStatusTextgen() {
    const url = '/api/backends/text-completions/status';

    const endpoint = getTextGenServer();

    if (!endpoint) {
        console.warn('No endpoint for status check');
        online_status = 'no_connection';
        return resultCheckStatus();
    }

    if (textgen_settings.type == OOBA && textgen_settings.bypass_status_check) {
        online_status = 'Status check bypassed';
        return resultCheckStatus();
    }

    try {
        const response = await fetch(url, {
            method: 'POST',
            headers: getRequestHeaders(),
            body: JSON.stringify({
                api_server: endpoint,
                api_type: textgen_settings.type,
                legacy_api: textgen_settings.legacy_api && (textgen_settings.type === OOBA || textgen_settings.type === APHRODITE),
            }),
            signal: abortStatusCheck.signal,
        });

        const data = await response.json();

        if (textgen_settings.type === MANCER) {
            loadMancerModels(data?.data);
            online_status = textgen_settings.mancer_model;
        } else if (textgen_settings.type === TOGETHERAI) {
            loadTogetherAIModels(data?.data);
            online_status = textgen_settings.togetherai_model;
        } else if (textgen_settings.type === OLLAMA) {
            loadOllamaModels(data?.data);
            online_status = textgen_settings.ollama_model || 'Connected';
        } else if (textgen_settings.type === INFERMATICAI) {
            loadInfermaticAIModels(data?.data);
            online_status = textgen_settings.infermaticai_model;
        } else if (textgen_settings.type === DREAMGEN) {
            loadDreamGenModels(data?.data);
            online_status = textgen_settings.dreamgen_model;
        } else if (textgen_settings.type === OPENROUTER) {
            loadOpenRouterModels(data?.data);
            online_status = textgen_settings.openrouter_model;
        } else if (textgen_settings.type === VLLM) {
            loadVllmModels(data?.data);
            online_status = textgen_settings.vllm_model;
        } else if (textgen_settings.type === APHRODITE) {
            loadAphroditeModels(data?.data);
            online_status = textgen_settings.aphrodite_model;
        } else {
            online_status = data?.result;
        }

        if (!online_status) {
            online_status = 'no_connection';
        }

        // Determine instruct mode preset
        autoSelectInstructPreset(online_status);

        // We didn't get a 200 status code, but the endpoint has an explanation. Which means it DID connect, but I digress.
        if (online_status === 'no_connection' && data.response) {
            toastr.error(data.response, 'API Error', { timeOut: 5000, preventDuplicates: true });
        }
    } catch (err) {
        console.error('Error getting status', err);
        online_status = 'no_connection';
    }

    return resultCheckStatus();
}

async function getStatusNovel() {
    try {
        const result = await loadNovelSubscriptionData();

        if (!result) {
            throw new Error('Could not load subscription data');
        }

        online_status = getNovelTier();
    } catch {
        online_status = 'no_connection';
    }

    resultCheckStatus();
}

export function startStatusLoading() {
    $('.api_loading').show();
    $('.api_button').addClass('disabled');
}

export function stopStatusLoading() {
    $('.api_loading').hide();
    $('.api_button').removeClass('disabled');
}

export function resultCheckStatus() {
    displayOnlineStatus();
    stopStatusLoading();
}

export async function selectCharacterById(id) {
    if (characters[id] === undefined) {
        return;
    }

    if (isChatSaving) {
        toastr.info('Please wait until the chat is saved before switching characters.', 'Your chat is still saving...');
        return;
    }

    if (selected_group && is_group_generating) {
        return;
    }

    if (selected_group || this_chid !== id) {
        //if clicked on a different character from what was currently selected
        if (!is_send_press) {
            await clearChat();
            cancelTtsPlay();
            resetSelectedGroup();
            this_edit_mes_id = undefined;
            selected_button = 'character_edit';
            this_chid = id;
            chat.length = 0;
            chat_metadata = {};
            await getChat();
        }
    } else {
        //if clicked on character that was already selected
        selected_button = 'character_edit';
        select_selected_character(this_chid);
    }
}

function getBackBlock() {
    const template = $('#bogus_folder_back_template .bogus_folder_select').clone();
    return template;
}

function getEmptyBlock() {
    const icons = ['fa-dragon', 'fa-otter', 'fa-kiwi-bird', 'fa-crow', 'fa-frog'];
    const texts = ['Here be dragons', 'Otterly empty', 'Kiwibunga', 'Pump-a-Rum', 'Croak it'];
    const roll = new Date().getMinutes() % icons.length;
    const emptyBlock = `
    <div class="text_block empty_block">
        <i class="fa-solid ${icons[roll]} fa-4x"></i>
        <h1>${texts[roll]}</h1>
        <p>There are no items to display.</p>
    </div>`;
    return $(emptyBlock);
}

/**
 * @param {number} hidden Number of hidden characters
 */
function getHiddenBlock(hidden) {
    const hiddenBlock = `
    <div class="text_block hidden_block">
        <small>
            <p>${hidden} ${hidden > 1 ? 'characters' : 'character'} hidden.</p>
            <div class="fa-solid fa-circle-info opacity50p" data-i18n="[title]Characters and groups hidden by filters or closed folders" title="Characters and groups hidden by filters or closed folders"></div>
        </small>
    </div>`;
    return $(hiddenBlock);
}

function getCharacterBlock(item, id) {
    let this_avatar = default_avatar;
    if (item.avatar != 'none') {
        this_avatar = getThumbnailUrl('avatar', item.avatar);
    }
    // Populate the template
    const template = $('#character_template .character_select').clone();
    template.attr({ 'chid': id, 'id': `CharID${id}` });
    template.find('img').attr('src', this_avatar).attr('alt', item.name);
    template.find('.avatar').attr('title', `[Character] ${item.name}\nFile: ${item.avatar}`);
    template.find('.ch_name').text(item.name).attr('title', `[Character] ${item.name}`);
    if (power_user.show_card_avatar_urls) {
        template.find('.ch_avatar_url').text(item.avatar);
    }
    template.find('.ch_fav_icon').css('display', 'none');
    template.toggleClass('is_fav', item.fav || item.fav == 'true');
    template.find('.ch_fav').val(item.fav);

    const description = item.data?.creator_notes || '';
    if (description) {
        template.find('.ch_description').text(description);
    }
    else {
        template.find('.ch_description').hide();
    }

    const auxFieldName = power_user.aux_field || 'character_version';
    const auxFieldValue = (item.data && item.data[auxFieldName]) || '';
    if (auxFieldValue) {
        template.find('.character_version').text(auxFieldValue);
    }
    else {
        template.find('.character_version').hide();
    }

    // Display inline tags
    const tagsElement = template.find('.tags');
    printTagList(tagsElement, { forEntityOrKey: id });

    // Add to the list
    return template;
}

/**
 * Prints the global character list, optionally doing a full refresh of the list
 * Use this function whenever the reprinting of the character list is the primary focus, otherwise using `printCharactersDebounced` is preferred for a cleaner, non-blocking experience.
 *
 * The printing will also always reprint all filter options of the global list, to keep them up to date.
 *
 * @param {boolean} fullRefresh - If true, the list is fully refreshed and the navigation is being reset
 */
export async function printCharacters(fullRefresh = false) {
    const storageKey = 'Characters_PerPage';
    const listId = '#rm_print_characters_block';

    let currentScrollTop = $(listId).scrollTop();

    if (fullRefresh) {
        saveCharactersPage = 0;
        currentScrollTop = 0;
        await delay(1);
    }

    // Before printing the personas, we check if we should enable/disable search sorting
    verifyCharactersSearchSortRule();

    // We are actually always reprinting filters, as it "doesn't hurt", and this way they are always up to date
    printTagFilters(tag_filter_types.character);
    printTagFilters(tag_filter_types.group_member);

    // We are also always reprinting the lists on character/group edit window, as these ones doesn't get updated otherwise
    applyTagsOnCharacterSelect();
    applyTagsOnGroupSelect();

    const entities = getEntitiesList({ doFilter: true });

    $('#rm_print_characters_pagination').pagination({
        dataSource: entities,
        pageSize: Number(localStorage.getItem(storageKey)) || per_page_default,
        sizeChangerOptions: [10, 25, 50, 100, 250, 500, 1000],
        pageRange: 1,
        pageNumber: saveCharactersPage || 1,
        position: 'top',
        showPageNumbers: false,
        showSizeChanger: true,
        prevText: '<',
        nextText: '>',
        formatNavigator: PAGINATION_TEMPLATE,
        showNavigator: true,
        callback: function (data) {
            $(listId).empty();
            if (power_user.bogus_folders && isBogusFolderOpen()) {
                $(listId).append(getBackBlock());
            }
            if (!data.length) {
                $(listId).append(getEmptyBlock());
            }
            let displayCount = 0;
            for (const i of data) {
                switch (i.type) {
                    case 'character':
                        $(listId).append(getCharacterBlock(i.item, i.id));
                        displayCount++;
                        break;
                    case 'group':
                        $(listId).append(getGroupBlock(i.item));
                        displayCount++;
                        break;
                    case 'tag':
                        $(listId).append(getTagBlock(i.item, i.entities, i.hidden));
                        break;
                }
            }

            const hidden = (characters.length + groups.length) - displayCount;
            if (hidden > 0 && entitiesFilter.hasAnyFilter()) {
                $(listId).append(getHiddenBlock(hidden));
            }

            eventSource.emit(event_types.CHARACTER_PAGE_LOADED);
        },
        afterSizeSelectorChange: function (e) {
            localStorage.setItem(storageKey, e.target.value);
        },
        afterPaging: function (e) {
            saveCharactersPage = e;
        },
        afterRender: function () {
            $(listId).scrollTop(currentScrollTop);
        },
    });

    favsToHotswap();
}

/** Checks the state of the current search, and adds/removes the search sorting option accordingly */
function verifyCharactersSearchSortRule() {
    const searchTerm = entitiesFilter.getFilterData(FILTER_TYPES.SEARCH);
    const searchOption = $('#character_sort_order option[data-field="search"]');
    const selector = $('#character_sort_order');
    const isHidden = searchOption.attr('hidden') !== undefined;

    // If we have a search term, we are displaying the sorting option for it
    if (searchTerm && isHidden) {
        searchOption.removeAttr('hidden');
        searchOption.prop('selected', true);
        flashHighlight(selector);
    }
    // If search got cleared, we make sure to hide the option and go back to the one before
    if (!searchTerm && !isHidden) {
        searchOption.attr('hidden', '');
        $(`#character_sort_order option[data-order="${power_user.sort_order}"][data-field="${power_user.sort_field}"]`).prop('selected', true);
    }
}

/** @typedef {object} Character - A character */
/** @typedef {object} Group - A group */

/**
 * @typedef {object} Entity - Object representing a display entity
 * @property {Character|Group|import('./scripts/tags.js').Tag|*} item - The item
 * @property {string|number} id - The id
 * @property {'character'|'group'|'tag'} type - The type of this entity (character, group, tag)
 * @property {Entity[]} [entities] - An optional list of entities relevant for this item
 * @property {number} [hidden] - An optional number representing how many hidden entities this entity contains
 */

/**
 * Converts the given character to its entity representation
 *
 * @param {Character} character - The character
 * @param {string|number} id - The id of this character
 * @returns {Entity} The entity for this character
 */
export function characterToEntity(character, id) {
    return { item: character, id, type: 'character' };
}

/**
 * Converts the given group to its entity representation
 *
 * @param {Group} group - The group
 * @returns {Entity} The entity for this group
 */
export function groupToEntity(group) {
    return { item: group, id: group.id, type: 'group' };
}

/**
 * Converts the given tag to its entity representation
 *
 * @param {import('./scripts/tags.js').Tag} tag - The tag
 * @returns {Entity} The entity for this tag
 */
export function tagToEntity(tag) {
    return { item: structuredClone(tag), id: tag.id, type: 'tag', entities: [] };
}

/**
 * Builds the full list of all entities available
 *
 * They will be correctly marked and filtered.
 *
 * @param {object} param0 - Optional parameters
 * @param {boolean} [param0.doFilter] - Whether this entity list should already be filtered based on the global filters
 * @param {boolean} [param0.doSort] - Whether the entity list should be sorted when returned
 * @returns {Entity[]} All entities
 */
export function getEntitiesList({ doFilter = false, doSort = true } = {}) {
    let entities = [
        ...characters.map((item, index) => characterToEntity(item, index)),
        ...groups.map(item => groupToEntity(item)),
        ...(power_user.bogus_folders ? tags.filter(isBogusFolder).sort(compareTagsForSort).map(item => tagToEntity(item)) : []),
    ];

    // We need to do multiple filter runs in a specific order, otherwise different settings might override each other
    // and screw up tags and search filter, sub lists or similar.
    // The specific filters are written inside the "filterByTagState" method and its different parameters.
    // Generally what we do is the following:
    //   1. First swipe over the list to remove the most obvious things
    //   2. Build sub entity lists for all folders, filtering them similarly to the second swipe
    //   3. We do the last run, where global filters are applied, and the search filters last

    // First run filters, that will hide what should never be displayed
    if (doFilter) {
        entities = filterByTagState(entities);
    }

    // Run over all entities between first and second filter to save some states
    for (const entity of entities) {
        // For folders, we remember the sub entities so they can be displayed later, even if they might be filtered
        // Those sub entities should be filtered and have the search filters applied too
        if (entity.type === 'tag') {
            let subEntities = filterByTagState(entities, { subForEntity: entity, filterHidden: false });
            const subCount = subEntities.length;
            subEntities = filterByTagState(entities, { subForEntity: entity });
            if (doFilter) {
                // sub entities filter "hacked" because folder filter should not be applied there, so even in "only folders" mode characters show up
                subEntities = entitiesFilter.applyFilters(subEntities, { clearScoreCache: false, tempOverrides: { [FILTER_TYPES.FOLDER]: FILTER_STATES.UNDEFINED } });
            }
            if (doSort) {
                sortEntitiesList(subEntities);
            }
            entity.entities = subEntities;
            entity.hidden = subCount - subEntities.length;
        }
    }

    // Second run filters, hiding whatever should be filtered later
    if (doFilter) {
        const beforeFinalEntities = filterByTagState(entities, { globalDisplayFilters: true });
        entities = entitiesFilter.applyFilters(beforeFinalEntities);

        // Magic for folder filter. If that one is enabled, and no folders are display anymore, we remove that filter to actually show the characters.
        if (isFilterState(entitiesFilter.getFilterData(FILTER_TYPES.FOLDER), FILTER_STATES.SELECTED) && entities.filter(x => x.type == 'tag').length == 0) {
            entities = entitiesFilter.applyFilters(beforeFinalEntities, { tempOverrides: { [FILTER_TYPES.FOLDER]: FILTER_STATES.UNDEFINED } });
        }
    }

    if (doSort) {
        sortEntitiesList(entities);
    }
    return entities;
}

export async function getOneCharacter(avatarUrl) {
    const response = await fetch('/api/characters/get', {
        method: 'POST',
        headers: getRequestHeaders(),
        body: JSON.stringify({
            avatar_url: avatarUrl,
        }),
    });

    if (response.ok) {
        const getData = await response.json();
        getData['name'] = DOMPurify.sanitize(getData['name']);
        getData['chat'] = String(getData['chat']);

        const indexOf = characters.findIndex(x => x.avatar === avatarUrl);

        if (indexOf !== -1) {
            characters[indexOf] = getData;
        } else {
            toastr.error(`Character ${avatarUrl} not found in the list`, 'Error', { timeOut: 5000, preventDuplicates: true });
        }
    }
}

function getCharacterSource(chId = this_chid) {
    const character = characters[chId];

    if (!character) {
        return '';
    }

    const chubId = characters[chId]?.data?.extensions?.chub?.full_path;

    if (chubId) {
        return `https://chub.ai/characters/${chubId}`;
    }

    const pygmalionId = characters[chId]?.data?.extensions?.pygmalion_id;

    if (pygmalionId) {
        return `https://pygmalion.chat/${pygmalionId}`;
    }

    const githubRepo = characters[chId]?.data?.extensions?.github_repo;

    if (githubRepo) {
        return `https://github.com/${githubRepo}`;
    }

    const sourceUrl = characters[chId]?.data?.extensions?.source_url;

    if (sourceUrl) {
        return sourceUrl;
    }

    const risuId = characters[chId]?.data?.extensions?.risuai?.source;

    if (Array.isArray(risuId) && risuId.length && typeof risuId[0] === 'string' && risuId[0].startsWith('risurealm:')) {
        const realmId = risuId[0].split(':')[1];
        return `https://realm.risuai.net/character/${realmId}`;
    }

    return '';
}

export async function getCharacters() {
    const response = await fetch('/api/characters/all', {
        method: 'POST',
        headers: getRequestHeaders(),
        body: JSON.stringify({
            '': '',
        }),
    });
    if (response.ok === true) {
        characters.splice(0, characters.length);
        const getData = await response.json();
        for (let i = 0; i < getData.length; i++) {
            characters[i] = getData[i];
            characters[i]['name'] = DOMPurify.sanitize(characters[i]['name']);

            // For dropped-in cards
            if (!characters[i]['chat']) {
                characters[i]['chat'] = `${characters[i]['name']} - ${humanizedDateTime()}`;
            }

            characters[i]['chat'] = String(characters[i]['chat']);
        }
        if (this_chid !== undefined) {
            $('#avatar_url_pole').val(characters[this_chid].avatar);
        }

        await getGroups();
        await printCharacters(true);
    }
}

async function delChat(chatfile) {
    const response = await fetch('/api/chats/delete', {
        method: 'POST',
        headers: getRequestHeaders(),
        body: JSON.stringify({
            chatfile: chatfile,
            avatar_url: characters[this_chid].avatar,
        }),
    });
    if (response.ok === true) {
        // choose another chat if current was deleted
        const name = chatfile.replace('.jsonl', '');
        if (name === characters[this_chid].chat) {
            chat_metadata = {};
            await replaceCurrentChat();
        }
        await eventSource.emit(event_types.CHAT_DELETED, name);
    }
}

export async function replaceCurrentChat() {
    await clearChat();
    chat.length = 0;

    const chatsResponse = await fetch('/api/characters/chats', {
        method: 'POST',
        headers: getRequestHeaders(),
        body: JSON.stringify({ avatar_url: characters[this_chid].avatar }),
    });

    if (chatsResponse.ok) {
        const chats = Object.values(await chatsResponse.json());
        chats.sort((a, b) => sortMoments(timestampToMoment(a.last_mes), timestampToMoment(b.last_mes)));

        // pick existing chat
        if (chats.length && typeof chats[0] === 'object') {
            characters[this_chid].chat = chats[0].file_name.replace('.jsonl', '');
            $('#selected_chat_pole').val(characters[this_chid].chat);
            saveCharacterDebounced();
            await getChat();
        }

        // start new chat
        else {
            characters[this_chid].chat = `${name2} - ${humanizedDateTime()}`;
            $('#selected_chat_pole').val(characters[this_chid].chat);
            saveCharacterDebounced();
            await getChat();
        }
    }
}

export function showMoreMessages() {
    let messageId = Number($('#chat').children('.mes').first().attr('mesid'));
    let count = power_user.chat_truncation || Number.MAX_SAFE_INTEGER;

    console.debug('Inserting messages before', messageId, 'count', count, 'chat length', chat.length);
    const prevHeight = $('#chat').prop('scrollHeight');

    while (messageId > 0 && count > 0) {
        count--;
        messageId--;
        addOneMessage(chat[messageId], { insertBefore: messageId + 1, scroll: false, forceId: messageId });
    }

    if (messageId == 0) {
        $('#show_more_messages').remove();
    }

    const newHeight = $('#chat').prop('scrollHeight');
    $('#chat').scrollTop(newHeight - prevHeight);
}

export async function printMessages() {
    let startIndex = 0;
    let count = power_user.chat_truncation || Number.MAX_SAFE_INTEGER;

    if (chat.length > count) {
        startIndex = chat.length - count;
        $('#chat').append('<div id="show_more_messages">Show more messages</div>');
    }

    for (let i = startIndex; i < chat.length; i++) {
        const item = chat[i];
        addOneMessage(item, { scroll: false, forceId: i, showSwipes: false });
    }

    // Scroll to bottom when all images are loaded
    const images = document.querySelectorAll('#chat .mes img');
    let imagesLoaded = 0;

    for (let i = 0; i < images.length; i++) {
        const image = images[i];
        if (image instanceof HTMLImageElement) {
            if (image.complete) {
                incrementAndCheck();
            } else {
                image.addEventListener('load', incrementAndCheck);
            }
        }
    }

    $('#chat .mes').removeClass('last_mes');
    $('#chat .mes').last().addClass('last_mes');
    hideSwipeButtons();
    showSwipeButtons();
    scrollChatToBottom();

    function incrementAndCheck() {
        imagesLoaded++;
        if (imagesLoaded === images.length) {
            scrollChatToBottom();
        }
    }
}

export async function clearChat() {
    closeMessageEditor();
    extension_prompts = {};
    if (is_delete_mode) {
        $('#dialogue_del_mes_cancel').trigger('click');
    }
    $('#chat').children().remove();
    if ($('.zoomed_avatar[forChar]').length) {
        console.debug('saw avatars to remove');
        $('.zoomed_avatar[forChar]').remove();
    } else { console.debug('saw no avatars'); }

    await saveItemizedPrompts(getCurrentChatId());
    itemizedPrompts = [];
}

export async function deleteLastMessage() {
    chat.length = chat.length - 1;
    $('#chat').children('.mes').last().remove();
    await eventSource.emit(event_types.MESSAGE_DELETED, chat.length);
}

export async function reloadCurrentChat() {
    await clearChat();
    chat.length = 0;

    if (selected_group) {
        await getGroupChat(selected_group, true);
    }
    else if (this_chid !== undefined) {
        await getChat();
    }
    else {
        resetChatState();
        await getCharacters();
        await printMessages();
        await eventSource.emit(event_types.CHAT_CHANGED, getCurrentChatId());
    }

    hideSwipeButtons();
    showSwipeButtons();
}

/**
 * Send the message currently typed into the chat box.
 */
export function sendTextareaMessage() {
    if (is_send_press) return;
    if (isExecutingCommandsFromChatInput) return;

    let generateType;
    // "Continue on send" is activated when the user hits "send" (or presses enter) on an empty chat box, and the last
    // message was sent from a character (not the user or the system).
    const textareaText = String($('#send_textarea').val());
    if (power_user.continue_on_send &&
        !textareaText &&
        !selected_group &&
        chat.length &&
        !chat[chat.length - 1]['is_user'] &&
        !chat[chat.length - 1]['is_system']
    ) {
        generateType = 'continue';
    }

    Generate(generateType);
}

/**
 * Formats the message text into an HTML string using Markdown and other formatting.
 * @param {string} mes Message text
 * @param {string} ch_name Character name
 * @param {boolean} isSystem If the message was sent by the system
 * @param {boolean} isUser If the message was sent by the user
 * @param {number} messageId Message index in chat array
 * @returns {string} HTML string
 */
export function messageFormatting(mes, ch_name, isSystem, isUser, messageId) {
    if (!mes) {
        return '';
    }

    if (Number(messageId) === 0 && !isSystem && !isUser) {
        mes = substituteParams(mes, undefined, ch_name);
    }

    mesForShowdownParse = mes;

    // Force isSystem = false on comment messages so they get formatted properly
    if (ch_name === COMMENT_NAME_DEFAULT && isSystem && !isUser) {
        isSystem = false;
    }

    // Let hidden messages have markdown
    if (isSystem && ch_name !== systemUserName) {
        isSystem = false;
    }

    // Prompt bias replacement should be applied on the raw message
    if (!power_user.show_user_prompt_bias && ch_name && !isUser && !isSystem) {
        mes = mes.replaceAll(substituteParams(power_user.user_prompt_bias), '');
    }

    if (!isSystem) {
        function getRegexPlacement() {
            try {
                if (isUser) {
                    return regex_placement.USER_INPUT;
                } else if (chat[messageId]?.extra?.type === 'narrator') {
                    return regex_placement.SLASH_COMMAND;
                } else {
                    return regex_placement.AI_OUTPUT;
                }
            } catch {
                return regex_placement.AI_OUTPUT;
            }
        }

        const regexPlacement = getRegexPlacement();
        const usableMessages = chat.map((x, index) => ({ message: x, index: index })).filter(x => !x.message.is_system);
        const indexOf = usableMessages.findIndex(x => x.index === Number(messageId));
        const depth = messageId >= 0 && indexOf !== -1 ? (usableMessages.length - indexOf - 1) : undefined;

        // Always override the character name
        mes = getRegexedString(mes, regexPlacement, {
            characterOverride: ch_name,
            isMarkdown: true,
            depth: depth,
        });
    }

    if (power_user.auto_fix_generated_markdown) {
        mes = fixMarkdown(mes, true);
    }

    if (!isSystem && power_user.encode_tags) {
        mes = mes.replaceAll('<', '&lt;').replaceAll('>', '&gt;');
    }

    if (this_chid === undefined && !selected_group) {
        mes = mes.replace(/\*\*(.+?)\*\*/g, '<b>$1</b>');
    } else if (!isSystem) {
        // Save double quotes in tags as a special character to prevent them from being encoded
        if (!power_user.encode_tags) {
            mes = mes.replace(/<([^>]+)>/g, function (_, contents) {
                return '<' + contents.replace(/"/g, '\ufffe') + '>';
            });
        }

        mes = mes.replace(/```[\s\S]*?```|``[\s\S]*?``|`[\s\S]*?`|(".+?")|(\u201C.+?\u201D)/gm, function (match, p1, p2) {
            if (p1) {
                return '<q>"' + p1.replace(/"/g, '') + '"</q>';
            } else if (p2) {
                return '<q>“' + p2.replace(/\u201C|\u201D/g, '') + '”</q>';
            } else {
                return match;
            }
        });

        // Restore double quotes in tags
        if (!power_user.encode_tags) {
            mes = mes.replace(/\ufffe/g, '"');
        }

        mes = mes.replaceAll('\\begin{align*}', '$$');
        mes = mes.replaceAll('\\end{align*}', '$$');
        mes = converter.makeHtml(mes);

        mes = mes.replace(/<code(.*)>[\s\S]*?<\/code>/g, function (match) {
            // Firefox creates extra newlines from <br>s in code blocks, so we replace them before converting newlines to <br>s.
            return match.replace(/\n/gm, '\u0000');
        });
        mes = mes.replace(/\u0000/g, '\n'); // Restore converted newlines
        mes = mes.trim();

        mes = mes.replace(/<code(.*)>[\s\S]*?<\/code>/g, function (match) {
            return match.replace(/&amp;/g, '&');
        });
    }

    /*
    // Hides bias from empty messages send with slash commands
    if (isSystem) {
        mes = mes.replace(/\{\{[\s\S]*?\}\}/gm, "");
    }
    */

    if (!power_user.allow_name2_display && ch_name && !isUser && !isSystem) {
        mes = mes.replace(new RegExp(`(^|\n)${escapeRegex(ch_name)}:`, 'g'), '$1');
    }

    /** @type {any} */
    const config = { MESSAGE_SANITIZE: true, ADD_TAGS: ['custom-style'] };
    mes = encodeStyleTags(mes);
    mes = DOMPurify.sanitize(mes, config);
    mes = decodeStyleTags(mes);

    return mes;
}

/**
 * Inserts or replaces an SVG icon adjacent to the provided message's timestamp.
 *
 * If the `extra.api` is "openai" and `extra.model` contains the substring "claude",
 * the function fetches the "claude.svg". Otherwise, it fetches the SVG named after
 * the value in `extra.api`.
 *
 * @param {JQuery<HTMLElement>} mes - The message element containing the timestamp where the icon should be inserted or replaced.
 * @param {Object} extra - Contains the API and model details.
 * @param {string} extra.api - The name of the API, used to determine which SVG to fetch.
 * @param {string} extra.model - The model name, used to check for the substring "claude".
 */
function insertSVGIcon(mes, extra) {
    // Determine the SVG filename
    let modelName;

    // Claude on OpenRouter or Anthropic
    if (extra.api === 'openai' && extra.model?.toLowerCase().includes('claude')) {
        modelName = 'claude';
    }
    // OpenAI on OpenRouter
    else if (extra.api === 'openai' && extra.model?.toLowerCase().includes('openai')) {
        modelName = 'openai';
    }
    // OpenRouter website model or other models
    else if (extra.api === 'openai' && (extra.model === null || extra.model?.toLowerCase().includes('/'))) {
        modelName = 'openrouter';
    }
    // Everything else
    else {
        modelName = extra.api;
    }

    const image = new Image();
    // Add classes for styling and identification
    image.classList.add('icon-svg', 'timestamp-icon');
    image.src = `/img/${modelName}.svg`;
    image.title = `${extra?.api ? extra.api + ' - ' : ''}${extra?.model ?? ''}`;

    image.onload = async function () {
        // Check if an SVG already exists adjacent to the timestamp
        let existingSVG = mes.find('.timestamp').next('.timestamp-icon');

        if (existingSVG.length) {
            // Replace existing SVG
            existingSVG.replaceWith(image);
        } else {
            // Append the new SVG if none exists
            mes.find('.timestamp').after(image);
        }

        await SVGInject(this);
    };
}


function getMessageFromTemplate({
    mesId,
    swipeId,
    characterName,
    isUser,
    avatarImg,
    bias,
    isSystem,
    title,
    timerValue,
    timerTitle,
    bookmarkLink,
    forceAvatar,
    timestamp,
    tokenCount,
    extra,
}) {
    const mes = messageTemplate.clone();
    mes.attr({
        'mesid': mesId,
        'swipeid': swipeId,
        'ch_name': characterName,
        'is_user': isUser,
        'is_system': !!isSystem,
        'bookmark_link': bookmarkLink,
        'force_avatar': !!forceAvatar,
        'timestamp': timestamp,
    });
    mes.find('.avatar img').attr('src', avatarImg);
    mes.find('.ch_name .name_text').text(characterName);
    mes.find('.mes_bias').html(bias);
    mes.find('.timestamp').text(timestamp).attr('title', `${extra?.api ? extra.api + ' - ' : ''}${extra?.model ?? ''}`);
    mes.find('.mesIDDisplay').text(`#${mesId}`);
    tokenCount && mes.find('.tokenCounterDisplay').text(`${tokenCount}t`);
    title && mes.attr('title', title);
    timerValue && mes.find('.mes_timer').attr('title', timerTitle).text(timerValue);

    if (power_user.timestamp_model_icon && extra?.api) {
        insertSVGIcon(mes, extra);
    }

    return mes;
}

export function updateMessageBlock(messageId, message) {
    const messageElement = $(`#chat [mesid="${messageId}"]`);
    const text = message?.extra?.display_text ?? message.mes;
    messageElement.find('.mes_text').html(messageFormatting(text, message.name, message.is_system, message.is_user, messageId));
    addCopyToCodeBlocks(messageElement);
    appendMediaToMessage(message, messageElement);
}

export function appendMediaToMessage(mes, messageElement) {
    // Add image to message
    if (mes.extra?.image) {
        const chatHeight = $('#chat').prop('scrollHeight');
        const image = messageElement.find('.mes_img');
        const text = messageElement.find('.mes_text');
        const isInline = !!mes.extra?.inline_image;
        image.on('load', function () {
            const scrollPosition = $('#chat').scrollTop();
            const newChatHeight = $('#chat').prop('scrollHeight');
            const diff = newChatHeight - chatHeight;
            $('#chat').scrollTop(scrollPosition + diff);
        });
        image.attr('src', mes.extra?.image);
        image.attr('title', mes.extra?.title || mes.title || '');
        messageElement.find('.mes_img_container').addClass('img_extra');
        image.toggleClass('img_inline', isInline);
        text.toggleClass('displayNone', !isInline);
    }

    // Add file to message
    if (mes.extra?.file) {
        messageElement.find('.mes_file_container').remove();
        const messageId = messageElement.attr('mesid');
        const template = $('#message_file_template .mes_file_container').clone();
        template.find('.mes_file_name').text(mes.extra.file.name);
        template.find('.mes_file_size').text(humanFileSize(mes.extra.file.size));
        template.find('.mes_file_download').attr('mesid', messageId);
        template.find('.mes_file_delete').attr('mesid', messageId);
        messageElement.find('.mes_block').append(template);
    } else {
        messageElement.find('.mes_file_container').remove();
    }
}

/**
 * @deprecated Use appendMediaToMessage instead.
 */
export function appendImageToMessage(mes, messageElement) {
    appendMediaToMessage(mes, messageElement);
}

export function addCopyToCodeBlocks(messageElement) {
    const codeBlocks = $(messageElement).find('pre code');
    for (let i = 0; i < codeBlocks.length; i++) {
        hljs.highlightElement(codeBlocks.get(i));
        if (navigator.clipboard !== undefined) {
            const copyButton = document.createElement('i');
            copyButton.classList.add('fa-solid', 'fa-copy', 'code-copy');
            copyButton.title = 'Copy code';
            codeBlocks.get(i).appendChild(copyButton);
            copyButton.addEventListener('pointerup', function (event) {
                navigator.clipboard.writeText(codeBlocks.get(i).innerText);
                toastr.info('Copied!', '', { timeOut: 2000 });
            });
        }
    }
}


export function addOneMessage(mes, { type = 'normal', insertAfter = null, scroll = true, insertBefore = null, forceId = null, showSwipes = true } = {}) {
    let messageText = mes['mes'];
    const momentDate = timestampToMoment(mes.send_date);
    const timestamp = momentDate.isValid() ? momentDate.format('LL LT') : '';

    if (mes?.extra?.display_text) {
        messageText = mes.extra.display_text;
    }

    // Forbidden black magic
    // This allows to use "continue" on user messages
    if (type === 'swipe' && mes.swipe_id === undefined) {
        mes.swipe_id = 0;
        mes.swipes = [mes.mes];
    }

    let avatarImg = getUserAvatar(user_avatar);
    const isSystem = mes.is_system;
    const title = mes.title;
    generatedPromptCache = '';

    //for non-user mesages
    if (!mes['is_user']) {
        if (mes.force_avatar) {
            avatarImg = mes.force_avatar;
        } else if (this_chid === undefined) {
            avatarImg = system_avatar;
        } else {
            if (characters[this_chid].avatar != 'none') {
                avatarImg = getThumbnailUrl('avatar', characters[this_chid].avatar);
            } else {
                avatarImg = default_avatar;
            }
        }
        //old processing:
        //if messge is from sytem, use the name provided in the message JSONL to proceed,
        //if not system message, use name2 (char's name) to proceed
        //characterName = mes.is_system || mes.force_avatar ? mes.name : name2;
    } else if (mes['is_user'] && mes['force_avatar']) {
        // Special case for persona images.
        avatarImg = mes['force_avatar'];
    }

    messageText = messageFormatting(
        messageText,
        mes.name,
        isSystem,
        mes.is_user,
        chat.indexOf(mes),
    );
    const bias = messageFormatting(mes.extra?.bias ?? '', '', false, false, -1);
    let bookmarkLink = mes?.extra?.bookmark_link ?? '';

    let params = {
        mesId: forceId ?? chat.length - 1,
        swipeId: mes.swipe_id ?? 0,
        characterName: mes.name,
        isUser: mes.is_user,
        avatarImg: avatarImg,
        bias: bias,
        isSystem: isSystem,
        title: title,
        bookmarkLink: bookmarkLink,
        forceAvatar: mes.force_avatar,
        timestamp: timestamp,
        extra: mes.extra,
        tokenCount: mes.extra?.token_count ?? 0,
        ...formatGenerationTimer(mes.gen_started, mes.gen_finished, mes.extra?.token_count),
    };

    const renderedMessage = getMessageFromTemplate(params);

    if (type !== 'swipe') {
        if (!insertAfter && !insertBefore) {
            chatElement.append(renderedMessage);
        }
        else if (insertAfter) {
            const target = chatElement.find(`.mes[mesid="${insertAfter}"]`);
            $(renderedMessage).insertAfter(target);
        } else {
            const target = chatElement.find(`.mes[mesid="${insertBefore}"]`);
            $(renderedMessage).insertBefore(target);
        }
    }

    // Callers push the new message to chat before calling addOneMessage
    const newMessageId = typeof forceId == 'number' ? forceId : chat.length - 1;

    const newMessage = $(`#chat [mesid="${newMessageId}"]`);
    const isSmallSys = mes?.extra?.isSmallSys;

    if (isSmallSys === true) {
        newMessage.addClass('smallSysMes');
    }

    //shows or hides the Prompt display button
    let mesIdToFind = type == 'swipe' ? params.mesId - 1 : params.mesId;  //Number(newMessage.attr('mesId'));

    //if we have itemized messages, and the array isn't null..
    if (params.isUser === false && Array.isArray(itemizedPrompts) && itemizedPrompts.length > 0) {
        const itemizedPrompt = itemizedPrompts.find(x => Number(x.mesId) === Number(mesIdToFind));
        if (itemizedPrompt) {
            newMessage.find('.mes_prompt').show();
        }
    }

    newMessage.find('.avatar img').on('error', function () {
        $(this).hide();
        $(this).parent().html('<div class="missing-avatar fa-solid fa-user-slash"></div>');
    });

    if (type === 'swipe') {
        const swipeMessage = chatElement.find(`[mesid="${chat.length - 1}"]`);
        swipeMessage.find('.mes_text').html(messageText).attr('title', title);
        swipeMessage.find('.timestamp').text(timestamp).attr('title', `${params.extra.api} - ${params.extra.model}`);
        appendMediaToMessage(mes, swipeMessage);
        if (power_user.timestamp_model_icon && params.extra?.api) {
            insertSVGIcon(swipeMessage, params.extra);
        }

        if (mes.swipe_id == mes.swipes.length - 1) {
            swipeMessage.find('.mes_timer').text(params.timerValue).attr('title', params.timerTitle);
            swipeMessage.find('.tokenCounterDisplay').text(`${params.tokenCount}t`);
        } else {
            swipeMessage.find('.mes_timer').empty();
            swipeMessage.find('.tokenCounterDisplay').empty();
        }
    } else {
        const messageId = forceId ?? chat.length - 1;
        chatElement.find(`[mesid="${messageId}"] .mes_text`).append(messageText);
        appendMediaToMessage(mes, newMessage);
        showSwipes && hideSwipeButtons();
    }

    addCopyToCodeBlocks(newMessage);

    if (showSwipes) {
        $('#chat .mes').last().addClass('last_mes');
        $('#chat .mes').eq(-2).removeClass('last_mes');
        hideSwipeButtons();
        showSwipeButtons();
    }

    // Don't scroll if not inserting last
    if (!insertAfter && !insertBefore && scroll) {
        scrollChatToBottom();
    }
}

/**
 * Returns the URL of the avatar for the given character Id.
 * @param {number} characterId Character Id
 * @returns {string} Avatar URL
 */
export function getCharacterAvatar(characterId) {
    const character = characters[characterId];
    const avatarImg = character?.avatar;

    if (!avatarImg || avatarImg === 'none') {
        return default_avatar;
    }

    return formatCharacterAvatar(avatarImg);
}

export function formatCharacterAvatar(characterAvatar) {
    return `characters/${characterAvatar}`;
}

/**
 * Formats the title for the generation timer.
 * @param {Date} gen_started Date when generation was started
 * @param {Date} gen_finished Date when generation was finished
 * @param {number} tokenCount Number of tokens generated (0 if not available)
 * @returns {Object} Object containing the formatted timer value and title
 * @example
 * const { timerValue, timerTitle } = formatGenerationTimer(gen_started, gen_finished, tokenCount);
 * console.log(timerValue); // 1.2s
 * console.log(timerTitle); // Generation queued: 12:34:56 7 Jan 2021\nReply received: 12:34:57 7 Jan 2021\nTime to generate: 1.2 seconds\nToken rate: 5 t/s
 */
function formatGenerationTimer(gen_started, gen_finished, tokenCount) {
    if (!gen_started || !gen_finished) {
        return {};
    }

    const dateFormat = 'HH:mm:ss D MMM YYYY';
    const start = moment(gen_started);
    const finish = moment(gen_finished);
    const seconds = finish.diff(start, 'seconds', true);
    const timerValue = `${seconds.toFixed(1)}s`;
    const timerTitle = [
        `Generation queued: ${start.format(dateFormat)}`,
        `Reply received: ${finish.format(dateFormat)}`,
        `Time to generate: ${seconds} seconds`,
        tokenCount > 0 ? `Token rate: ${Number(tokenCount / seconds).toFixed(1)} t/s` : '',
    ].join('\n');

    if (isNaN(seconds) || seconds < 0) {
        return { timerValue: '', timerTitle };
    }

    return { timerValue, timerTitle };
}

export function scrollChatToBottom() {
    if (power_user.auto_scroll_chat_to_bottom) {
        let position = chatElement[0].scrollHeight;

        if (power_user.waifuMode) {
            const lastMessage = chatElement.find('.mes').last();
            if (lastMessage.length) {
                const lastMessagePosition = lastMessage.position().top;
                position = chatElement.scrollTop() + lastMessagePosition;
            }
        }

        chatElement.scrollTop(position);
    }
}

/**
 * Substitutes {{macro}} parameters in a string.
 * @param {string} content - The string to substitute parameters in.
 * @param {string} [_name1] - The name of the user. Uses global name1 if not provided.
 * @param {string} [_name2] - The name of the character. Uses global name2 if not provided.
 * @param {string} [_original] - The original message for {{original}} substitution.
 * @param {string} [_group] - The group members list for {{group}} substitution.
 * @param {boolean} [_replaceCharacterCard] - Whether to replace character card macros.
 * @returns {string} The string with substituted parameters.
 */
export function substituteParams(content, _name1, _name2, _original, _group, _replaceCharacterCard = true) {
    const environment = {};

    if (typeof _original === 'string') {
        let originalSubstituted = false;
        environment.original = () => {
            if (originalSubstituted) {
                return '';
            }

            originalSubstituted = true;
            return _original;
        };
    }

    const getGroupValue = () => {
        if (typeof _group === 'string') {
            return _group;
        }

        if (selected_group) {
            const members = groups.find(x => x.id === selected_group)?.members;
            const names = Array.isArray(members)
                ? members.map(m => characters.find(c => c.avatar === m)?.name).filter(Boolean).join(', ')
                : '';
            return names;
        } else {
            return _name2 ?? name2;
        }
    };

    if (_replaceCharacterCard) {
        const fields = getCharacterCardFields();
        environment.charPrompt = fields.system || '';
        environment.charJailbreak = fields.jailbreak || '';
        environment.description = fields.description || '';
        environment.personality = fields.personality || '';
        environment.scenario = fields.scenario || '';
        environment.persona = fields.persona || '';
        environment.mesExamples = fields.mesExamples || '';
        environment.charVersion = fields.version || '';
        environment.char_version = fields.version || '';
    }

    // Must be substituted last so that they're replaced inside {{description}}
    environment.user = _name1 ?? name1;
    environment.char = _name2 ?? name2;
    environment.group = environment.charIfNotGroup = getGroupValue();
    environment.model = getGeneratingModel();

    return evaluateMacros(content, environment);
}


/**
 * Gets stopping sequences for the prompt.
 * @param {boolean} isImpersonate A request is made to impersonate a user
 * @param {boolean} isContinue A request is made to continue the message
 * @returns {string[]} Array of stopping strings
 */
export function getStoppingStrings(isImpersonate, isContinue) {
    const charString = `\n${name2}:`;
    const userString = `\n${name1}:`;
    const result = isImpersonate ? [charString] : [userString];

    result.push(userString);

    if (isContinue && Array.isArray(chat) && chat[chat.length - 1]?.is_user) {
        result.push(charString);
    }

    // Add other group members as the stopping strings
    if (selected_group) {
        const group = groups.find(x => x.id === selected_group);

        if (group && Array.isArray(group.members)) {
            const names = group.members
                .map(x => characters.find(y => y.avatar == x))
                .filter(x => x && x.name && x.name !== name2)
                .map(x => `\n${x.name}:`);
            result.push(...names);
        }
    }

    result.push(...getInstructStoppingSequences());
    result.push(...getCustomStoppingStrings());

    if (power_user.single_line) {
        result.unshift('\n');
    }

    return result.filter(onlyUnique);
}

/**
 * Background generation based on the provided prompt.
 * @param {string} quiet_prompt Instruction prompt for the AI
 * @param {boolean} quietToLoud Whether the message should be sent in a foreground (loud) or background (quiet) mode
 * @param {boolean} skipWIAN whether to skip addition of World Info and Author's Note into the prompt
 * @param {string} quietImage Image to use for the quiet prompt
 * @param {string} quietName Name to use for the quiet prompt (defaults to "System:")
 * @param {number} [responseLength] Maximum response length. If unset, the global default value is used.
 * @returns
 */
export async function generateQuietPrompt(quiet_prompt, quietToLoud, skipWIAN, quietImage = null, quietName = null, responseLength = null) {
    console.log('got into genQuietPrompt');
    const responseLengthCustomized = typeof responseLength === 'number' && responseLength > 0;
    let originalResponseLength = -1;
    try {
        /** @type {GenerateOptions} */
        const options = {
            quiet_prompt,
            quietToLoud,
            skipWIAN: skipWIAN,
            force_name2: true,
            quietImage: quietImage,
            quietName: quietName,
        };
        originalResponseLength = responseLengthCustomized ? saveResponseLength(main_api, responseLength) : -1;
        const generateFinished = await Generate('quiet', options);
        return generateFinished;
    } finally {
        if (responseLengthCustomized) {
            restoreResponseLength(main_api, originalResponseLength);
        }
    }
}

/**
 * Executes slash commands and returns the new text and whether the generation was interrupted.
 * @param {string} message Text to be sent
 * @returns {Promise<boolean>} Whether the message sending was interrupted
 */
export async function processCommands(message) {
    if (!message || !message.trim().startsWith('/')) {
        return false;
    }
    await executeSlashCommandsOnChatInput(message, {
        clearChatInput: true,
    });
    return true;
}

export function sendSystemMessage(type, text, extra = {}) {
    const systemMessage = system_messages[type];

    if (!systemMessage) {
        return;
    }

    const newMessage = { ...systemMessage, send_date: getMessageTimeStamp() };

    if (text) {
        newMessage.mes = text;
    }

    if (type == system_message_types.SLASH_COMMANDS) {
        newMessage.mes = getSlashCommandsHelp();
    }

    if (!newMessage.extra) {
        newMessage.extra = {};
    }

    newMessage.extra = Object.assign(newMessage.extra, extra);
    newMessage.extra.type = type;

    chat.push(newMessage);
    addOneMessage(newMessage);
    is_send_press = false;
    if (type == system_message_types.SLASH_COMMANDS) {
        const browser = new SlashCommandBrowser();
        const spinner = document.querySelector('#chat .last_mes .custom-slashHelp');
        const parent = spinner.parentElement;
        spinner.remove();
        browser.renderInto(parent);
        browser.search.focus();
    }
}

/**
 * Extracts the contents of bias macros from a message.
 * @param {string} message Message text
 * @returns {string} Message bias extracted from the message (or an empty string if not found)
 */
export function extractMessageBias(message) {
    if (!message) {
        return '';
    }

    try {
        const biasHandlebars = Handlebars.create();
        const biasMatches = [];
        biasHandlebars.registerHelper('bias', function (text) {
            biasMatches.push(text);
            return '';
        });
        const template = biasHandlebars.compile(message);
        template({});

        if (biasMatches && biasMatches.length > 0) {
            return ` ${biasMatches.join(' ')}`;
        }

        return '';
    } catch {
        return '';
    }
}

/**
 * Removes impersonated group member lines from the group member messages.
 * Doesn't do anything if group reply trimming is disabled.
 * @param {string} getMessage Group message
 * @returns Cleaned-up group message
 */
function cleanGroupMessage(getMessage) {
    if (power_user.disable_group_trimming) {
        return getMessage;
    }

    const group = groups.find((x) => x.id == selected_group);

    if (group && Array.isArray(group.members) && group.members) {
        for (let member of group.members) {
            const character = characters.find(x => x.avatar == member);

            if (!character) {
                continue;
            }

            const name = character.name;

            // Skip current speaker.
            if (name === name2) {
                continue;
            }

            const regex = new RegExp(`(^|\n)${escapeRegex(name)}:`);
            const nameMatch = getMessage.match(regex);
            if (nameMatch) {
                getMessage = getMessage.substring(0, nameMatch.index);
            }
        }
    }
    return getMessage;
}

function addPersonaDescriptionExtensionPrompt() {
    const INJECT_TAG = 'PERSONA_DESCRIPTION';
    setExtensionPrompt(INJECT_TAG, '', extension_prompt_types.IN_PROMPT, 0);

    if (!power_user.persona_description) {
        return;
    }

    const promptPositions = [persona_description_positions.BOTTOM_AN, persona_description_positions.TOP_AN];

    if (promptPositions.includes(power_user.persona_description_position) && shouldWIAddPrompt) {
        const originalAN = extension_prompts[NOTE_MODULE_NAME].value;
        const ANWithDesc = power_user.persona_description_position === persona_description_positions.TOP_AN
            ? `${power_user.persona_description}\n${originalAN}`
            : `${originalAN}\n${power_user.persona_description}`;

        setExtensionPrompt(NOTE_MODULE_NAME, ANWithDesc, chat_metadata[metadata_keys.position], chat_metadata[metadata_keys.depth], extension_settings.note.allowWIScan, chat_metadata[metadata_keys.role]);
    }

    if (power_user.persona_description_position === persona_description_positions.AT_DEPTH) {
        setExtensionPrompt(INJECT_TAG, power_user.persona_description, extension_prompt_types.IN_CHAT, power_user.persona_description_depth, true, power_user.persona_description_role);
    }
}

function getAllExtensionPrompts() {
    const value = Object
        .values(extension_prompts)
        .filter(x => x.value)
        .map(x => x.value.trim())
        .join('\n');

    return value.length ? substituteParams(value) : '';
}

// Wrapper to fetch extension prompts by module name
export function getExtensionPromptByName(moduleName) {
    if (moduleName) {
        return substituteParams(extension_prompts[moduleName]?.value);
    } else {
        return;
    }
}

/**
 * Returns the extension prompt for the given position, depth, and role.
 * If multiple prompts are found, they are joined with a separator.
 * @param {number} [position] Position of the prompt
 * @param {number} [depth] Depth of the prompt
 * @param {string} [separator] Separator for joining multiple prompts
 * @param {number} [role] Role of the prompt
 * @param {boolean} [wrap] Wrap start and end with a separator
 * @returns {string} Extension prompt
 */
export function getExtensionPrompt(position = extension_prompt_types.IN_PROMPT, depth = undefined, separator = '\n', role = undefined, wrap = true) {
    let extension_prompt = Object.keys(extension_prompts)
        .sort()
        .map((x) => extension_prompts[x])
        .filter(x => x.position == position && x.value)
        .filter(x => depth === undefined || x.depth === undefined || x.depth === depth)
        .filter(x => role === undefined || x.role === undefined || x.role === role)
        .map(x => x.value.trim())
        .join(separator);
    if (wrap && extension_prompt.length && !extension_prompt.startsWith(separator)) {
        extension_prompt = separator + extension_prompt;
    }
    if (wrap && extension_prompt.length && !extension_prompt.endsWith(separator)) {
        extension_prompt = extension_prompt + separator;
    }
    if (extension_prompt.length) {
        extension_prompt = substituteParams(extension_prompt);
    }
    return extension_prompt;
}

export function baseChatReplace(value, name1, name2) {
    if (value !== undefined && value.length > 0) {
        const _ = undefined;
        value = substituteParams(value, name1, name2, _, _, false);

        if (power_user.collapse_newlines) {
            value = collapseNewlines(value);
        }

        value = value.replace(/\r/g, '');
    }
    return value;
}

/**
 * Returns the character card fields for the current character.
 * @returns {{system: string, mesExamples: string, description: string, personality: string, persona: string, scenario: string, jailbreak: string, version: string}}
 */
export function getCharacterCardFields() {
    const result = { system: '', mesExamples: '', description: '', personality: '', persona: '', scenario: '', jailbreak: '', version: '' };
    const character = characters[this_chid];

    if (!character) {
        return result;
    }

    const scenarioText = chat_metadata['scenario'] || characters[this_chid]?.scenario;
    result.description = baseChatReplace(characters[this_chid].description?.trim(), name1, name2);
    result.personality = baseChatReplace(characters[this_chid].personality?.trim(), name1, name2);
    result.scenario = baseChatReplace(scenarioText.trim(), name1, name2);
    result.mesExamples = baseChatReplace(characters[this_chid].mes_example?.trim(), name1, name2);
    result.persona = baseChatReplace(power_user.persona_description?.trim(), name1, name2);
    result.system = power_user.prefer_character_prompt ? baseChatReplace(characters[this_chid].data?.system_prompt?.trim(), name1, name2) : '';
    result.jailbreak = power_user.prefer_character_jailbreak ? baseChatReplace(characters[this_chid].data?.post_history_instructions?.trim(), name1, name2) : '';
    result.version = characters[this_chid].data?.character_version ?? '';

    if (selected_group) {
        const groupCards = getGroupCharacterCards(selected_group, Number(this_chid));

        if (groupCards) {
            result.description = groupCards.description;
            result.personality = groupCards.personality;
            result.scenario = groupCards.scenario;
            result.mesExamples = groupCards.mesExamples;
        }
    }

    return result;
}

export function isStreamingEnabled() {
    const noStreamSources = [chat_completion_sources.SCALE, chat_completion_sources.AI21];
    return ((main_api == 'openai' && oai_settings.stream_openai && !noStreamSources.includes(oai_settings.chat_completion_source) && !(oai_settings.chat_completion_source == chat_completion_sources.MAKERSUITE && oai_settings.google_model.includes('bison')))
        || (main_api == 'kobold' && kai_settings.streaming_kobold && kai_flags.can_use_streaming)
        || (main_api == 'novel' && nai_settings.streaming_novel)
        || (main_api == 'textgenerationwebui' && textgen_settings.streaming));
}

function showStopButton() {
    $('#mes_stop').css({ 'display': 'flex' });
}

function hideStopButton() {
    // prevent NOOP, because hideStopButton() gets called multiple times
    if ($('#mes_stop').css('display') !== 'none') {
        $('#mes_stop').css({ 'display': 'none' });
        eventSource.emit(event_types.GENERATION_ENDED, chat.length);
    }
}

class StreamingProcessor {
    constructor(type, force_name2, timeStarted, messageAlreadyGenerated) {
        this.result = '';
        this.messageId = -1;
        this.type = type;
        this.force_name2 = force_name2;
        this.isStopped = false;
        this.isFinished = false;
        this.generator = this.nullStreamingGeneration;
        this.abortController = new AbortController();
        this.firstMessageText = '...';
        this.timeStarted = timeStarted;
        this.messageAlreadyGenerated = messageAlreadyGenerated;
        this.swipes = [];
        /** @type {import('./scripts/logprobs.js').TokenLogprobs[]} */
        this.messageLogprobs = [];
    }

    showMessageButtons(messageId) {
        if (messageId == -1) {
            return;
        }

        showStopButton();
        $(`#chat .mes[mesid="${messageId}"] .mes_buttons`).css({ 'display': 'none' });
    }

    hideMessageButtons(messageId) {
        if (messageId == -1) {
            return;
        }

        hideStopButton();
        $(`#chat .mes[mesid="${messageId}"] .mes_buttons`).css({ 'display': 'flex' });
    }

    async onStartStreaming(text) {
        let messageId = -1;

        if (this.type == 'impersonate') {
            $('#send_textarea').val('')[0].dispatchEvent(new Event('input', { bubbles: true }));
        }
        else {
            await saveReply(this.type, text, true);
            messageId = chat.length - 1;
            this.showMessageButtons(messageId);
        }

        hideSwipeButtons();
        scrollChatToBottom();
        return messageId;
    }

    onProgressStreaming(messageId, text, isFinal) {
        const isImpersonate = this.type == 'impersonate';
        const isContinue = this.type == 'continue';

        if (!isImpersonate && !isContinue && Array.isArray(this.swipes) && this.swipes.length > 0) {
            for (let i = 0; i < this.swipes.length; i++) {
                this.swipes[i] = cleanUpMessage(this.swipes[i], false, false, true, this.stoppingStrings);
            }
        }

        let processedText = cleanUpMessage(text, isImpersonate, isContinue, !isFinal, this.stoppingStrings);

        // Predict unbalanced asterisks / quotes during streaming
        const charsToBalance = ['*', '"', '```'];
        for (const char of charsToBalance) {
            if (!isFinal && isOdd(countOccurrences(processedText, char))) {
                // Add character at the end to balance it
                const separator = char.length > 1 ? '\n' : '';
                processedText = processedText.trimEnd() + separator + char;
            }
        }

        if (isImpersonate) {
            $('#send_textarea').val(processedText)[0].dispatchEvent(new Event('input', { bubbles: true }));
        }
        else {
            let currentTime = new Date();
            // Don't waste time calculating token count for streaming
            let currentTokenCount = isFinal && power_user.message_token_count_enabled ? getTokenCount(processedText, 0) : 0;
            const timePassed = formatGenerationTimer(this.timeStarted, currentTime, currentTokenCount);
            chat[messageId]['mes'] = processedText;
            chat[messageId]['gen_started'] = this.timeStarted;
            chat[messageId]['gen_finished'] = currentTime;

            if (currentTokenCount) {
                if (!chat[messageId]['extra']) {
                    chat[messageId]['extra'] = {};
                }

                chat[messageId]['extra']['token_count'] = currentTokenCount;
                const tokenCounter = $(`#chat .mes[mesid="${messageId}"] .tokenCounterDisplay`);
                tokenCounter.text(`${currentTokenCount}t`);
            }

            if ((this.type == 'swipe' || this.type === 'continue') && Array.isArray(chat[messageId]['swipes'])) {
                chat[messageId]['swipes'][chat[messageId]['swipe_id']] = processedText;
                chat[messageId]['swipe_info'][chat[messageId]['swipe_id']] = { 'send_date': chat[messageId]['send_date'], 'gen_started': chat[messageId]['gen_started'], 'gen_finished': chat[messageId]['gen_finished'], 'extra': JSON.parse(JSON.stringify(chat[messageId]['extra'])) };
            }

            let formattedText = messageFormatting(
                processedText,
                chat[messageId].name,
                chat[messageId].is_system,
                chat[messageId].is_user,
                messageId,
            );
            const mesText = $(`#chat .mes[mesid="${messageId}"] .mes_text`);
            mesText.html(formattedText);
            $(`#chat .mes[mesid="${messageId}"] .mes_timer`).text(timePassed.timerValue).attr('title', timePassed.timerTitle);
            this.setFirstSwipe(messageId);
        }

        if (!scrollLock) {
            scrollChatToBottom();
        }
    }

    async onFinishStreaming(messageId, text) {
        this.hideMessageButtons(this.messageId);
        this.onProgressStreaming(messageId, text, true);
        addCopyToCodeBlocks($(`#chat .mes[mesid="${messageId}"]`));

        if (Array.isArray(this.swipes) && this.swipes.length > 0) {
            const message = chat[messageId];
            const swipeInfo = {
                send_date: message.send_date,
                gen_started: message.gen_started,
                gen_finished: message.gen_finished,
                extra: structuredClone(message.extra),
            };
            const swipeInfoArray = [];
            swipeInfoArray.length = this.swipes.length;
            swipeInfoArray.fill(swipeInfo);
            chat[messageId].swipes.push(...this.swipes);
            chat[messageId].swipe_info.push(...swipeInfoArray);
        }

        if (this.type !== 'impersonate') {
            await eventSource.emit(event_types.MESSAGE_RECEIVED, this.messageId);
            await eventSource.emit(event_types.CHARACTER_MESSAGE_RENDERED, this.messageId);
        } else {
            await eventSource.emit(event_types.IMPERSONATE_READY, text);
        }

        const continueMsg = this.type === 'continue' ? this.messageAlreadyGenerated : undefined;
        saveLogprobsForActiveMessage(this.messageLogprobs.filter(Boolean), continueMsg);
        await saveChatConditional();
        unblockGeneration();
        generatedPromptCache = '';

        //console.log("Generated text size:", text.length, text)

        if (power_user.auto_swipe) {
            function containsBlacklistedWords(str, blacklist, threshold) {
                const regex = new RegExp(`\\b(${blacklist.join('|')})\\b`, 'gi');
                const matches = str.match(regex) || [];
                return matches.length >= threshold;
            }

            const generatedTextFiltered = (text) => {
                if (text) {
                    if (power_user.auto_swipe_minimum_length) {
                        if (text.length < power_user.auto_swipe_minimum_length && text.length !== 0) {
                            console.log('Generated text size too small');
                            return true;
                        }
                    }
                    if (power_user.auto_swipe_blacklist_threshold) {
                        if (containsBlacklistedWords(text, power_user.auto_swipe_blacklist, power_user.auto_swipe_blacklist_threshold)) {
                            console.log('Generated text has blacklisted words');
                            return true;
                        }
                    }
                }
                return false;
            };

            if (generatedTextFiltered(text)) {
                swipe_right();
                return;
            }
        }
        playMessageSound();
    }

    onErrorStreaming() {
        this.abortController.abort();
        this.isStopped = true;

        this.hideMessageButtons(this.messageId);
        generatedPromptCache = '';
        unblockGeneration();
    }

    setFirstSwipe(messageId) {
        if (this.type !== 'swipe' && this.type !== 'impersonate') {
            if (Array.isArray(chat[messageId]['swipes']) && chat[messageId]['swipes'].length === 1 && chat[messageId]['swipe_id'] === 0) {
                chat[messageId]['swipes'][0] = chat[messageId]['mes'];
                chat[messageId]['swipe_info'][0] = { 'send_date': chat[messageId]['send_date'], 'gen_started': chat[messageId]['gen_started'], 'gen_finished': chat[messageId]['gen_finished'], 'extra': JSON.parse(JSON.stringify(chat[messageId]['extra'])) };
            }
        }
    }

    onStopStreaming() {
        this.onErrorStreaming();
    }

    /**
     * @returns {Generator<{ text: string, swipes: string[], logprobs: import('./scripts/logprobs.js').TokenLogprobs }, void, void>}
     */
    *nullStreamingGeneration() {
        throw new Error('Generation function for streaming is not hooked up');
    }

    async generate() {
        if (this.messageId == -1) {
            this.messageId = await this.onStartStreaming(this.firstMessageText);
            await delay(1); // delay for message to be rendered
            scrollLock = false;
        }

        // Stopping strings are expensive to calculate, especially with macros enabled. To remove stopping strings
        // when streaming, we cache the result of getStoppingStrings instead of calling it once per token.
        const isImpersonate = this.type == 'impersonate';
        const isContinue = this.type == 'continue';
        this.stoppingStrings = getStoppingStrings(isImpersonate, isContinue);

        try {
            const sw = new Stopwatch(1000 / power_user.streaming_fps);
            const timestamps = [];
            for await (const { text, swipes, logprobs } of this.generator()) {
                timestamps.push(Date.now());
                if (this.isStopped) {
                    return;
                }

                this.result = text;
                this.swipes = Array.from(swipes ?? []);
                if (logprobs) {
                    this.messageLogprobs.push(...(Array.isArray(logprobs) ? logprobs : [logprobs]));
                }
                await sw.tick(() => this.onProgressStreaming(this.messageId, this.messageAlreadyGenerated + text));
            }
            const seconds = (timestamps[timestamps.length - 1] - timestamps[0]) / 1000;
            console.warn(`Stream stats: ${timestamps.length} tokens, ${seconds.toFixed(2)} seconds, rate: ${Number(timestamps.length / seconds).toFixed(2)} TPS`);
        }
        catch (err) {
            console.error(err);
            this.onErrorStreaming();
            return;
        }

        this.isFinished = true;
        return this.result;
    }
}

/**
 * Generates a message using the provided prompt.
 * @param {string} prompt Prompt to generate a message from
 * @param {string} api API to use. Main API is used if not specified.
 * @param {boolean} instructOverride true to override instruct mode, false to use the default value
 * @param {boolean} quietToLoud true to generate a message in system mode, false to generate a message in character mode
 * @param {string} [systemPrompt] System prompt to use. Only Instruct mode or OpenAI.
 * @param {number} [responseLength] Maximum response length. If unset, the global default value is used.
 * @returns {Promise<string>} Generated message
 */
export async function generateRaw(prompt, api, instructOverride, quietToLoud, systemPrompt, responseLength) {
    if (!api) {
        api = main_api;
    }

    const abortController = new AbortController();
    const responseLengthCustomized = typeof responseLength === 'number' && responseLength > 0;
    let originalResponseLength = -1;
    const isInstruct = power_user.instruct.enabled && api !== 'openai' && api !== 'novel' && !instructOverride;
    const isQuiet = true;

    if (systemPrompt) {
        systemPrompt = substituteParams(systemPrompt);
        systemPrompt = isInstruct ? formatInstructModeSystemPrompt(systemPrompt) : systemPrompt;
        prompt = api === 'openai' ? prompt : `${systemPrompt}\n${prompt}`;
    }

    prompt = substituteParams(prompt);
    prompt = api == 'novel' ? adjustNovelInstructionPrompt(prompt) : prompt;
    prompt = isInstruct ? formatInstructModeChat(name1, prompt, false, true, '', name1, name2, false) : prompt;
    prompt = isInstruct ? (prompt + formatInstructModePrompt(name2, false, '', name1, name2, isQuiet, quietToLoud)) : (prompt + '\n');

    try {
        originalResponseLength = responseLengthCustomized ? saveResponseLength(api, responseLength) : -1;
        let generateData = {};

        switch (api) {
            case 'kobold':
            case 'koboldhorde':
                if (preset_settings === 'gui') {
                    generateData = { prompt: prompt, gui_settings: true, max_length: amount_gen, max_context_length: max_context, api_server };
                } else {
                    const isHorde = api === 'koboldhorde';
                    const koboldSettings = koboldai_settings[koboldai_setting_names[preset_settings]];
                    generateData = getKoboldGenerationData(prompt, koboldSettings, amount_gen, max_context, isHorde, 'quiet');
                }
                break;
            case 'novel': {
                const novelSettings = novelai_settings[novelai_setting_names[nai_settings.preset_settings_novel]];
                generateData = getNovelGenerationData(prompt, novelSettings, amount_gen, false, false, null, 'quiet');
                break;
            }
            case 'textgenerationwebui':
                generateData = getTextGenGenerationData(prompt, amount_gen, false, false, null, 'quiet');
                break;
            case 'openai': {
                generateData = [{ role: 'user', content: prompt.trim() }];
                if (systemPrompt) {
                    generateData.unshift({ role: 'system', content: systemPrompt.trim() });
                }
            } break;
        }

        let data = {};

        if (api == 'koboldhorde') {
            data = await generateHorde(prompt, generateData, abortController.signal, false);
        } else if (api == 'openai') {
            data = await sendOpenAIRequest('quiet', generateData, abortController.signal);
        } else {
            const generateUrl = getGenerateUrl(api);
            const response = await fetch(generateUrl, {
                method: 'POST',
                headers: getRequestHeaders(),
                cache: 'no-cache',
                body: JSON.stringify(generateData),
                signal: abortController.signal,
            });

            if (!response.ok) {
                const error = await response.json();
                throw error;
            }

            data = await response.json();
        }

        if (data.error) {
            throw new Error(data.error);
        }

        const message = cleanUpMessage(extractMessageFromData(data), false, false, true);

        if (!message) {
            throw new Error('No message generated');
        }

        return message;
    } finally {
        if (responseLengthCustomized) {
            restoreResponseLength(api, originalResponseLength);
        }
    }
}

/**
 * Temporarily change the response length for the specified API.
 * @param {string} api API to use.
 * @param {number} responseLength Target response length.
 * @returns {number} The original response length.
 */
function saveResponseLength(api, responseLength) {
    let oldValue = -1;
    if (api === 'openai') {
        oldValue = oai_settings.openai_max_tokens;
        oai_settings.openai_max_tokens = responseLength;
    } else {
        oldValue = amount_gen;
        amount_gen = responseLength;
    }
    return oldValue;
}

/**
 * Restore the original response length for the specified API.
 * @param {string} api API to use.
 * @param {number} responseLength Target response length.
 * @returns {void}
 */
function restoreResponseLength(api, responseLength) {
    if (api === 'openai') {
        oai_settings.openai_max_tokens = responseLength;
    } else {
        amount_gen = responseLength;
    }
}

/**
 * Runs a generation using the current chat context.
 * @param {string} type Generation type
 * @param {GenerateOptions} options Generation options
 * @param {boolean} dryRun Whether to actually generate a message or just assemble the prompt
 * @returns {Promise<any>} Returns a promise that resolves when the text is done generating.
 * @typedef {{automatic_trigger?: boolean, force_name2?: boolean, quiet_prompt?: string, quietToLoud?: boolean, skipWIAN?: boolean, force_chid?: number, signal?: AbortSignal, quietImage?: string, maxLoops?: number, quietName?: string }} GenerateOptions
 */
export async function Generate(type, { automatic_trigger, force_name2, quiet_prompt, quietToLoud, skipWIAN, force_chid, signal, quietImage, maxLoops, quietName } = {}, dryRun = false) {
    console.log('Generate entered');
    eventSource.emit(event_types.GENERATION_STARTED, type, { automatic_trigger, force_name2, quiet_prompt, quietToLoud, skipWIAN, force_chid, signal, quietImage, maxLoops }, dryRun);
    setGenerationProgress(0);
    generation_started = new Date();

    // Don't recreate abort controller if signal is passed
    if (!(abortController && signal)) {
        abortController = new AbortController();
    }

    // OpenAI doesn't need instruct mode. Use OAI main prompt instead.
    const isInstruct = power_user.instruct.enabled && main_api !== 'openai';
    const isImpersonate = type == 'impersonate';

    let message_already_generated = isImpersonate ? `${name1}: ` : `${name2}: `;

    if (!(dryRun || type == 'regenerate' || type == 'swipe' || type == 'quiet')) {
        const interruptedByCommand = await processCommands(String($('#send_textarea').val()));

        if (interruptedByCommand) {
            //$("#send_textarea").val('')[0].dispatchEvent(new Event('input', { bubbles:true }));
            unblockGeneration(type);
            return Promise.resolve();
        }
    }

    if (main_api == 'kobold' && kai_settings.streaming_kobold && !kai_flags.can_use_streaming) {
        toastr.error('Streaming is enabled, but the version of Kobold used does not support token streaming.', undefined, { timeOut: 10000, preventDuplicates: true });
        unblockGeneration(type);
        return Promise.resolve();
    }

    if (main_api === 'textgenerationwebui' &&
        textgen_settings.streaming &&
        textgen_settings.legacy_api &&
        (textgen_settings.type === OOBA || textgen_settings.type === APHRODITE)) {
        toastr.error('Streaming is not supported for the Legacy API. Update Ooba and use new API to enable streaming.', undefined, { timeOut: 10000, preventDuplicates: true });
        unblockGeneration(type);
        return Promise.resolve();
    }

    if (isHordeGenerationNotAllowed()) {
        unblockGeneration(type);
        return Promise.resolve();
    }

    if (!dryRun) {
        // Ping server to make sure it is still alive
        const pingResult = await pingServer();

        if (!pingResult) {
            unblockGeneration(type);
            toastr.error('Verify that the server is running and accessible.', 'ST Server cannot be reached');
            throw new Error('Server unreachable');
        }

        // Hide swipes if not in a dry run.
        hideSwipeButtons();
        // If generated any message, set the flag to indicate it can't be recreated again.
        chat_metadata['tainted'] = true;
    }

    if (selected_group && !is_group_generating) {
        if (!dryRun) {
            // Returns the promise that generateGroupWrapper returns; resolves when generation is done
            return generateGroupWrapper(false, type, { quiet_prompt, force_chid, signal: abortController.signal, quietImage, maxLoops });
        }

        const characterIndexMap = new Map(characters.map((char, index) => [char.avatar, index]));
        const group = groups.find((x) => x.id === selected_group);

        const enabledMembers = group.members.reduce((acc, member) => {
            if (!group.disabled_members.includes(member) && !acc.includes(member)) {
                acc.push(member);
            }
            return acc;
        }, []);

        const memberIds = enabledMembers
            .map((member) => characterIndexMap.get(member))
            .filter((index) => index !== undefined && index !== null);

        if (memberIds.length > 0) {
            setCharacterId(memberIds[0]);
            setCharacterName('');
        } else {
            console.log('No enabled members found');
            unblockGeneration(type);
            return Promise.resolve();
        }
    }

    //#########QUIET PROMPT STUFF##############
    //this function just gives special care to novel quiet instruction prompts
    if (quiet_prompt) {
        quiet_prompt = substituteParams(quiet_prompt);
        quiet_prompt = main_api == 'novel' && !quietToLoud ? adjustNovelInstructionPrompt(quiet_prompt) : quiet_prompt;
    }

    const isChatValid = online_status !== 'no_connection' && this_chid !== undefined;

    // We can't do anything because we're not in a chat right now. (Unless it's a dry run, in which case we need to
    // assemble the prompt so we can count its tokens regardless of whether a chat is active.)
    if (!dryRun && !isChatValid) {
        if (this_chid === undefined) {
            toastr.warning('Сharacter is not selected');
        }
        is_send_press = false;
        return Promise.resolve();
    }

    let textareaText;
    if (type !== 'regenerate' && type !== 'swipe' && type !== 'quiet' && !isImpersonate && !dryRun) {
        is_send_press = true;
        textareaText = String($('#send_textarea').val());
        $('#send_textarea').val('')[0].dispatchEvent(new Event('input', { bubbles: true }));
    } else {
        textareaText = '';
        if (chat.length && chat[chat.length - 1]['is_user']) {
            //do nothing? why does this check exist?
        }
        else if (type !== 'quiet' && type !== 'swipe' && !isImpersonate && !dryRun && chat.length) {
            chat.length = chat.length - 1;
            $('#chat').children().last().hide(250, function () {
                $(this).remove();
            });
            await eventSource.emit(event_types.MESSAGE_DELETED, chat.length);
        }
    }

    const isContinue = type == 'continue';

    // Rewrite the generation timer to account for the time passed for all the continuations.
    if (isContinue && chat.length) {
        const prevFinished = chat[chat.length - 1]['gen_finished'];
        const prevStarted = chat[chat.length - 1]['gen_started'];

        if (prevFinished && prevStarted) {
            const timePassed = prevFinished - prevStarted;
            generation_started = new Date(Date.now() - timePassed);
            chat[chat.length - 1]['gen_started'] = generation_started;
        }
    }

    if (!dryRun) {
        deactivateSendButtons();
    }

    let { messageBias, promptBias, isUserPromptBias } = getBiasStrings(textareaText, type);

    //*********************************
    //PRE FORMATING STRING
    //*********************************

    //for normal messages sent from user..
    if ((textareaText != '' || hasPendingFileAttachment()) && !automatic_trigger && type !== 'quiet' && !dryRun) {
        // If user message contains no text other than bias - send as a system message
        if (messageBias && !removeMacros(textareaText)) {
            sendSystemMessage(system_message_types.GENERIC, ' ', { bias: messageBias });
        }
        else {
            await sendMessageAsUser(textareaText, messageBias);
        }
    }
    else if (textareaText == '' && !automatic_trigger && !dryRun && type === undefined && main_api == 'openai' && oai_settings.send_if_empty.trim().length > 0) {
        // Use send_if_empty if set and the user message is empty. Only when sending messages normally
        await sendMessageAsUser(oai_settings.send_if_empty.trim(), messageBias);
    }

    let {
        description,
        personality,
        persona,
        scenario,
        mesExamples,
        system,
        jailbreak,
    } = getCharacterCardFields();

    if (isInstruct) {
        system = power_user.prefer_character_prompt && system ? system : baseChatReplace(power_user.instruct.system_prompt, name1, name2);
        system = formatInstructModeSystemPrompt(substituteParams(system, name1, name2, power_user.instruct.system_prompt));
    }

    // Depth prompt (character-specific A/N)
    removeDepthPrompts();
    const groupDepthPrompts = getGroupDepthPrompts(selected_group, Number(this_chid));

    if (selected_group && Array.isArray(groupDepthPrompts) && groupDepthPrompts.length > 0) {
        groupDepthPrompts.forEach((value, index) => {
            const role = getExtensionPromptRoleByName(value.role);
            setExtensionPrompt('DEPTH_PROMPT_' + index, value.text, extension_prompt_types.IN_CHAT, value.depth, extension_settings.note.allowWIScan, role);
        });
    } else {
        const depthPromptText = baseChatReplace(characters[this_chid].data?.extensions?.depth_prompt?.prompt?.trim(), name1, name2) || '';
        const depthPromptDepth = characters[this_chid].data?.extensions?.depth_prompt?.depth ?? depth_prompt_depth_default;
        const depthPromptRole = getExtensionPromptRoleByName(characters[this_chid].data?.extensions?.depth_prompt?.role ?? depth_prompt_role_default);
        setExtensionPrompt('DEPTH_PROMPT', depthPromptText, extension_prompt_types.IN_CHAT, depthPromptDepth, extension_settings.note.allowWIScan, depthPromptRole);
    }

    // First message in fresh 1-on-1 chat reacts to user/character settings changes
    if (chat.length) {
        chat[0].mes = substituteParams(chat[0].mes);
    }

    // Collect messages with usable content
    let coreChat = chat.filter(x => !x.is_system);
    if (type === 'swipe') {
        coreChat.pop();
    }

    coreChat = await Promise.all(coreChat.map(async (chatItem, index) => {
        let message = chatItem.mes;
        let regexType = chatItem.is_user ? regex_placement.USER_INPUT : regex_placement.AI_OUTPUT;
        let options = { isPrompt: true, depth: (coreChat.length - index - 1) };

        let regexedMessage = getRegexedString(message, regexType, options);
        regexedMessage = await appendFileContent(chatItem, regexedMessage);

        return {
            ...chatItem,
            mes: regexedMessage,
            index,
        };
    }));

    // Determine token limit
    let this_max_context = getMaxContextSize();

    if (!dryRun && type !== 'quiet') {
        console.debug('Running extension interceptors');
        const aborted = await runGenerationInterceptors(coreChat, this_max_context);

        if (aborted) {
            console.debug('Generation aborted by extension interceptors');
            unblockGeneration(type);
            return Promise.resolve();
        }
    } else {
        console.debug('Skipping extension interceptors for dry run');
    }

    // Adjust token limit for Horde
    let adjustedParams;
    if (main_api == 'koboldhorde' && (horde_settings.auto_adjust_context_length || horde_settings.auto_adjust_response_length)) {
        try {
            adjustedParams = await adjustHordeGenerationParams(max_context, amount_gen);
        }
        catch {
            unblockGeneration(type);
            return Promise.resolve();
        }
        if (horde_settings.auto_adjust_context_length) {
            this_max_context = (adjustedParams.maxContextLength - adjustedParams.maxLength);
        }
    }

    console.log(`Core/all messages: ${coreChat.length}/${chat.length}`);

    // kingbri MARK: - Make sure the prompt bias isn't the same as the user bias
    if ((promptBias && !isUserPromptBias) || power_user.always_force_name2 || main_api == 'novel') {
        force_name2 = true;
    }

    if (isImpersonate) {
        force_name2 = false;
    }

    // TODO (kingbri): Migrate to a utility function
    /**
     * Parses an examples string.
     * @param {string} examplesStr
     * @returns {string[]} Examples array with block heading
     */
    function parseMesExamples(examplesStr) {
        if (examplesStr.length === 0) {
            return [];
        }

        if (!examplesStr.startsWith('<START>')) {
            examplesStr = '<START>\n' + examplesStr.trim();
        }

        const exampleSeparator = power_user.context.example_separator ? `${substituteParams(power_user.context.example_separator)}\n` : '';
        const blockHeading = main_api === 'openai' ? '<START>\n' : (exampleSeparator || (isInstruct ? '<START>\n' : ''));
        const splitExamples = examplesStr.split(/<START>/gi).slice(1).map(block => `${blockHeading}${block.trim()}\n`);

        return splitExamples;
    }

    let mesExamplesArray = parseMesExamples(mesExamples);

    //////////////////////////////////
    // Extension added strings
    // Set non-WI AN
    setFloatingPrompt();
    // Add persona description to prompt
    addPersonaDescriptionExtensionPrompt();

    // Add WI to prompt (and also inject WI to AN value via hijack)
    // Make quiet prompt available for WIAN
    setExtensionPrompt('QUIET_PROMPT', quiet_prompt || '', extension_prompt_types.IN_PROMPT, 0, true);
    const chatForWI = coreChat.map(x => `${x.name}: ${x.mes}`).reverse();
    const { worldInfoString, worldInfoBefore, worldInfoAfter, worldInfoExamples, worldInfoDepth } = await getWorldInfoPrompt(chatForWI, this_max_context, dryRun);
    setExtensionPrompt('QUIET_PROMPT', '', extension_prompt_types.IN_PROMPT, 0, true);

    // Add message example WI
    for (const example of worldInfoExamples) {
        const exampleMessage = example.content;

        if (exampleMessage.length === 0) {
            continue;
        }

        const formattedExample = baseChatReplace(exampleMessage, name1, name2);
        const cleanedExample = parseMesExamples(formattedExample);

        // Insert depending on before or after position
        if (example.position === wi_anchor_position.before) {
            mesExamplesArray.unshift(...cleanedExample);
        } else {
            mesExamplesArray.push(...cleanedExample);
        }
    }

    // At this point, the raw message examples can be created
    const mesExamplesRawArray = [...mesExamplesArray];

    if (mesExamplesArray && isInstruct) {
        mesExamplesArray = formatInstructModeExamples(mesExamplesArray, name1, name2);
    }

    if (skipWIAN !== true) {
        console.log('skipWIAN not active, adding WIAN');
        // Add all depth WI entries to prompt
        flushWIDepthInjections();
        if (Array.isArray(worldInfoDepth)) {
            worldInfoDepth.forEach((e) => {
                const joinedEntries = e.entries.join('\n');
                setExtensionPrompt(`customDepthWI-${e.depth}-${e.role}`, joinedEntries, extension_prompt_types.IN_CHAT, e.depth, false, e.role);
            });
        }
    } else {
        console.log('skipping WIAN');
    }

    // Inject all Depth prompts. Chat Completion does it separately
    let injectedIndices = [];
    if (main_api !== 'openai') {
        injectedIndices = doChatInject(coreChat, isContinue);
    }

    // Insert character jailbreak as the last user message (if exists, allowed, preferred, and not using Chat Completion)
    if (power_user.context.allow_jailbreak && power_user.prefer_character_jailbreak && main_api !== 'openai' && jailbreak) {
        // Set "original" explicity to empty string since there's no original
        jailbreak = substituteParams(jailbreak, name1, name2, '');

        // When continuing generation of previous output, last user message precedes the message to continue
        if (isContinue) {
            coreChat.splice(coreChat.length - 1, 0, { mes: jailbreak, is_user: true });
        }
        else {
            coreChat.push({ mes: jailbreak, is_user: true });
        }
    }

    let chat2 = [];
    let continue_mag = '';
    const userMessageIndices = [];

    for (let i = coreChat.length - 1, j = 0; i >= 0; i--, j++) {
        if (main_api == 'openai') {
            chat2[i] = coreChat[j].mes;
            if (i === 0 && isContinue) {
                chat2[i] = chat2[i].slice(0, chat2[i].lastIndexOf(coreChat[j].mes) + coreChat[j].mes.length);
                continue_mag = coreChat[j].mes;
            }
            continue;
        }

        chat2[i] = formatMessageHistoryItem(coreChat[j], isInstruct, false);

        if (j === 0 && isInstruct) {
            // Reformat with the first output sequence (if any)
            chat2[i] = formatMessageHistoryItem(coreChat[j], isInstruct, force_output_sequence.FIRST);
        }

        // Do not suffix the message for continuation
        if (i === 0 && isContinue) {
            if (isInstruct) {
                // Reformat with the last output sequence (if any)
                chat2[i] = formatMessageHistoryItem(coreChat[j], isInstruct, force_output_sequence.LAST);
            }

            chat2[i] = chat2[i].slice(0, chat2[i].lastIndexOf(coreChat[j].mes) + coreChat[j].mes.length);
            continue_mag = coreChat[j].mes;
        }

        if (coreChat[j].is_user) {
            userMessageIndices.push(i);
        }
    }

    let addUserAlignment = isInstruct && power_user.instruct.user_alignment_message;
    let userAlignmentMessage = '';

    if (addUserAlignment) {
        const alignmentMessage = {
            name: name1,
            mes: power_user.instruct.user_alignment_message,
            is_user: true,
        };
        userAlignmentMessage = formatMessageHistoryItem(alignmentMessage, isInstruct, false);
    }

    // Call combined AN into Generate
    const beforeScenarioAnchor = getExtensionPrompt(extension_prompt_types.BEFORE_PROMPT).trimStart();
    const afterScenarioAnchor = getExtensionPrompt(extension_prompt_types.IN_PROMPT);

    const storyStringParams = {
        description: description,
        personality: personality,
        persona: persona,
        scenario: scenario,
        system: isInstruct ? system : '',
        char: name2,
        user: name1,
        wiBefore: worldInfoBefore,
        wiAfter: worldInfoAfter,
        loreBefore: worldInfoBefore,
        loreAfter: worldInfoAfter,
        mesExamples: mesExamplesArray.join(''),
        mesExamplesRaw: mesExamplesRawArray.join(''),
    };

    const storyString = renderStoryString(storyStringParams);

    // Story string rendered, safe to remove
    if (power_user.strip_examples) {
        mesExamplesArray = [];
    }

    let oaiMessages = [];
    let oaiMessageExamples = [];

    if (main_api === 'openai') {
        message_already_generated = '';
        oaiMessages = setOpenAIMessages(coreChat);
        oaiMessageExamples = setOpenAIMessageExamples(mesExamplesArray);
    }

    // hack for regeneration of the first message
    if (chat2.length == 0) {
        chat2.push('');
    }

    let examplesString = '';
    let chatString = '';
    let cyclePrompt = '';

    async function getMessagesTokenCount() {
        const encodeString = [
            beforeScenarioAnchor,
            storyString,
            afterScenarioAnchor,
            examplesString,
            chatString,
            quiet_prompt,
            cyclePrompt,
            userAlignmentMessage,
        ].join('').replace(/\r/gm, '');
        return getTokenCountAsync(encodeString, power_user.token_padding);
    }

    // Force pinned examples into the context
    let pinExmString;
    if (power_user.pin_examples) {
        pinExmString = examplesString = mesExamplesArray.join('');
    }

    // Only add the chat in context if past the greeting message
    if (isContinue && (chat2.length > 1 || main_api === 'openai')) {
        cyclePrompt = chat2.shift();
    }

    // Collect enough messages to fill the context
    let arrMes = new Array(chat2.length);
    let tokenCount = await getMessagesTokenCount();
    let lastAddedIndex = -1;

    // Pre-allocate all injections first.
    // If it doesn't fit - user shot himself in the foot
    for (const index of injectedIndices) {
        const item = chat2[index];

        if (typeof item !== 'string') {
            continue;
        }

        tokenCount += await getTokenCountAsync(item.replace(/\r/gm, ''));
        chatString = item + chatString;
        if (tokenCount < this_max_context) {
            arrMes[index] = item;
            lastAddedIndex = Math.max(lastAddedIndex, index);
        } else {
            break;
        }
    }

    for (let i = 0; i < chat2.length; i++) {
        // not needed for OAI prompting
        if (main_api == 'openai') {
            break;
        }

        // Skip already injected messages
        if (arrMes[i] !== undefined) {
            continue;
        }

        const item = chat2[i];

        if (typeof item !== 'string') {
            continue;
        }

        tokenCount += await getTokenCountAsync(item.replace(/\r/gm, ''));
        chatString = item + chatString;
        if (tokenCount < this_max_context) {
            arrMes[i] = item;
            lastAddedIndex = Math.max(lastAddedIndex, i);
        } else {
            break;
        }
    }

    // Add user alignment message if last message is not a user message
    const stoppedAtUser = userMessageIndices.includes(lastAddedIndex);
    if (addUserAlignment && !stoppedAtUser) {
        tokenCount += await getTokenCountAsync(userAlignmentMessage.replace(/\r/gm, ''));
        chatString = userAlignmentMessage + chatString;
        arrMes.push(userAlignmentMessage);
        injectedIndices.push(arrMes.length - 1);
    }

    // Unsparse the array. Adjust injected indices
    const newArrMes = [];
    const newInjectedIndices = [];
    for (let i = 0; i < arrMes.length; i++) {
        if (arrMes[i] !== undefined) {
            newArrMes.push(arrMes[i]);
            if (injectedIndices.includes(i)) {
                newInjectedIndices.push(newArrMes.length - 1);
            }
        }
    }

    arrMes = newArrMes;
    injectedIndices = newInjectedIndices;

    if (main_api !== 'openai') {
        setInContextMessages(arrMes.length - injectedIndices.length, type);
    }

    // Estimate how many unpinned example messages fit in the context
    tokenCount = await getMessagesTokenCount();
    let count_exm_add = 0;
    if (!power_user.pin_examples) {
        for (let example of mesExamplesArray) {
            tokenCount += await getTokenCountAsync(example.replace(/\r/gm, ''));
            examplesString += example;
            if (tokenCount < this_max_context) {
                count_exm_add++;
            } else {
                break;
            }
        }
    }

    let mesSend = [];
    console.debug('calling runGenerate');

    if (isContinue) {
        // Coping mechanism for OAI spacing
        const isForceInstruct = isOpenRouterWithInstruct();
        if (main_api === 'openai' && !isForceInstruct && !cyclePrompt.endsWith(' ')) {
            cyclePrompt += oai_settings.continue_postfix;
            continue_mag += oai_settings.continue_postfix;
        }
        message_already_generated = continue_mag;
    }

    const originalType = type;

    if (!dryRun) {
        is_send_press = true;
    }

    generatedPromptCache += cyclePrompt;
    if (generatedPromptCache.length == 0 || type === 'continue') {
        console.debug('generating prompt');
        chatString = '';
        arrMes = arrMes.reverse();
        arrMes.forEach(function (item, i, arr) {
            // OAI doesn't need all of this
            if (main_api === 'openai') {
                return;
            }

            // Cohee: This removes a newline from the end of the last message in the context
            // Last prompt line will add a newline if it's not a continuation
            // In instruct mode it only removes it if wrap is enabled and it's not a quiet generation
            if (i === arrMes.length - 1 && type !== 'continue') {
                if (!isInstruct || (power_user.instruct.wrap && type !== 'quiet')) {
                    item = item.replace(/\n?$/, '');
                }
            }

            mesSend[mesSend.length] = { message: item, extensionPrompts: [] };
        });
    }

    let mesExmString = '';

    function setPromptString() {
        if (main_api == 'openai') {
            return;
        }

        console.debug('--setting Prompt string');
        mesExmString = pinExmString ?? mesExamplesArray.slice(0, count_exm_add).join('');

        if (mesSend.length) {
            mesSend[mesSend.length - 1].message = modifyLastPromptLine(mesSend[mesSend.length - 1].message);
        }
    }

    function modifyLastPromptLine(lastMesString) {
        //#########QUIET PROMPT STUFF PT2##############

        // Add quiet generation prompt at depth 0
        if (quiet_prompt && quiet_prompt.length) {

            // here name1 is forced for all quiet prompts..why?
            const name = name1;
            //checks if we are in instruct, if so, formats the chat as such, otherwise just adds the quiet prompt
            const quietAppend = isInstruct ? formatInstructModeChat(name, quiet_prompt, false, true, '', name1, name2, false) : `\n${quiet_prompt}`;

            //This begins to fix quietPrompts (particularly /sysgen) for instruct
            //previously instruct input sequence was being appended to the last chat message w/o '\n'
            //and no output sequence was added after the input's content.
            //TODO: respect output_sequence vs last_output_sequence settings
            //TODO: decide how to prompt this to clarify who is talking 'Narrator', 'System', etc.
            if (isInstruct) {
                lastMesString += quietAppend; // + power_user.instruct.output_sequence + '\n';
            } else {
                lastMesString += quietAppend;
            }


            // Ross: bailing out early prevents quiet prompts from respecting other instruct prompt toggles
            // for sysgen, SD, and summary this is desireable as it prevents the AI from responding as char..
            // but for idle prompting, we want the flexibility of the other prompt toggles, and to respect them as per settings in the extension
            // need a detection for what the quiet prompt is being asked for...

            // Bail out early?
            if (!isInstruct && !quietToLoud) {
                return lastMesString;
            }
        }


        // Get instruct mode line
        if (isInstruct && !isContinue) {
            const name = (quiet_prompt && !quietToLoud) ? (quietName ?? 'System') : (isImpersonate ? name1 : name2);
            const isQuiet = quiet_prompt && type == 'quiet';
            lastMesString += formatInstructModePrompt(name, isImpersonate, promptBias, name1, name2, isQuiet, quietToLoud);
        }

        // Get non-instruct impersonation line
        if (!isInstruct && isImpersonate && !isContinue) {
            const name = name1;
            if (!lastMesString.endsWith('\n')) {
                lastMesString += '\n';
            }
            lastMesString += name + ':';
        }

        // Add character's name
        // Force name append on continue (if not continuing on user message or first message)
        const isContinuingOnFirstMessage = chat.length === 1 && isContinue;
        if (!isInstruct && force_name2 && !isContinuingOnFirstMessage) {
            if (!lastMesString.endsWith('\n')) {
                lastMesString += '\n';
            }
            if (!isContinue || !(chat[chat.length - 1]?.is_user)) {
                lastMesString += `${name2}:`;
            }
        }

        return lastMesString;
    }

    // Clean up the already generated prompt for seamless addition
    function cleanupPromptCache(promptCache) {
        // Remove the first occurrance of character's name
        if (promptCache.trimStart().startsWith(`${name2}:`)) {
            promptCache = promptCache.replace(`${name2}:`, '').trimStart();
        }

        // Remove the first occurrance of prompt bias
        if (promptCache.trimStart().startsWith(promptBias)) {
            promptCache = promptCache.replace(promptBias, '');
        }

        // Add a space if prompt cache doesn't start with one
        if (!/^\s/.test(promptCache) && !isInstruct) {
            promptCache = ' ' + promptCache;
        }

        return promptCache;
    }

    async function checkPromptSize() {
        console.debug('---checking Prompt size');
        setPromptString();
        const prompt = [
            beforeScenarioAnchor,
            storyString,
            afterScenarioAnchor,
            mesExmString,
            mesSend.map((e) => `${e.extensionPrompts.join('')}${e.message}`).join(''),
            '\n',
            generatedPromptCache,
            quiet_prompt,
        ].join('').replace(/\r/gm, '');
        let thisPromptContextSize = await getTokenCountAsync(prompt, power_user.token_padding);

        if (thisPromptContextSize > this_max_context) {        //if the prepared prompt is larger than the max context size...
            if (count_exm_add > 0) {                            // ..and we have example mesages..
                count_exm_add--;                            // remove the example messages...
                await checkPromptSize();                            // and try agin...
            } else if (mesSend.length > 0) {                    // if the chat history is longer than 0
                mesSend.shift();                            // remove the first (oldest) chat entry..
                await checkPromptSize();                            // and check size again..
            } else {
                //end
                console.debug(`---mesSend.length = ${mesSend.length}`);
            }
        }
    }

    if (generatedPromptCache.length > 0 && main_api !== 'openai') {
        console.debug('---Generated Prompt Cache length: ' + generatedPromptCache.length);
        await checkPromptSize();
    } else {
        console.debug('---calling setPromptString ' + generatedPromptCache.length);
        setPromptString();
    }

    // Fetches the combined prompt for both negative and positive prompts
    const cfgGuidanceScale = getGuidanceScale();
    const useCfgPrompt = cfgGuidanceScale && cfgGuidanceScale.value !== 1;

    // For prompt bit itemization
    let mesSendString = '';

    function getCombinedPrompt(isNegative) {
        // Only return if the guidance scale doesn't exist or the value is 1
        // Also don't return if constructing the neutral prompt
        if (isNegative && !useCfgPrompt) {
            return;
        }

        // OAI has its own prompt manager. No need to do anything here
        if (main_api === 'openai') {
            return '';
        }

        // Deep clone
        let finalMesSend = structuredClone(mesSend);

        if (useCfgPrompt) {
            const cfgPrompt = getCfgPrompt(cfgGuidanceScale, isNegative);
            if (cfgPrompt.value) {
                if (cfgPrompt.depth === 0) {
                    finalMesSend[finalMesSend.length - 1].message +=
                        /\s/.test(finalMesSend[finalMesSend.length - 1].message.slice(-1))
                            ? cfgPrompt.value
                            : ` ${cfgPrompt.value}`;
                } else {
                    // TODO: Make all extension prompts use an array/splice method
                    const lengthDiff = mesSend.length - cfgPrompt.depth;
                    const cfgDepth = lengthDiff >= 0 ? lengthDiff : 0;
                    finalMesSend[cfgDepth].extensionPrompts.push(`${cfgPrompt.value}\n`);
                }
            }
        }

        // Add prompt bias after everything else
        // Always run with continue
        if (!isInstruct && !isImpersonate) {
            if (promptBias.trim().length !== 0) {
                finalMesSend[finalMesSend.length - 1].message +=
                    /\s/.test(finalMesSend[finalMesSend.length - 1].message.slice(-1))
                        ? promptBias.trimStart()
                        : ` ${promptBias.trimStart()}`;
            }
        }

        // Prune from prompt cache if it exists
        if (generatedPromptCache.length !== 0) {
            generatedPromptCache = cleanupPromptCache(generatedPromptCache);
        }

        // Flattens the multiple prompt objects to a string.
        const combine = () => {
            // Right now, everything is suffixed with a newline
            mesSendString = finalMesSend.map((e) => `${e.extensionPrompts.join('')}${e.message}`).join('');

            // add a custom dingus (if defined)
            mesSendString = addChatsSeparator(mesSendString);

            // add chat preamble
            mesSendString = addChatsPreamble(mesSendString);

            let combinedPrompt = beforeScenarioAnchor +
                storyString +
                afterScenarioAnchor +
                mesExmString +
                mesSendString +
                generatedPromptCache;

            combinedPrompt = combinedPrompt.replace(/\r/gm, '');

            if (power_user.collapse_newlines) {
                combinedPrompt = collapseNewlines(combinedPrompt);
            }

            return combinedPrompt;
        };

        finalMesSend.forEach((item, i) => {
            item.injected = injectedIndices.includes(finalMesSend.length - i - 1);
        });

        let data = {
            api: main_api,
            combinedPrompt: null,
            description,
            personality,
            persona,
            scenario,
            char: name2,
            user: name1,
            worldInfoBefore,
            worldInfoAfter,
            beforeScenarioAnchor,
            afterScenarioAnchor,
            storyString,
            mesExmString,
            mesSendString,
            finalMesSend,
            generatedPromptCache,
            main: system,
            jailbreak,
            naiPreamble: nai_settings.preamble,
        };

        // Before returning the combined prompt, give available context related information to all subscribers.
        eventSource.emitAndWait(event_types.GENERATE_BEFORE_COMBINE_PROMPTS, data);

        // If one or multiple subscribers return a value, forfeit the responsibillity of flattening the context.
        return !data.combinedPrompt ? combine() : data.combinedPrompt;
    }

    let finalPrompt = getCombinedPrompt(false);

    const eventData = { prompt: finalPrompt, dryRun: dryRun };
    await eventSource.emit(event_types.GENERATE_AFTER_COMBINE_PROMPTS, eventData);
    finalPrompt = eventData.prompt;

    let maxLength = Number(amount_gen); // how many tokens the AI will be requested to generate
    let thisPromptBits = [];

    let generate_data;
    switch (main_api) {
        case 'koboldhorde':
        case 'kobold':
            if (main_api == 'koboldhorde' && horde_settings.auto_adjust_response_length) {
                maxLength = Math.min(maxLength, adjustedParams.maxLength);
                maxLength = Math.max(maxLength, MIN_LENGTH); // prevent validation errors
            }

            generate_data = {
                prompt: finalPrompt,
                gui_settings: true,
                max_length: maxLength,
                max_context_length: max_context,
                api_server,
            };

            if (preset_settings != 'gui') {
                const isHorde = main_api == 'koboldhorde';
                const presetSettings = koboldai_settings[koboldai_setting_names[preset_settings]];
                const maxContext = (adjustedParams && horde_settings.auto_adjust_context_length) ? adjustedParams.maxContextLength : max_context;
                generate_data = getKoboldGenerationData(finalPrompt, presetSettings, maxLength, maxContext, isHorde, type);
            }
            break;
        case 'textgenerationwebui': {
            const cfgValues = useCfgPrompt ? { guidanceScale: cfgGuidanceScale, negativePrompt: getCombinedPrompt(true) } : null;
            generate_data = getTextGenGenerationData(finalPrompt, maxLength, isImpersonate, isContinue, cfgValues, type);
            break;
        }
        case 'novel': {
            const cfgValues = useCfgPrompt ? { guidanceScale: cfgGuidanceScale } : null;
            const presetSettings = novelai_settings[novelai_setting_names[nai_settings.preset_settings_novel]];
            generate_data = getNovelGenerationData(finalPrompt, presetSettings, maxLength, isImpersonate, isContinue, cfgValues, type);
            break;
        }
        case 'openai': {
            let [prompt, counts] = await prepareOpenAIMessages({
                name2: name2,
                charDescription: description,
                charPersonality: personality,
                Scenario: scenario,
                worldInfoBefore: worldInfoBefore,
                worldInfoAfter: worldInfoAfter,
                extensionPrompts: extension_prompts,
                bias: promptBias,
                type: type,
                quietPrompt: quiet_prompt,
                quietImage: quietImage,
                cyclePrompt: cyclePrompt,
                systemPromptOverride: system,
                jailbreakPromptOverride: jailbreak,
                personaDescription: persona,
                messages: oaiMessages,
                messageExamples: oaiMessageExamples,
            }, dryRun);
            generate_data = { prompt: prompt };

            // TODO: move these side-effects somewhere else, so this switch-case solely sets generate_data
            // counts will return false if the user has not enabled the token breakdown feature
            if (counts) {
                parseTokenCounts(counts, thisPromptBits);
            }

            if (!dryRun) {
                setInContextMessages(openai_messages_count, type);
            }
            break;
        }
    }

    if (dryRun) {
        generatedPromptCache = '';
        return Promise.resolve();
    }

    async function finishGenerating() {
        if (power_user.console_log_prompts) {
            console.log(generate_data.prompt);
        }

        console.debug('rungenerate calling API');

        showStopButton();

        //set array object for prompt token itemization of this message
        let currentArrayEntry = Number(thisPromptBits.length - 1);
        let additionalPromptStuff = {
            ...thisPromptBits[currentArrayEntry],
            rawPrompt: generate_data.prompt || generate_data.input,
            mesId: getNextMessageId(type),
            allAnchors: getAllExtensionPrompts(),
            chatInjects: injectedIndices?.map(index => arrMes[arrMes.length - index - 1])?.join('') || '',
            summarizeString: (extension_prompts['1_memory']?.value || ''),
            authorsNoteString: (extension_prompts['2_floating_prompt']?.value || ''),
            smartContextString: (extension_prompts['chromadb']?.value || ''),
            worldInfoString: worldInfoString,
            storyString: storyString,
            beforeScenarioAnchor: beforeScenarioAnchor,
            afterScenarioAnchor: afterScenarioAnchor,
            examplesString: examplesString,
            mesSendString: mesSendString,
            generatedPromptCache: generatedPromptCache,
            promptBias: promptBias,
            finalPrompt: finalPrompt,
            charDescription: description,
            charPersonality: personality,
            scenarioText: scenario,
            this_max_context: this_max_context,
            padding: power_user.token_padding,
            main_api: main_api,
            instruction: isInstruct ? substituteParams(power_user.prefer_character_prompt && system ? system : power_user.instruct.system_prompt) : '',
            userPersona: (power_user.persona_description || ''),
        };

        //console.log(additionalPromptStuff);
        const itemizedIndex = itemizedPrompts.findIndex((item) => item.mesId === additionalPromptStuff.mesId);

        if (itemizedIndex !== -1) {
            itemizedPrompts[itemizedIndex] = additionalPromptStuff;
        }
        else {
            itemizedPrompts.push(additionalPromptStuff);
        }

        console.debug(`pushed prompt bits to itemizedPrompts array. Length is now: ${itemizedPrompts.length}`);

        if (isStreamingEnabled() && type !== 'quiet') {
            streamingProcessor = new StreamingProcessor(type, force_name2, generation_started, message_already_generated);
            if (isContinue) {
                // Save reply does add cycle text to the prompt, so it's not needed here
                streamingProcessor.firstMessageText = '';
            }

            streamingProcessor.generator = await sendStreamingRequest(type, generate_data);

            hideSwipeButtons();
            let getMessage = await streamingProcessor.generate();
            let messageChunk = cleanUpMessage(getMessage, isImpersonate, isContinue, false);

            if (isContinue) {
                getMessage = continue_mag + getMessage;
            }

            if (streamingProcessor && !streamingProcessor.isStopped && streamingProcessor.isFinished) {
                await streamingProcessor.onFinishStreaming(streamingProcessor.messageId, getMessage);
                streamingProcessor = null;
                triggerAutoContinue(messageChunk, isImpersonate);
                return Object.defineProperties(new String(getMessage), {
                    'messageChunk': { value: messageChunk },
                    'fromStream': { value: true },
                });
            }
        } else {
            return await sendGenerationRequest(type, generate_data);
        }
    }

    return finishGenerating().then(onSuccess, onError);

    async function onSuccess(data) {
        if (!data) return;

        if (data?.fromStream) {
            return data;
        }

        let messageChunk = '';

        if (data.error) {
            unblockGeneration(type);
            generatedPromptCache = '';

            if (data?.response) {
                toastr.error(data.response, 'API Error');
            }
            throw data?.response;
        }

        //const getData = await response.json();
        let getMessage = extractMessageFromData(data);
        let title = extractTitleFromData(data);
        kobold_horde_model = title;

        const swipes = extractMultiSwipes(data, type);

        messageChunk = cleanUpMessage(getMessage, isImpersonate, isContinue, false);

        if (isContinue) {
            getMessage = continue_mag + getMessage;
        }

        //Formating
        const displayIncomplete = type === 'quiet' && !quietToLoud;
        getMessage = cleanUpMessage(getMessage, isImpersonate, isContinue, displayIncomplete);

        if (getMessage.length > 0 || data.allowEmptyResponse) {
            if (isImpersonate) {
                $('#send_textarea').val(getMessage)[0].dispatchEvent(new Event('input', { bubbles: true }));
                generatedPromptCache = '';
                await eventSource.emit(event_types.IMPERSONATE_READY, getMessage);
            }
            else if (type == 'quiet') {
                unblockGeneration(type);
                return getMessage;
            }
            else {
                // Without streaming we'll be having a full message on continuation. Treat it as a last chunk.
                if (originalType !== 'continue') {
                    ({ type, getMessage } = await saveReply(type, getMessage, false, title, swipes));
                }
                else {
                    ({ type, getMessage } = await saveReply('appendFinal', getMessage, false, title, swipes));
                }

                // This relies on `saveReply` having been called to add the message to the chat, so it must be last.
                parseAndSaveLogprobs(data, continue_mag);
            }

            if (type !== 'quiet') {
                playMessageSound();
            }
        } else {
            // If maxLoops is not passed in (e.g. first time generating), set it to MAX_GENERATION_LOOPS
            maxLoops ??= MAX_GENERATION_LOOPS;

            if (maxLoops === 0) {
                if (type !== 'quiet') {
                    throwCircuitBreakerError();
                }
                throw new Error('Generate circuit breaker interruption');
            }

            // regenerate with character speech reenforced
            // to make sure we leave on swipe type while also adding the name2 appendage
            await delay(1000);
            // A message was already deleted on regeneration, so instead treat is as a normal gen
            if (type === 'regenerate') {
                type = 'normal';
            }
            // The first await is for waiting for the generate to start. The second one is waiting for it to finish
            const result = await await Generate(type, { automatic_trigger, force_name2: true, quiet_prompt, quietToLoud, skipWIAN, force_chid, signal, quietImage, quietName, maxLoops: maxLoops - 1 });
            return result;
        }

        if (power_user.auto_swipe) {
            console.debug('checking for autoswipeblacklist on non-streaming message');
            function containsBlacklistedWords(getMessage, blacklist, threshold) {
                console.debug('checking blacklisted words');
                const regex = new RegExp(`\\b(${blacklist.join('|')})\\b`, 'gi');
                const matches = getMessage.match(regex) || [];
                return matches.length >= threshold;
            }

            const generatedTextFiltered = (getMessage) => {
                if (power_user.auto_swipe_blacklist_threshold) {
                    if (containsBlacklistedWords(getMessage, power_user.auto_swipe_blacklist, power_user.auto_swipe_blacklist_threshold)) {
                        console.debug('Generated text has blacklisted words');
                        return true;
                    }
                }

                return false;
            };
            if (generatedTextFiltered(getMessage)) {
                console.debug('swiping right automatically');
                is_send_press = false;
                swipe_right();
                // TODO: do we want to resolve after an auto-swipe?
                return;
            }
        }

        console.debug('/api/chats/save called by /Generate');
        await saveChatConditional();
        unblockGeneration(type);
        streamingProcessor = null;

        if (type !== 'quiet') {
            triggerAutoContinue(messageChunk, isImpersonate);
        }

        // Don't break the API chain that expects a single string in return
        return Object.defineProperty(new String(getMessage), 'messageChunk', { value: messageChunk });
    }

    function onError(exception) {
        if (typeof exception?.error?.message === 'string') {
            toastr.error(exception.error.message, 'Error', { timeOut: 10000, extendedTimeOut: 20000 });
        }

        generatedPromptCache = '';

        unblockGeneration(type);
        console.log(exception);
        streamingProcessor = null;
        throw exception;
    }
}

/**
 * Injects extension prompts into chat messages.
 * @param {object[]} messages Array of chat messages
 * @param {boolean} isContinue Whether the generation is a continuation. If true, the extension prompts of depth 0 are injected at position 1.
 * @returns {number[]} Array of indices where the extension prompts were injected
 */
function doChatInject(messages, isContinue) {
    const injectedIndices = [];
    let totalInsertedMessages = 0;
    messages.reverse();

    for (let i = 0; i <= MAX_INJECTION_DEPTH; i++) {
        // Order of priority (most important go lower)
        const roles = [extension_prompt_roles.SYSTEM, extension_prompt_roles.USER, extension_prompt_roles.ASSISTANT];
        const names = {
            [extension_prompt_roles.SYSTEM]: '',
            [extension_prompt_roles.USER]: name1,
            [extension_prompt_roles.ASSISTANT]: name2,
        };
        const roleMessages = [];
        const separator = '\n';
        const wrap = false;

        for (const role of roles) {
            const extensionPrompt = String(getExtensionPrompt(extension_prompt_types.IN_CHAT, i, separator, role, wrap)).trimStart();
            const isNarrator = role === extension_prompt_roles.SYSTEM;
            const isUser = role === extension_prompt_roles.USER;
            const name = names[role];

            if (extensionPrompt) {
                roleMessages.push({
                    name: name,
                    is_user: isUser,
                    mes: extensionPrompt,
                    extra: {
                        type: isNarrator ? system_message_types.NARRATOR : null,
                    },
                });
            }
        }

        if (roleMessages.length) {
            const depth = isContinue && i === 0 ? 1 : i;
            const injectIdx = depth + totalInsertedMessages;
            messages.splice(injectIdx, 0, ...roleMessages);
            totalInsertedMessages += roleMessages.length;
            injectedIndices.push(...Array.from({ length: roleMessages.length }, (_, i) => injectIdx + i));
        }
    }

    messages.reverse();
    return injectedIndices;
}

function flushWIDepthInjections() {
    //prevent custom depth WI entries (which have unique random key names) from duplicating
    for (const key of Object.keys(extension_prompts)) {
        if (key.startsWith('customDepthWI')) {
            delete extension_prompts[key];
        }
    }
}

/**
 * Unblocks the UI after a generation is complete.
 * @param {string} [type] Generation type (optional)
 */
function unblockGeneration(type) {
    // Don't unblock if a parallel stream is still running
    if (type === 'quiet' && streamingProcessor && !streamingProcessor.isFinished) {
        return;
    }

    is_send_press = false;
    activateSendButtons();
    showSwipeButtons();
    setGenerationProgress(0);
    flushEphemeralStoppingStrings();
    flushWIDepthInjections();
}

export function getNextMessageId(type) {
    return type == 'swipe' ? chat.length - 1 : chat.length;
}

/**
 * Determines if the message should be auto-continued.
 * @param {string} messageChunk Current message chunk
 * @param {boolean} isImpersonate Is the user impersonation
 * @returns {boolean} Whether the message should be auto-continued
 */
export function shouldAutoContinue(messageChunk, isImpersonate) {
    if (!power_user.auto_continue.enabled) {
        console.debug('Auto-continue is disabled by user.');
        return false;
    }

    if (typeof messageChunk !== 'string') {
        console.debug('Not triggering auto-continue because message chunk is not a string');
        return false;
    }

    if (isImpersonate) {
        console.log('Continue for impersonation is not implemented yet');
        return false;
    }

    if (is_send_press) {
        console.debug('Auto-continue is disabled because a message is currently being sent.');
        return false;
    }

    if (power_user.auto_continue.target_length <= 0) {
        console.log('Auto-continue target length is 0, not triggering auto-continue');
        return false;
    }

    if (main_api === 'openai' && !power_user.auto_continue.allow_chat_completions) {
        console.log('Auto-continue for OpenAI is disabled by user.');
        return false;
    }

    const textareaText = String($('#send_textarea').val());
    const USABLE_LENGTH = 5;

    if (textareaText.length > 0) {
        console.log('Not triggering auto-continue because user input is not empty');
        return false;
    }

    if (messageChunk.trim().length > USABLE_LENGTH && chat.length) {
        const lastMessage = chat[chat.length - 1];
        const messageLength = getTokenCount(lastMessage.mes);
        const shouldAutoContinue = messageLength < power_user.auto_continue.target_length;

        if (shouldAutoContinue) {
            console.log(`Triggering auto-continue. Message tokens: ${messageLength}. Target tokens: ${power_user.auto_continue.target_length}. Message chunk: ${messageChunk}`);
            return true;
        } else {
            console.log(`Not triggering auto-continue. Message tokens: ${messageLength}. Target tokens: ${power_user.auto_continue.target_length}`);
            return false;
        }
    } else {
        console.log('Last generated chunk was empty, not triggering auto-continue');
        return false;
    }
}

/**
 * Triggers auto-continue if the message meets the criteria.
 * @param {string} messageChunk Current message chunk
 * @param {boolean} isImpersonate Is the user impersonation
 */
export function triggerAutoContinue(messageChunk, isImpersonate) {
    if (selected_group) {
        console.debug('Auto-continue is disabled for group chat');
        return;
    }

    if (shouldAutoContinue(messageChunk, isImpersonate)) {
        $('#option_continue').trigger('click');
    }
}

export function getBiasStrings(textareaText, type) {
    if (type == 'impersonate' || type == 'continue') {
        return { messageBias: '', promptBias: '', isUserPromptBias: false };
    }

    let promptBias = '';
    let messageBias = extractMessageBias(textareaText);

    // If user input is not provided, retrieve the bias of the most recent relevant message
    if (!textareaText) {
        for (let i = chat.length - 1; i >= 0; i--) {
            const mes = chat[i];
            if (type === 'swipe' && chat.length - 1 === i) {
                continue;
            }
            if (mes && (mes.is_user || mes.is_system || mes.extra?.type === system_message_types.NARRATOR)) {
                if (mes.extra?.bias?.trim()?.length > 0) {
                    promptBias = mes.extra.bias;
                }
                break;
            }
        }
    }

    promptBias = messageBias || promptBias || power_user.user_prompt_bias || '';
    const isUserPromptBias = promptBias === power_user.user_prompt_bias;

    // Substitute params for everything
    messageBias = substituteParams(messageBias);
    promptBias = substituteParams(promptBias);

    return { messageBias, promptBias, isUserPromptBias };
}

/**
 * @param {Object} chatItem Message history item.
 * @param {boolean} isInstruct Whether instruct mode is enabled.
 * @param {boolean|number} forceOutputSequence Whether to force the first/last output sequence for instruct mode.
 */
function formatMessageHistoryItem(chatItem, isInstruct, forceOutputSequence) {
    const isNarratorType = chatItem?.extra?.type === system_message_types.NARRATOR;
    const characterName = chatItem?.name ? chatItem.name : name2;
    const itemName = chatItem.is_user ? chatItem['name'] : characterName;
    const shouldPrependName = !isNarratorType;

    // Don't include a name if it's empty
    let textResult = chatItem?.name && shouldPrependName ? `${itemName}: ${chatItem.mes}\n` : `${chatItem.mes}\n`;

    if (isInstruct) {
        textResult = formatInstructModeChat(itemName, chatItem.mes, chatItem.is_user, isNarratorType, chatItem.force_avatar, name1, name2, forceOutputSequence);
    }

    return textResult;
}

/**
 * Removes all {{macros}} from a string.
 * @param {string} str String to remove macros from.
 * @returns {string} String with macros removed.
 */
export function removeMacros(str) {
    return (str ?? '').replace(/\{\{[\s\S]*?\}\}/gm, '').trim();
}

/**
 * Inserts a user message into the chat history.
 * @param {string} messageText Message text.
 * @param {string} messageBias Message bias.
 * @param {number} [insertAt] Optional index to insert the message at.
 * @param {boolean} [compact] Send as a compact display message.
 * @param {string} [name] Name of the user sending the message. Defaults to name1.
 * @param {string} [avatar] Avatar of the user sending the message. Defaults to user_avatar.
 * @returns {Promise<void>} A promise that resolves when the message is inserted.
 */
export async function sendMessageAsUser(messageText, messageBias, insertAt = null, compact = false, name = name1, avatar = user_avatar) {
    messageText = getRegexedString(messageText, regex_placement.USER_INPUT);

    const message = {
        name: name,
        is_user: true,
        is_system: false,
        send_date: getMessageTimeStamp(),
        mes: substituteParams(messageText),
        extra: {
            isSmallSys: compact,
        },
    };

    if (power_user.message_token_count_enabled) {
        message.extra.token_count = await getTokenCountAsync(message.mes, 0);
    }

    // Lock user avatar to a persona.
    if (avatar in power_user.personas) {
        message.force_avatar = getUserAvatar(avatar);
    }

    if (messageBias) {
        message.extra.bias = messageBias;
        message.mes = removeMacros(message.mes);
    }

    await populateFileAttachment(message);
    statMesProcess(message, 'user', characters, this_chid, '');

    if (typeof insertAt === 'number' && insertAt >= 0 && insertAt <= chat.length) {
        chat.splice(insertAt, 0, message);
        await saveChatConditional();
        await eventSource.emit(event_types.MESSAGE_SENT, insertAt);
        await reloadCurrentChat();
        await eventSource.emit(event_types.USER_MESSAGE_RENDERED, insertAt);
    } else {
        chat.push(message);
        const chat_id = (chat.length - 1);
        await eventSource.emit(event_types.MESSAGE_SENT, chat_id);
        addOneMessage(message);
        await eventSource.emit(event_types.USER_MESSAGE_RENDERED, chat_id);
    }
}

/**
 * Gets the maximum usable context size for the current API.
 * @param {number|null} overrideResponseLength Optional override for the response length.
 * @returns {number} Maximum usable context size.
 */
export function getMaxContextSize(overrideResponseLength = null) {
    if (typeof overrideResponseLength !== 'number' || overrideResponseLength <= 0 || isNaN(overrideResponseLength)) {
        overrideResponseLength = null;
    }

    let this_max_context = 1487;
    if (main_api == 'kobold' || main_api == 'koboldhorde' || main_api == 'textgenerationwebui') {
        this_max_context = (max_context - (overrideResponseLength || amount_gen));
    }
    if (main_api == 'novel') {
        this_max_context = Number(max_context);
        if (nai_settings.model_novel.includes('clio')) {
            this_max_context = Math.min(max_context, 8192);
        }
        if (nai_settings.model_novel.includes('kayra')) {
            this_max_context = Math.min(max_context, 8192);

            const subscriptionLimit = getKayraMaxContextTokens();
            if (typeof subscriptionLimit === 'number' && this_max_context > subscriptionLimit) {
                this_max_context = subscriptionLimit;
                console.log(`NovelAI subscription limit reached. Max context size is now ${this_max_context}`);
            }
        }

        this_max_context = this_max_context - (overrideResponseLength || amount_gen);
    }
    if (main_api == 'openai') {
        this_max_context = oai_settings.openai_max_context - (overrideResponseLength || oai_settings.openai_max_tokens);
    }
    return this_max_context;
}

function parseTokenCounts(counts, thisPromptBits) {
    /**
     * @param {any[]} numbers
     */
    function getSum(...numbers) {
        return numbers.map(x => Number(x)).filter(x => !Number.isNaN(x)).reduce((acc, val) => acc + val, 0);
    }
    const total = getSum(Object.values(counts));

    thisPromptBits.push({
        oaiStartTokens: (counts?.start + counts?.controlPrompts) || 0,
        oaiPromptTokens: getSum(counts?.prompt, counts?.charDescription, counts?.charPersonality, counts?.scenario) || 0,
        oaiBiasTokens: counts?.bias || 0,
        oaiNudgeTokens: counts?.nudge || 0,
        oaiJailbreakTokens: counts?.jailbreak || 0,
        oaiImpersonateTokens: counts?.impersonate || 0,
        oaiExamplesTokens: (counts?.dialogueExamples + counts?.examples) || 0,
        oaiConversationTokens: (counts?.conversation + counts?.chatHistory) || 0,
        oaiNsfwTokens: counts?.nsfw || 0,
        oaiMainTokens: counts?.main || 0,
        oaiTotalTokens: total,
    });
}

function addChatsPreamble(mesSendString) {
    return main_api === 'novel'
        ? substituteParams(nai_settings.preamble) + '\n' + mesSendString
        : mesSendString;
}

function addChatsSeparator(mesSendString) {
    if (power_user.context.chat_start) {
        return substituteParams(power_user.context.chat_start + '\n') + mesSendString;
    }

    else {
        return mesSendString;
    }
}

async function DupeChar() {
    if (!this_chid) {
        toastr.warning('You must first select a character to duplicate!');
        return;
    }

    const confirmMessage = `
    <h3>Are you sure you want to duplicate this character?</h3>
    <span>If you just want to start a new chat with the same character, use "Start new chat" option in the bottom-left options menu.</span><br><br>`;

    const confirm = await callPopup(confirmMessage, 'confirm');

    if (!confirm) {
        console.log('User cancelled duplication');
        return;
    }

    const body = { avatar_url: characters[this_chid].avatar };
    const response = await fetch('/api/characters/duplicate', {
        method: 'POST',
        headers: getRequestHeaders(),
        body: JSON.stringify(body),
    });
    if (response.ok) {
        toastr.success('Character Duplicated');
        const data = await response.json();
        await eventSource.emit(event_types.CHARACTER_DUPLICATED, { oldAvatar: body.avatar_url, newAvatar: data.path });
        getCharacters();
    }
}

export async function itemizedParams(itemizedPrompts, thisPromptSet) {
    const params = {
        charDescriptionTokens: await getTokenCountAsync(itemizedPrompts[thisPromptSet].charDescription),
        charPersonalityTokens: await getTokenCountAsync(itemizedPrompts[thisPromptSet].charPersonality),
        scenarioTextTokens: await getTokenCountAsync(itemizedPrompts[thisPromptSet].scenarioText),
        userPersonaStringTokens: await getTokenCountAsync(itemizedPrompts[thisPromptSet].userPersona),
        worldInfoStringTokens: await getTokenCountAsync(itemizedPrompts[thisPromptSet].worldInfoString),
        allAnchorsTokens: await getTokenCountAsync(itemizedPrompts[thisPromptSet].allAnchors),
        summarizeStringTokens: await getTokenCountAsync(itemizedPrompts[thisPromptSet].summarizeString),
        authorsNoteStringTokens: await getTokenCountAsync(itemizedPrompts[thisPromptSet].authorsNoteString),
        smartContextStringTokens: await getTokenCountAsync(itemizedPrompts[thisPromptSet].smartContextString),
        beforeScenarioAnchorTokens: await getTokenCountAsync(itemizedPrompts[thisPromptSet].beforeScenarioAnchor),
        afterScenarioAnchorTokens: await getTokenCountAsync(itemizedPrompts[thisPromptSet].afterScenarioAnchor),
        zeroDepthAnchorTokens: await getTokenCountAsync(itemizedPrompts[thisPromptSet].zeroDepthAnchor), // TODO: unused
        thisPrompt_padding: itemizedPrompts[thisPromptSet].padding,
        this_main_api: itemizedPrompts[thisPromptSet].main_api,
        chatInjects: await getTokenCountAsync(itemizedPrompts[thisPromptSet].chatInjects),
    };

    if (params.chatInjects) {
        params.ActualChatHistoryTokens = params.ActualChatHistoryTokens - params.chatInjects;
    }

    if (params.this_main_api == 'openai') {
        //for OAI API
        //console.log('-- Counting OAI Tokens');

        //params.finalPromptTokens = itemizedPrompts[thisPromptSet].oaiTotalTokens;
        params.oaiMainTokens = itemizedPrompts[thisPromptSet].oaiMainTokens;
        params.oaiStartTokens = itemizedPrompts[thisPromptSet].oaiStartTokens;
        params.ActualChatHistoryTokens = itemizedPrompts[thisPromptSet].oaiConversationTokens;
        params.examplesStringTokens = itemizedPrompts[thisPromptSet].oaiExamplesTokens;
        params.oaiPromptTokens = itemizedPrompts[thisPromptSet].oaiPromptTokens - (params.afterScenarioAnchorTokens + params.beforeScenarioAnchorTokens) + params.examplesStringTokens;
        params.oaiBiasTokens = itemizedPrompts[thisPromptSet].oaiBiasTokens;
        params.oaiJailbreakTokens = itemizedPrompts[thisPromptSet].oaiJailbreakTokens;
        params.oaiNudgeTokens = itemizedPrompts[thisPromptSet].oaiNudgeTokens;
        params.oaiImpersonateTokens = itemizedPrompts[thisPromptSet].oaiImpersonateTokens;
        params.oaiNsfwTokens = itemizedPrompts[thisPromptSet].oaiNsfwTokens;
        params.finalPromptTokens =
            params.oaiStartTokens +
            params.oaiPromptTokens +
            params.oaiMainTokens +
            params.oaiNsfwTokens +
            params.oaiBiasTokens +
            params.oaiImpersonateTokens +
            params.oaiJailbreakTokens +
            params.oaiNudgeTokens +
            params.ActualChatHistoryTokens +
            //charDescriptionTokens +
            //charPersonalityTokens +
            //allAnchorsTokens +
            params.worldInfoStringTokens +
            params.beforeScenarioAnchorTokens +
            params.afterScenarioAnchorTokens;
        // Max context size - max completion tokens
        params.thisPrompt_max_context = (oai_settings.openai_max_context - oai_settings.openai_max_tokens);

        //console.log('-- applying % on OAI tokens');
        params.oaiStartTokensPercentage = ((params.oaiStartTokens / (params.finalPromptTokens)) * 100).toFixed(2);
        params.storyStringTokensPercentage = (((params.afterScenarioAnchorTokens + params.beforeScenarioAnchorTokens + params.oaiPromptTokens) / (params.finalPromptTokens)) * 100).toFixed(2);
        params.ActualChatHistoryTokensPercentage = ((params.ActualChatHistoryTokens / (params.finalPromptTokens)) * 100).toFixed(2);
        params.promptBiasTokensPercentage = ((params.oaiBiasTokens / (params.finalPromptTokens)) * 100).toFixed(2);
        params.worldInfoStringTokensPercentage = ((params.worldInfoStringTokens / (params.finalPromptTokens)) * 100).toFixed(2);
        params.allAnchorsTokensPercentage = ((params.allAnchorsTokens / (params.finalPromptTokens)) * 100).toFixed(2);
        params.selectedTokenizer = getFriendlyTokenizerName(params.this_main_api).tokenizerName;
        params.oaiSystemTokens = params.oaiImpersonateTokens + params.oaiJailbreakTokens + params.oaiNudgeTokens + params.oaiStartTokens + params.oaiNsfwTokens + params.oaiMainTokens;
        params.oaiSystemTokensPercentage = ((params.oaiSystemTokens / (params.finalPromptTokens)) * 100).toFixed(2);
    } else {
        //for non-OAI APIs
        //console.log('-- Counting non-OAI Tokens');
        params.finalPromptTokens = await getTokenCountAsync(itemizedPrompts[thisPromptSet].finalPrompt);
        params.storyStringTokens = await getTokenCountAsync(itemizedPrompts[thisPromptSet].storyString) - params.worldInfoStringTokens;
        params.examplesStringTokens = await getTokenCountAsync(itemizedPrompts[thisPromptSet].examplesString);
        params.mesSendStringTokens = await getTokenCountAsync(itemizedPrompts[thisPromptSet].mesSendString);
        params.ActualChatHistoryTokens = params.mesSendStringTokens - (params.allAnchorsTokens - (params.beforeScenarioAnchorTokens + params.afterScenarioAnchorTokens)) + power_user.token_padding;
        params.instructionTokens = await getTokenCountAsync(itemizedPrompts[thisPromptSet].instruction);
        params.promptBiasTokens = await getTokenCountAsync(itemizedPrompts[thisPromptSet].promptBias);

        params.totalTokensInPrompt =
            params.storyStringTokens +     //chardefs total
            params.worldInfoStringTokens +
            params.examplesStringTokens + // example messages
            params.ActualChatHistoryTokens +  //chat history
            params.allAnchorsTokens +      // AN and/or legacy anchors
            //afterScenarioAnchorTokens +       //only counts if AN is set to 'after scenario'
            //zeroDepthAnchorTokens +           //same as above, even if AN not on 0 depth
            params.promptBiasTokens;       //{{}}
        //- thisPrompt_padding;  //not sure this way of calculating is correct, but the math results in same value as 'finalPrompt'
        params.thisPrompt_max_context = itemizedPrompts[thisPromptSet].this_max_context;
        params.thisPrompt_actual = params.thisPrompt_max_context - params.thisPrompt_padding;

        //console.log('-- applying % on non-OAI tokens');
        params.storyStringTokensPercentage = ((params.storyStringTokens / (params.totalTokensInPrompt)) * 100).toFixed(2);
        params.ActualChatHistoryTokensPercentage = ((params.ActualChatHistoryTokens / (params.totalTokensInPrompt)) * 100).toFixed(2);
        params.promptBiasTokensPercentage = ((params.promptBiasTokens / (params.totalTokensInPrompt)) * 100).toFixed(2);
        params.worldInfoStringTokensPercentage = ((params.worldInfoStringTokens / (params.totalTokensInPrompt)) * 100).toFixed(2);
        params.allAnchorsTokensPercentage = ((params.allAnchorsTokens / (params.totalTokensInPrompt)) * 100).toFixed(2);
        params.selectedTokenizer = getFriendlyTokenizerName(params.this_main_api).tokenizerName;
    }
    return params;
}

export function findItemizedPromptSet(itemizedPrompts, incomingMesId) {
    var thisPromptSet = undefined;

    for (var i = 0; i < itemizedPrompts.length; i++) {
        console.log(`looking for ${incomingMesId} vs ${itemizedPrompts[i].mesId}`);
        if (itemizedPrompts[i].mesId === incomingMesId) {
            console.log(`found matching mesID ${i}`);
            thisPromptSet = i;
            PromptArrayItemForRawPromptDisplay = i;
            console.log(`wanting to raw display of ArrayItem: ${PromptArrayItemForRawPromptDisplay} which is mesID ${incomingMesId}`);
            console.log(itemizedPrompts[thisPromptSet]);
        }
    }
    return thisPromptSet;
}

async function promptItemize(itemizedPrompts, requestedMesId) {
    console.log('PROMPT ITEMIZE ENTERED');
    var incomingMesId = Number(requestedMesId);
    console.debug(`looking for MesId ${incomingMesId}`);
    var thisPromptSet = findItemizedPromptSet(itemizedPrompts, incomingMesId);

    if (thisPromptSet === undefined) {
        console.log(`couldnt find the right mesId. looked for ${incomingMesId}`);
        console.log(itemizedPrompts);
        return null;
    }

    const params = await itemizedParams(itemizedPrompts, thisPromptSet);

    if (params.this_main_api == 'openai') {
        const template = await renderTemplateAsync('itemizationChat', params);
        callPopup(template, 'text');

    } else {
        const template = await renderTemplateAsync('itemizationText', params);
        callPopup(template, 'text');
    }
}

function setInContextMessages(lastmsg, type) {
    $('#chat .mes').removeClass('lastInContext');

    if (type === 'swipe' || type === 'regenerate' || type === 'continue') {
        lastmsg++;
    }

    const lastMessageBlock = $('#chat .mes:not([is_system="true"])').eq(-lastmsg);
    lastMessageBlock.addClass('lastInContext');

    if (lastMessageBlock.length === 0) {
        const firstMessageId = getFirstDisplayedMessageId();
        $(`#chat .mes[mesid="${firstMessageId}"`).addClass('lastInContext');
    }
}

/**
 * Sends a non-streaming request to the API.
 * @param {string} type Generation type
 * @param {object} data Generation data
 * @returns {Promise<object>} Response data from the API
 */
async function sendGenerationRequest(type, data) {
    if (main_api === 'openai') {
        return await sendOpenAIRequest(type, data.prompt, abortController.signal);
    }

    if (main_api === 'koboldhorde') {
        return await generateHorde(data.prompt, data, abortController.signal, true);
    }

    const response = await fetch(getGenerateUrl(main_api), {
        method: 'POST',
        headers: getRequestHeaders(),
        cache: 'no-cache',
        body: JSON.stringify(data),
        signal: abortController.signal,
    });

    if (!response.ok) {
        const error = await response.json();
        throw error;
    }

    const responseData = await response.json();
    return responseData;
}

/**
 * Sends a streaming request to the API.
 * @param {string} type Generation type
 * @param {object} data Generation data
 * @returns {Promise<any>} Streaming generator
 */
async function sendStreamingRequest(type, data) {
    switch (main_api) {
        case 'openai':
            return await sendOpenAIRequest(type, data.prompt, streamingProcessor.abortController.signal);
        case 'textgenerationwebui':
            return await generateTextGenWithStreaming(data, streamingProcessor.abortController.signal);
        case 'novel':
            return await generateNovelWithStreaming(data, streamingProcessor.abortController.signal);
        case 'kobold':
            return await generateKoboldWithStreaming(data, streamingProcessor.abortController.signal);
        default:
            throw new Error('Streaming is enabled, but the current API does not support streaming.');
    }
}

/**
 * Gets the generation endpoint URL for the specified API.
 * @param {string} api API name
 * @returns {string} Generation URL
 */
function getGenerateUrl(api) {
    switch (api) {
        case 'kobold':
            return '/api/backends/kobold/generate';
        case 'koboldhorde':
            return '/api/backends/koboldhorde/generate';
        case 'textgenerationwebui':
            return '/api/backends/text-completions/generate';
        case 'novel':
            return '/api/novelai/generate';
        default:
            throw new Error(`Unknown API: ${api}`);
    }
}

function throwCircuitBreakerError() {
    callPopup(`Could not extract reply in ${MAX_GENERATION_LOOPS} attempts. Try generating again`, 'text');
    unblockGeneration();
}

function extractTitleFromData(data) {
    if (main_api == 'koboldhorde') {
        return data.workerName;
    }

    return undefined;
}

/**
 * parseAndSaveLogprobs receives the full data response for a non-streaming
 * generation, parses logprobs for all tokens in the message, and saves them
 * to the currently active message.
 * @param {object} data - response data containing all tokens/logprobs
 * @param {string} continueFrom - for 'continue' generations, the prompt
 *  */
function parseAndSaveLogprobs(data, continueFrom) {
    /** @type {import('./scripts/logprobs.js').TokenLogprobs[] | null} */
    let logprobs = null;

    switch (main_api) {
        case 'novel':
            // parser only handles one token/logprob pair at a time
            logprobs = data.logprobs?.map(parseNovelAILogprobs) || null;
            break;
        case 'openai':
            // OAI and other chat completion APIs must handle this earlier in
            // `sendOpenAIRequest`. `data` for these APIs is just a string with
            // the text of the generated message, logprobs are not included.
            return;
        case 'textgenerationwebui':
            switch (textgen_settings.type) {
                case textgen_types.LLAMACPP: {
                    logprobs = data?.completion_probabilities?.map(x => parseTextgenLogprobs(x.content, [x])) || null;
                } break;
                case textgen_types.VLLM:
                case textgen_types.APHRODITE:
                case textgen_types.MANCER:
                case textgen_types.TABBY: {
                    logprobs = parseTabbyLogprobs(data) || null;
                } break;
            } break;
        default:
            return;
    }

    saveLogprobsForActiveMessage(logprobs, continueFrom);
}

/**
 * Extracts the message from the response data.
 * @param {object} data Response data
 * @returns {string} Extracted message
 */
function extractMessageFromData(data) {
    if (typeof data === 'string') {
        return data;
    }

    switch (main_api) {
        case 'kobold':
            return data.results[0].text;
        case 'koboldhorde':
            return data.text;
        case 'textgenerationwebui':
            return data.choices?.[0]?.text ?? data.content ?? data.response ?? '';
        case 'novel':
            return data.output;
        case 'openai':
            return data?.choices?.[0]?.message?.content ?? data?.choices?.[0]?.text ?? data?.text ?? '';
        default:
            return '';
    }
}

/**
 * Extracts multiswipe swipes from the response data.
 * @param {Object} data Response data
 * @param {string} type Type of generation
 * @returns {string[]} Array of extra swipes
 */
function extractMultiSwipes(data, type) {
    const swipes = [];

    if (!data) {
        return swipes;
    }

    if (type === 'continue' || type === 'impersonate' || type === 'quiet') {
        return swipes;
    }

    if (main_api === 'openai' || (main_api === 'textgenerationwebui' && [MANCER, VLLM, APHRODITE, TABBY].includes(textgen_settings.type))) {
        if (!Array.isArray(data.choices)) {
            return swipes;
        }

        const multiSwipeCount = data.choices.length - 1;

        if (multiSwipeCount <= 0) {
            return swipes;
        }

        for (let i = 1; i < data.choices.length; i++) {
            const text = data?.choices[i]?.message?.content ?? data?.choices[i]?.text ?? '';
            const cleanedText = cleanUpMessage(text, false, false, false);
            swipes.push(cleanedText);
        }
    }

    return swipes;
}

export function cleanUpMessage(getMessage, isImpersonate, isContinue, displayIncompleteSentences = false, stoppingStrings = null) {
    if (!getMessage) {
        return '';
    }

    // Add the prompt bias before anything else
    if (
        power_user.user_prompt_bias &&
        !isImpersonate &&
        !isContinue &&
        power_user.user_prompt_bias.length !== 0
    ) {
        getMessage = substituteParams(power_user.user_prompt_bias) + getMessage;
    }

    // Allow for caching of stopping strings. getStoppingStrings is an expensive function, especially with macros
    // enabled, so for streaming, we call it once and then pass it into each cleanUpMessage call.
    if (!stoppingStrings) {
        stoppingStrings = getStoppingStrings(isImpersonate, isContinue);
    }

    for (const stoppingString of stoppingStrings) {
        if (stoppingString.length) {
            for (let j = stoppingString.length; j > 0; j--) {
                if (getMessage.slice(-j) === stoppingString.slice(0, j)) {
                    getMessage = getMessage.slice(0, -j);
                    break;
                }
            }
        }
    }

    // Regex uses vars, so add before formatting
    getMessage = getRegexedString(getMessage, isImpersonate ? regex_placement.USER_INPUT : regex_placement.AI_OUTPUT);

    if (!displayIncompleteSentences && power_user.trim_sentences) {
        getMessage = trimToEndSentence(getMessage, power_user.include_newline);
    }

    if (power_user.collapse_newlines) {
        getMessage = collapseNewlines(getMessage);
    }

    if (power_user.trim_spaces) {
        getMessage = getMessage.trim();
    }
    // trailing invisible whitespace before every newlines, on a multiline string
    // "trailing whitespace on newlines       \nevery line of the string    \n?sample text" ->
    // "trailing whitespace on newlines\nevery line of the string\nsample text"
    getMessage = getMessage.replace(/[^\S\r\n]+$/gm, '');

    let nameToTrim = isImpersonate ? name2 : name1;

    if (isImpersonate) {
        nameToTrim = power_user.allow_name2_display ? '' : name2;
    }
    else {
        nameToTrim = power_user.allow_name1_display ? '' : name1;
    }

    if (nameToTrim && getMessage.indexOf(`${nameToTrim}:`) == 0) {
        getMessage = getMessage.substring(0, getMessage.indexOf(`${nameToTrim}:`));
    }
    if (nameToTrim && getMessage.indexOf(`\n${nameToTrim}:`) >= 0) {
        getMessage = getMessage.substring(0, getMessage.indexOf(`\n${nameToTrim}:`));
    }
    if (getMessage.indexOf('<|endoftext|>') != -1) {
        getMessage = getMessage.substring(0, getMessage.indexOf('<|endoftext|>'));
    }
    const isInstruct = power_user.instruct.enabled && main_api !== 'openai';
    if (isInstruct && power_user.instruct.stop_sequence) {
        if (getMessage.indexOf(power_user.instruct.stop_sequence) != -1) {
            getMessage = getMessage.substring(0, getMessage.indexOf(power_user.instruct.stop_sequence));
        }
    }
    // Hana: Only use the first sequence (should be <|model|>)
    // of the prompt before <|user|> (as KoboldAI Lite does it).
    if (isInstruct && power_user.instruct.input_sequence) {
        if (getMessage.indexOf(power_user.instruct.input_sequence) != -1) {
            getMessage = getMessage.substring(0, getMessage.indexOf(power_user.instruct.input_sequence));
        }
    }
    if (isInstruct && power_user.instruct.input_sequence && isImpersonate) {
        //getMessage = getMessage.replaceAll(power_user.instruct.input_sequence, '');
        power_user.instruct.input_sequence.split('\n')
            .filter(line => line.trim() !== '')
            .forEach(line => {
                getMessage = getMessage.replaceAll(line, '');
            });
    }
    if (isInstruct && power_user.instruct.output_sequence && !isImpersonate) {
        //getMessage = getMessage.replaceAll(power_user.instruct.output_sequence, '');
        power_user.instruct.output_sequence.split('\n')
            .filter(line => line.trim() !== '')
            .forEach(line => {
                getMessage = getMessage.replaceAll(line, '');
            });
    }
    if (isInstruct && power_user.instruct.last_output_sequence && !isImpersonate) {
        //getMessage = getMessage.replaceAll(power_user.instruct.last_output_sequence, '');
        power_user.instruct.last_output_sequence.split('\n')
            .filter(line => line.trim() !== '')
            .forEach(line => {
                getMessage = getMessage.replaceAll(line, '');
            });
    }
    // clean-up group message from excessive generations
    if (selected_group) {
        getMessage = cleanGroupMessage(getMessage);
    }

    if (!power_user.allow_name2_display) {
        const name2Escaped = escapeRegex(name2);
        getMessage = getMessage.replace(new RegExp(`(^|\n)${name2Escaped}:\\s*`, 'g'), '$1');
    }

    if (isImpersonate) {
        getMessage = getMessage.trim();
    }

    if (power_user.auto_fix_generated_markdown) {
        getMessage = fixMarkdown(getMessage, false);
    }

    const nameToTrim2 = isImpersonate ? name1 : name2;

    if (getMessage.startsWith(nameToTrim2 + ':')) {
        getMessage = getMessage.replace(nameToTrim2 + ':', '');
        getMessage = getMessage.trimStart();
    }

    if (isImpersonate) {
        getMessage = getMessage.trim();
    }

    return getMessage;
}

async function saveReply(type, getMessage, fromStreaming, title, swipes) {
    if (type != 'append' && type != 'continue' && type != 'appendFinal' && chat.length && (chat[chat.length - 1]['swipe_id'] === undefined ||
        chat[chat.length - 1]['is_user'])) {
        type = 'normal';
    }

    if (chat.length && (!chat[chat.length - 1]['extra'] || typeof chat[chat.length - 1]['extra'] !== 'object')) {
        chat[chat.length - 1]['extra'] = {};
    }

    let oldMessage = '';
    const generationFinished = new Date();
    const img = extractImageFromMessage(getMessage);
    getMessage = img.getMessage;
    if (type === 'swipe') {
        oldMessage = chat[chat.length - 1]['mes'];
        chat[chat.length - 1]['swipes'].length++;
        if (chat[chat.length - 1]['swipe_id'] === chat[chat.length - 1]['swipes'].length - 1) {
            chat[chat.length - 1]['title'] = title;
            chat[chat.length - 1]['mes'] = getMessage;
            chat[chat.length - 1]['gen_started'] = generation_started;
            chat[chat.length - 1]['gen_finished'] = generationFinished;
            chat[chat.length - 1]['send_date'] = getMessageTimeStamp();
            chat[chat.length - 1]['extra']['api'] = getGeneratingApi();
            chat[chat.length - 1]['extra']['model'] = getGeneratingModel();
            if (power_user.message_token_count_enabled) {
                chat[chat.length - 1]['extra']['token_count'] = await getTokenCountAsync(chat[chat.length - 1]['mes'], 0);
            }
            const chat_id = (chat.length - 1);
            await eventSource.emit(event_types.MESSAGE_RECEIVED, chat_id);
            addOneMessage(chat[chat_id], { type: 'swipe' });
            await eventSource.emit(event_types.CHARACTER_MESSAGE_RENDERED, chat_id);
        } else {
            chat[chat.length - 1]['mes'] = getMessage;
        }
    } else if (type === 'append' || type === 'continue') {
        console.debug('Trying to append.');
        oldMessage = chat[chat.length - 1]['mes'];
        chat[chat.length - 1]['title'] = title;
        chat[chat.length - 1]['mes'] += getMessage;
        chat[chat.length - 1]['gen_started'] = generation_started;
        chat[chat.length - 1]['gen_finished'] = generationFinished;
        chat[chat.length - 1]['send_date'] = getMessageTimeStamp();
        chat[chat.length - 1]['extra']['api'] = getGeneratingApi();
        chat[chat.length - 1]['extra']['model'] = getGeneratingModel();
        if (power_user.message_token_count_enabled) {
            chat[chat.length - 1]['extra']['token_count'] = await getTokenCountAsync(chat[chat.length - 1]['mes'], 0);
        }
        const chat_id = (chat.length - 1);
        await eventSource.emit(event_types.MESSAGE_RECEIVED, chat_id);
        addOneMessage(chat[chat_id], { type: 'swipe' });
        await eventSource.emit(event_types.CHARACTER_MESSAGE_RENDERED, chat_id);
    } else if (type === 'appendFinal') {
        oldMessage = chat[chat.length - 1]['mes'];
        console.debug('Trying to appendFinal.');
        chat[chat.length - 1]['title'] = title;
        chat[chat.length - 1]['mes'] = getMessage;
        chat[chat.length - 1]['gen_started'] = generation_started;
        chat[chat.length - 1]['gen_finished'] = generationFinished;
        chat[chat.length - 1]['send_date'] = getMessageTimeStamp();
        chat[chat.length - 1]['extra']['api'] = getGeneratingApi();
        chat[chat.length - 1]['extra']['model'] = getGeneratingModel();
        if (power_user.message_token_count_enabled) {
            chat[chat.length - 1]['extra']['token_count'] = await getTokenCountAsync(chat[chat.length - 1]['mes'], 0);
        }
        const chat_id = (chat.length - 1);
        await eventSource.emit(event_types.MESSAGE_RECEIVED, chat_id);
        addOneMessage(chat[chat_id], { type: 'swipe' });
        await eventSource.emit(event_types.CHARACTER_MESSAGE_RENDERED, chat_id);

    } else {
        console.debug('entering chat update routine for non-swipe post');
        chat[chat.length] = {};
        chat[chat.length - 1]['extra'] = {};
        chat[chat.length - 1]['name'] = name2;
        chat[chat.length - 1]['is_user'] = false;
        chat[chat.length - 1]['send_date'] = getMessageTimeStamp();
        chat[chat.length - 1]['extra']['api'] = getGeneratingApi();
        chat[chat.length - 1]['extra']['model'] = getGeneratingModel();
        if (power_user.trim_spaces) {
            getMessage = getMessage.trim();
        }
        chat[chat.length - 1]['mes'] = getMessage;
        chat[chat.length - 1]['title'] = title;
        chat[chat.length - 1]['gen_started'] = generation_started;
        chat[chat.length - 1]['gen_finished'] = generationFinished;

        if (power_user.message_token_count_enabled) {
            chat[chat.length - 1]['extra']['token_count'] = await getTokenCountAsync(chat[chat.length - 1]['mes'], 0);
        }

        if (selected_group) {
            console.debug('entering chat update for groups');
            let avatarImg = 'img/ai4.png';
            if (characters[this_chid].avatar != 'none') {
                avatarImg = getThumbnailUrl('avatar', characters[this_chid].avatar);
            }
            chat[chat.length - 1]['force_avatar'] = avatarImg;
            chat[chat.length - 1]['original_avatar'] = characters[this_chid].avatar;
            chat[chat.length - 1]['extra']['gen_id'] = group_generation_id;
        }

        saveImageToMessage(img, chat[chat.length - 1]);
        const chat_id = (chat.length - 1);

        !fromStreaming && await eventSource.emit(event_types.MESSAGE_RECEIVED, chat_id);
        addOneMessage(chat[chat_id]);
        !fromStreaming && await eventSource.emit(event_types.CHARACTER_MESSAGE_RENDERED, chat_id);
    }

    const item = chat[chat.length - 1];
    if (item['swipe_info'] === undefined) {
        item['swipe_info'] = [];
    }
    if (item['swipe_id'] !== undefined) {
        const swipeId = item['swipe_id'];
        item['swipes'][swipeId] = item['mes'];
        item['swipe_info'][swipeId] = {
            send_date: item['send_date'],
            gen_started: item['gen_started'],
            gen_finished: item['gen_finished'],
            extra: JSON.parse(JSON.stringify(item['extra'])),
        };
    } else {
        item['swipe_id'] = 0;
        item['swipes'] = [];
        item['swipes'][0] = chat[chat.length - 1]['mes'];
        item['swipe_info'][0] = {
            send_date: chat[chat.length - 1]['send_date'],
            gen_started: chat[chat.length - 1]['gen_started'],
            gen_finished: chat[chat.length - 1]['gen_finished'],
            extra: JSON.parse(JSON.stringify(chat[chat.length - 1]['extra'])),
        };
    }

    if (Array.isArray(swipes) && swipes.length > 0) {
        const swipeInfo = {
            send_date: item.send_date,
            gen_started: item.gen_started,
            gen_finished: item.gen_finished,
            extra: structuredClone(item.extra),
        };
        const swipeInfoArray = [];
        swipeInfoArray.length = swipes.length;
        swipeInfoArray.fill(swipeInfo, 0, swipes.length);
        item.swipes.push(...swipes);
        item.swipe_info.push(...swipeInfoArray);
    }

    statMesProcess(chat[chat.length - 1], type, characters, this_chid, oldMessage);
    return { type, getMessage };
}

function saveImageToMessage(img, mes) {
    if (mes && img.image) {
        if (!mes.extra || typeof mes.extra !== 'object') {
            mes.extra = {};
        }
        mes.extra.image = img.image;
        mes.extra.title = img.title;
    }
}

export function getGeneratingApi() {
    switch (main_api) {
        case 'openai':
            return oai_settings.chat_completion_source || 'openai';
        case 'textgenerationwebui':
            return textgen_settings.type === textgen_types.OOBA ? 'textgenerationwebui' : textgen_settings.type;
        default:
            return main_api;
    }
}

function getGeneratingModel(mes) {
    let model = '';
    switch (main_api) {
        case 'kobold':
            model = online_status;
            break;
        case 'novel':
            model = nai_settings.model_novel;
            break;
        case 'openai':
            model = getChatCompletionModel();
            break;
        case 'textgenerationwebui':
            model = online_status;
            break;
        case 'koboldhorde':
            model = kobold_horde_model;
            break;
    }
    return model;
}

function extractImageFromMessage(getMessage) {
    const regex = /<img src="(.*?)".*?alt="(.*?)".*?>/g;
    const results = regex.exec(getMessage);
    const image = results ? results[1] : '';
    const title = results ? results[2] : '';
    getMessage = getMessage.replace(regex, '');
    return { getMessage, image, title };
}

export function activateSendButtons() {
    is_send_press = false;
    $('#send_but').removeClass('displayNone');
    $('#mes_continue').removeClass('displayNone');
    $('.mes_buttons:last').show();
    hideStopButton();
}

export function deactivateSendButtons() {
    $('#send_but').addClass('displayNone');
    $('#mes_continue').addClass('displayNone');
    showStopButton();
}

export function resetChatState() {
    //unsets expected chid before reloading (related to getCharacters/printCharacters from using old arrays)
    this_chid = undefined;
    // replaces deleted charcter name with system user since it will be displayed next.
    name2 = systemUserName;
    // sets up system user to tell user about having deleted a character
    chat = [...safetychat];
    // resets chat metadata
    chat_metadata = {};
    // resets the characters array, forcing getcharacters to reset
    characters.length = 0;
}

export function setMenuType(value) {
    menu_type = value;
}

export function setExternalAbortController(controller) {
    abortController = controller;
}

export function setCharacterId(value) {
    this_chid = value;
}

export function setCharacterName(value) {
    name2 = value;
}

export function setOnlineStatus(value) {
    online_status = value;
    displayOnlineStatus();
}

export function setEditedMessageId(value) {
    this_edit_mes_id = value;
}

export function setSendButtonState(value) {
    is_send_press = value;
}

<<<<<<< HEAD
async function renameCharacter() {
    const oldAvatar = characters[this_chid].avatar;
    const newValue = await callGenericPopup('<h3>New name:</h3>', POPUP_TYPE.INPUT, characters[this_chid].name);
=======
export async function renameCharacter(name = null, { silent = false, renameChats = null } = {}) {
    if (!name && silent) {
        toastr.warning('No character name provided.', 'Rename Character');
        return false;
    }
    if (this_chid === undefined) {
        toastr.warning('No character selected.', 'Rename Character');
        return false;
    }
>>>>>>> 66fd9738

    const oldAvatar = characters[this_chid].avatar;
    const newValue = name || await callPopup('<h3>New name:</h3>', 'input', characters[this_chid].name);

    if (!newValue) {
        toastr.warning('No character name provided.', 'Rename Character');
        return false;
    }
    if (newValue === characters[this_chid].name) {
        toastr.info('Same character name provided, so name did not change.', 'Rename Character');
        return false;
    }

    const body = JSON.stringify({ avatar_url: oldAvatar, new_name: newValue });
    const response = await fetch('/api/characters/rename', {
        method: 'POST',
        headers: getRequestHeaders(),
        body,
    });

    try {
        if (response.ok) {
            const data = await response.json();
            const newAvatar = data.avatar;

            // Replace tags list
            renameTagKey(oldAvatar, newAvatar);

            // Reload characters list
            await getCharacters();

            // Find newly renamed character
            const newChId = characters.findIndex(c => c.avatar == data.avatar);

            if (newChId !== -1) {
                // Select the character after the renaming
                this_chid = -1;
                await selectCharacterById(String(newChId));

                // Async delay to update UI
                await delay(1);

                if (this_chid === -1) {
                    throw new Error('New character not selected');
                }

                // Also rename as a group member
                await renameGroupMember(oldAvatar, newAvatar, newValue);
                const renamePastChatsConfirm = renameChats !== null ? renameChats
                    : silent ? false : await callPopup(`<h3>Character renamed!</h3>
                <p>Past chats will still contain the old character name. Would you like to update the character name in previous chats as well?</p>
                <i><b>Sprites folder (if any) should be renamed manually.</b></i>`, 'confirm');

                if (renamePastChatsConfirm) {
                    await renamePastChats(newAvatar, newValue);
                    await reloadCurrentChat();
                    toastr.success('Character renamed and past chats updated!', 'Rename Character');
                } else {
                    toastr.success('Character renamed!', 'Rename Character');
                }
            }
            else {
                throw new Error('Newly renamed character was lost?');
            }
        }
        else {
            throw new Error('Could not rename the character');
        }
    }
    catch (error) {
    // Reloading to prevent data corruption
        if (!silent) await callPopup('Something went wrong. The page will be reloaded.', 'text');
        else toastr.error('Something went wrong. The page will be reloaded.', 'Rename Character');

        console.log('Renaming character error:', error);
        location.reload();
        return false;
    }

    return true;
}

async function renamePastChats(newAvatar, newValue) {
    const pastChats = await getPastCharacterChats();

    for (const { file_name } of pastChats) {
        try {
            const fileNameWithoutExtension = file_name.replace('.jsonl', '');
            const getChatResponse = await fetch('/api/chats/get', {
                method: 'POST',
                headers: getRequestHeaders(),
                body: JSON.stringify({
                    ch_name: newValue,
                    file_name: fileNameWithoutExtension,
                    avatar_url: newAvatar,
                }),
                cache: 'no-cache',
            });

            if (getChatResponse.ok) {
                const currentChat = await getChatResponse.json();

                for (const message of currentChat) {
                    if (message.is_user || message.is_system || message.extra?.type == system_message_types.NARRATOR) {
                        continue;
                    }

                    if (message.name !== undefined) {
                        message.name = newValue;
                    }
                }

                const saveChatResponse = await fetch('/api/chats/save', {
                    method: 'POST',
                    headers: getRequestHeaders(),
                    body: JSON.stringify({
                        ch_name: newValue,
                        file_name: fileNameWithoutExtension,
                        chat: currentChat,
                        avatar_url: newAvatar,
                    }),
                    cache: 'no-cache',
                });

                if (!saveChatResponse.ok) {
                    throw new Error('Could not save chat');
                }
            }
        } catch (error) {
            toastr.error(`Past chat could not be updated: ${file_name}`);
            console.error(error);
        }
    }
}

export function saveChatDebounced() {
    const chid = this_chid;
    const selectedGroup = selected_group;

    if (chatSaveTimeout) {
        console.debug('Clearing chat save timeout');
        clearTimeout(chatSaveTimeout);
    }

    chatSaveTimeout = setTimeout(async () => {
        if (selectedGroup !== selected_group) {
            console.warn('Chat save timeout triggered, but group changed. Aborting.');
            return;
        }

        if (chid !== this_chid) {
            console.warn('Chat save timeout triggered, but chid changed. Aborting.');
            return;
        }

        console.debug('Chat save timeout triggered');
        await saveChatConditional();
        console.debug('Chat saved');
    }, 1000);
}

export async function saveChat(chat_name, withMetadata, mesId) {
    const metadata = { ...chat_metadata, ...(withMetadata || {}) };
    let file_name = chat_name ?? characters[this_chid]?.chat;

    if (!file_name) {
        console.warn('saveChat called without chat_name and no chat file found');
        return;
    }

    characters[this_chid]['date_last_chat'] = Date.now();
    chat.forEach(function (item, i) {
        if (item['is_group']) {
            toastr.error('Trying to save group chat with regular saveChat function. Aborting to prevent corruption.');
            throw new Error('Group chat saved from saveChat');
        }
        /*
        if (item.is_user) {
            //var str = item.mes.replace(`${name1}:`, `${name1}:`);
            //chat[i].mes = str;
            //chat[i].name = name1;
        } else if (i !== chat.length - 1 && chat[i].swipe_id !== undefined) {
            //  delete chat[i].swipes;
            //  delete chat[i].swipe_id;
        }
        */
    });

    const trimmed_chat = (mesId !== undefined && mesId >= 0 && mesId < chat.length)
        ? chat.slice(0, parseInt(mesId) + 1)
        : chat;

    var save_chat = [
        {
            user_name: name1,
            character_name: name2,
            create_date: chat_create_date,
            chat_metadata: metadata,
        },
        ...trimmed_chat,
    ];
    return jQuery.ajax({
        type: 'POST',
        url: '/api/chats/save',
        data: JSON.stringify({
            ch_name: characters[this_chid].name,
            file_name: file_name,
            chat: save_chat,
            avatar_url: characters[this_chid].avatar,
        }),
        beforeSend: function () {

        },
        cache: false,
        dataType: 'json',
        contentType: 'application/json',
        success: function (data) { },
        error: function (jqXHR, exception) {
            console.log(exception);
            console.log(jqXHR);
        },
    });
}

async function read_avatar_load(input) {
    if (input.files && input.files[0]) {
        if (selected_button == 'create') {
            create_save.avatar = input.files;
        }

        const file = input.files[0];
        const fileData = await getBase64Async(file);

        if (!power_user.never_resize_avatars) {
            $('#dialogue_popup').addClass('large_dialogue_popup wide_dialogue_popup');
            const croppedImage = await callPopup(getCropPopup(fileData), 'avatarToCrop');
            if (!croppedImage) {
                return;
            }

            $('#avatar_load_preview').attr('src', croppedImage);
        } else {
            $('#avatar_load_preview').attr('src', fileData);
        }

        if (menu_type == 'create') {
            return;
        }

        await createOrEditCharacter();
        await delay(DEFAULT_SAVE_EDIT_TIMEOUT);

        const formData = new FormData($('#form_create').get(0));
        await fetch(getThumbnailUrl('avatar', formData.get('avatar_url')), {
            method: 'GET',
            cache: 'no-cache',
            headers: {
                'pragma': 'no-cache',
                'cache-control': 'no-cache',
            },
        });

        $('.mes').each(async function () {
            const nameMatch = $(this).attr('ch_name') == formData.get('ch_name');
            if ($(this).attr('is_system') == 'true' && !nameMatch) {
                return;
            }
            if ($(this).attr('is_user') == 'true') {
                return;
            }
            if (nameMatch) {
                const previewSrc = $('#avatar_load_preview').attr('src');
                const avatar = $(this).find('.avatar img');
                avatar.attr('src', default_avatar);
                await delay(1);
                avatar.attr('src', previewSrc);
            }
        });

        console.log('Avatar refreshed');
    }
}

export function getCropPopup(src) {
    return `<h3>Set the crop position of the avatar image and click Accept to confirm.</h3>
            <div id='avatarCropWrap'>
                <img id='avatarToCrop' src='${src}'>
            </div>`;
}

export function getThumbnailUrl(type, file) {
    return `/thumbnail?type=${type}&file=${encodeURIComponent(file)}`;
}

export function buildAvatarList(block, entities, { templateId = 'inline_avatar_template', empty = true, interactable = false, highlightFavs = true } = {}) {
    if (empty) {
        block.empty();
    }

    for (const entity of entities) {
        const id = entity.id;

        // Populate the template
        const avatarTemplate = $(`#${templateId} .avatar`).clone();

        let this_avatar = default_avatar;
        if (entity.item.avatar !== undefined && entity.item.avatar != 'none') {
            this_avatar = getThumbnailUrl('avatar', entity.item.avatar);
        }

        avatarTemplate.attr('data-type', entity.type);
        avatarTemplate.attr({ 'chid': id, 'id': `CharID${id}` });
        avatarTemplate.find('img').attr('src', this_avatar).attr('alt', entity.item.name);
        avatarTemplate.attr('title', `[Character] ${entity.item.name}\nFile: ${entity.item.avatar}`);
        if (highlightFavs) {
            avatarTemplate.toggleClass('is_fav', entity.item.fav || entity.item.fav == 'true');
            avatarTemplate.find('.ch_fav').val(entity.item.fav);
        }

        // If this is a group, we need to hack slightly. We still want to keep most of the css classes and layout, but use a group avatar instead.
        if (entity.type === 'group') {
            const grpTemplate = getGroupAvatar(entity.item);

            avatarTemplate.addClass(grpTemplate.attr('class'));
            avatarTemplate.empty();
            avatarTemplate.append(grpTemplate.children());
            avatarTemplate.attr('title', `[Group] ${entity.item.name}`);
        }

        if (interactable) {
            avatarTemplate.addClass(INTERACTABLE_CONTROL_CLASS);
            avatarTemplate.toggleClass('character_select', entity.type === 'character');
            avatarTemplate.toggleClass('group_select', entity.type === 'group');
        }

        block.append(avatarTemplate);
    }
}

export async function getChat() {
    //console.log('/api/chats/get -- entered for -- ' + characters[this_chid].name);
    try {
        const response = await $.ajax({
            type: 'POST',
            url: '/api/chats/get',
            data: JSON.stringify({
                ch_name: characters[this_chid].name,
                file_name: characters[this_chid].chat,
                avatar_url: characters[this_chid].avatar,
            }),
            dataType: 'json',
            contentType: 'application/json',
        });
        if (response[0] !== undefined) {
            chat.splice(0, chat.length, ...response);
            chat_create_date = chat[0]['create_date'];
            chat_metadata = chat[0]['chat_metadata'] ?? {};

            chat.shift();
        } else {
            chat_create_date = humanizedDateTime();
        }
        await getChatResult();
        eventSource.emit('chatLoaded', { detail: { id: this_chid, character: characters[this_chid] } });

        // Focus on the textarea if not already focused on a visible text input
        setTimeout(function () {
            if ($(document.activeElement).is('input:visible, textarea:visible')) {
                return;
            }
            $('#send_textarea').trigger('click').trigger('focus');
        }, 200);
    } catch (error) {
        await getChatResult();
        console.log(error);
    }
}

async function getChatResult() {
    name2 = characters[this_chid].name;
    if (chat.length === 0) {
        const message = getFirstMessage();
        if (message.mes) {
            chat.push(message);
            await saveChatConditional();
        }
    }
    await loadItemizedPrompts(getCurrentChatId());
    await printMessages();
    select_selected_character(this_chid);

    await eventSource.emit(event_types.CHAT_CHANGED, (getCurrentChatId()));

    if (chat.length === 1) {
        const chat_id = (chat.length - 1);
        await eventSource.emit(event_types.MESSAGE_RECEIVED, chat_id);
        await eventSource.emit(event_types.CHARACTER_MESSAGE_RENDERED, chat_id);
    }
}

function getFirstMessage() {
    const firstMes = characters[this_chid].first_mes || '';
    const alternateGreetings = characters[this_chid]?.data?.alternate_greetings;

    const message = {
        name: name2,
        is_user: false,
        is_system: false,
        send_date: getMessageTimeStamp(),
        mes: getRegexedString(firstMes, regex_placement.AI_OUTPUT),
        extra: {},
    };

    if (Array.isArray(alternateGreetings) && alternateGreetings.length > 0) {
        const swipes = [message.mes, ...(alternateGreetings.map(greeting => getRegexedString(greeting, regex_placement.AI_OUTPUT)))];

        if (!message.mes) {
            swipes.shift();
            message.mes = swipes[0];
        }

        message['swipe_id'] = 0;
        message['swipes'] = swipes;
        message['swipe_info'] = [];
    }

    return message;
}

export async function openCharacterChat(file_name) {
    await clearChat();
    characters[this_chid]['chat'] = file_name;
    chat.length = 0;
    chat_metadata = {};
    await getChat();
    $('#selected_chat_pole').val(file_name);
    await createOrEditCharacter();
}

////////// OPTIMZED MAIN API CHANGE FUNCTION ////////////

export function changeMainAPI() {
    const selectedVal = $('#main_api').val();
    //console.log(selectedVal);
    const apiElements = {
        'koboldhorde': {
            apiSettings: $('#kobold_api-settings'),
            apiConnector: $('#kobold_horde'),
            apiPresets: $('#kobold_api-presets'),
            apiRanges: $('#range_block'),
            maxContextElem: $('#max_context_block'),
            amountGenElem: $('#amount_gen_block'),
        },
        'kobold': {
            apiSettings: $('#kobold_api-settings'),
            apiConnector: $('#kobold_api'),
            apiPresets: $('#kobold_api-presets'),
            apiRanges: $('#range_block'),
            maxContextElem: $('#max_context_block'),
            amountGenElem: $('#amount_gen_block'),
        },
        'textgenerationwebui': {
            apiSettings: $('#textgenerationwebui_api-settings'),
            apiConnector: $('#textgenerationwebui_api'),
            apiPresets: $('#textgenerationwebui_api-presets'),
            apiRanges: $('#range_block_textgenerationwebui'),
            maxContextElem: $('#max_context_block'),
            amountGenElem: $('#amount_gen_block'),
        },
        'novel': {
            apiSettings: $('#novel_api-settings'),
            apiConnector: $('#novel_api'),
            apiPresets: $('#novel_api-presets'),
            apiRanges: $('#range_block_novel'),
            maxContextElem: $('#max_context_block'),
            amountGenElem: $('#amount_gen_block'),
        },
        'openai': {
            apiSettings: $('#openai_settings'),
            apiConnector: $('#openai_api'),
            apiPresets: $('#openai_api-presets'),
            apiRanges: $('#range_block_openai'),
            maxContextElem: $('#max_context_block'),
            amountGenElem: $('#amount_gen_block'),
        },
    };
    //console.log('--- apiElements--- ');
    //console.log(apiElements);

    //first, disable everything so the old elements stop showing
    for (const apiName in apiElements) {
        const apiObj = apiElements[apiName];
        //do not hide items to then proceed to immediately show them.
        if (selectedVal === apiName) {
            continue;
        }
        apiObj.apiSettings.css('display', 'none');
        apiObj.apiConnector.css('display', 'none');
        apiObj.apiRanges.css('display', 'none');
        apiObj.apiPresets.css('display', 'none');
    }

    //then, find and enable the active item.
    //This is split out of the loop so that different apis can share settings divs
    let activeItem = apiElements[selectedVal];

    activeItem.apiSettings.css('display', 'block');
    activeItem.apiConnector.css('display', 'block');
    activeItem.apiRanges.css('display', 'block');
    activeItem.apiPresets.css('display', 'block');

    if (selectedVal === 'openai') {
        activeItem.apiPresets.css('display', 'flex');
    }

    if (selectedVal === 'textgenerationwebui' || selectedVal === 'novel') {
        console.log('enabling amount_gen for ooba/novel');
        activeItem.amountGenElem.find('input').prop('disabled', false);
        activeItem.amountGenElem.css('opacity', 1.0);
    }

    //custom because streaming has been moved up under response tokens, which exists inside common settings block
    if (selectedVal === 'textgenerationwebui') {
        $('#streaming_textgenerationwebui_block').css('display', 'block');
    } else {
        $('#streaming_textgenerationwebui_block').css('display', 'none');
    }
    if (selectedVal === 'kobold') {
        $('#streaming_kobold_block').css('display', 'block');
    } else {
        $('#streaming_kobold_block').css('display', 'none');
    }

    if (selectedVal === 'novel') {
        $('#ai_module_block_novel').css('display', 'block');
    } else {
        $('#ai_module_block_novel').css('display', 'none');
    }

    // Hide common settings for OpenAI
    console.debug('value?', selectedVal);
    if (selectedVal == 'openai') {
        console.debug('hiding settings?');
        $('#common-gen-settings-block').css('display', 'none');
    } else {
        $('#common-gen-settings-block').css('display', 'block');
    }

    main_api = selectedVal;
    online_status = 'no_connection';

    if (main_api == 'openai' && oai_settings.chat_completion_source == chat_completion_sources.WINDOWAI) {
        $('#api_button_openai').trigger('click');
    }

    if (main_api == 'koboldhorde') {
        getStatusHorde();
        getHordeModels(true);
    }
    validateDisabledSamplers();
    setupChatCompletionPromptManager(oai_settings);
    forceCharacterEditorTokenize();
}

export function setUserName(value) {
    name1 = value;
    if (name1 === undefined || name1 == '')
        name1 = default_user_name;
    console.log(`User name changed to ${name1}`);
    $('#your_name').val(name1);
    if (power_user.persona_show_notifications) {
        toastr.success(`Your messages will now be sent as ${name1}`, 'Current persona updated');
    }
    saveSettingsDebounced();
}

async function doOnboarding(avatarId) {
    let simpleUiMode = false;
    const template = $('#onboarding_template .onboarding');
    template.find('input[name="enable_simple_mode"]').on('input', function () {
        simpleUiMode = $(this).is(':checked');
    });
    let userName = await callGenericPopup(template, POPUP_TYPE.INPUT, currentUser?.name || name1, { rows: 2 });

    if (userName) {
        userName = userName.replace('\n', ' ');
        setUserName(userName);
        console.log(`Binding persona ${avatarId} to name ${userName}`);
        power_user.personas[avatarId] = userName;
        power_user.persona_descriptions[avatarId] = {
            description: '',
            position: persona_description_positions.IN_PROMPT,
        };
    }

    if (simpleUiMode) {
        power_user.ui_mode = ui_mode.SIMPLE;
        $('#ui_mode_select').val(power_user.ui_mode);
        switchSimpleMode();
    }
}

function reloadLoop() {
    const MAX_RELOADS = 5;
    let reloads = Number(sessionStorage.getItem('reloads') || 0);
    if (reloads < MAX_RELOADS) {
        reloads++;
        sessionStorage.setItem('reloads', String(reloads));
        window.location.reload();
    }
}

//***************SETTINGS****************//
///////////////////////////////////////////
export async function getSettings() {
    const response = await fetch('/api/settings/get', {
        method: 'POST',
        headers: getRequestHeaders(),
        body: JSON.stringify({}),
        cache: 'no-cache',
    });

    if (!response.ok) {
        reloadLoop();
        toastr.error('Settings could not be loaded after multiple attempts. Please try again later.');
        throw new Error('Error getting settings');
    }

    const data = await response.json();
    if (data.result != 'file not find' && data.settings) {
        settings = JSON.parse(data.settings);
        if (settings.username !== undefined && settings.username !== '') {
            name1 = settings.username;
            $('#your_name').val(name1);
        }

        await setUserControls(data.enable_accounts);

        // Allow subscribers to mutate settings
        eventSource.emit(event_types.SETTINGS_LOADED_BEFORE, settings);

        //Load KoboldAI settings
        koboldai_setting_names = data.koboldai_setting_names;
        koboldai_settings = data.koboldai_settings;
        koboldai_settings.forEach(function (item, i, arr) {
            koboldai_settings[i] = JSON.parse(item);
        });

        let arr_holder = {};

        $('#settings_preset').empty();
        $('#settings_preset').append(
            '<option value="gui">GUI KoboldAI Settings</option>',
        ); //adding in the GUI settings, since it is not loaded dynamically

        koboldai_setting_names.forEach(function (item, i, arr) {
            arr_holder[item] = i;
            $('#settings_preset').append(`<option value=${i}>${item}</option>`);
            //console.log('loading preset #'+i+' -- '+item);
        });
        koboldai_setting_names = {};
        koboldai_setting_names = arr_holder;
        preset_settings = settings.preset_settings;

        if (preset_settings == 'gui') {
            selectKoboldGuiPreset();
        } else {
            if (typeof koboldai_setting_names[preset_settings] !== 'undefined') {
                $(`#settings_preset option[value=${koboldai_setting_names[preset_settings]}]`)
                    .attr('selected', 'true');
            } else {
                preset_settings = 'gui';
                selectKoboldGuiPreset();
            }
        }

        novelai_setting_names = data.novelai_setting_names;
        novelai_settings = data.novelai_settings;
        novelai_settings.forEach(function (item, i, arr) {
            novelai_settings[i] = JSON.parse(item);
        });
        arr_holder = {};

        $('#settings_preset_novel').empty();

        novelai_setting_names.forEach(function (item, i, arr) {
            arr_holder[item] = i;
            $('#settings_preset_novel').append(`<option value=${i}>${item}</option>`);
        });
        novelai_setting_names = {};
        novelai_setting_names = arr_holder;

        //Load AI model config settings

        amount_gen = settings.amount_gen;
        if (settings.max_context !== undefined)
            max_context = parseInt(settings.max_context);

        swipes = settings.swipes !== undefined ? !!settings.swipes : true;  // enable swipes by default
        $('#swipes-checkbox').prop('checked', swipes); /// swipecode
        hideSwipeButtons();
        showSwipeButtons();

        // Kobold
        loadKoboldSettings(settings.kai_settings ?? settings);

        // Novel
        loadNovelSettings(settings.nai_settings ?? settings);
        $(`#settings_preset_novel option[value=${novelai_setting_names[nai_settings.preset_settings_novel]}]`).attr('selected', 'true');

        // TextGen
        loadTextGenSettings(data, settings);


        // OpenAI
        loadOpenAISettings(data, settings.oai_settings ?? settings);

        // Horde
        loadHordeSettings(settings);

        // Load power user settings
        loadPowerUserSettings(settings, data);

        // Load character tags
        loadTagsSettings(settings);

        // Load background
        loadBackgroundSettings(settings);

        // Load proxy presets
        loadProxyPresets(settings);

        // Allow subscribers to mutate settings
        eventSource.emit(event_types.SETTINGS_LOADED_AFTER, settings);

        // Set context size after loading power user (may override the max value)
        $('#max_context').val(max_context);
        $('#max_context_counter').val(max_context);

        $('#amount_gen').val(amount_gen);
        $('#amount_gen_counter').val(amount_gen);

        //Load which API we are using
        if (settings.main_api == undefined) {
            settings.main_api = 'kobold';
        }

        if (settings.main_api == 'poe') {
            settings.main_api = 'openai';
        }

        main_api = settings.main_api;
        $('#main_api').val(main_api);
        $('#main_api option[value=' + main_api + ']').attr(
            'selected',
            'true',
        );
        changeMainAPI();


        //Load User's Name and Avatar
        initUserAvatar(settings.user_avatar);
        setPersonaDescription();

        //Load the active character and group
        active_character = settings.active_character;
        active_group = settings.active_group;

        //Load the API server URL from settings
        api_server = settings.api_server;
        $('#api_url_text').val(api_server);

        setWorldInfoSettings(settings.world_info_settings ?? settings, data);

        selected_button = settings.selected_button;

        if (data.enable_extensions) {
            const isVersionChanged = settings.currentVersion !== currentVersion;
            await loadExtensionSettings(settings, isVersionChanged);
            eventSource.emit(event_types.EXTENSION_SETTINGS_LOADED);
        }

        firstRun = !!settings.firstRun;

        if (firstRun) {
            hideLoader();
            await doOnboarding(user_avatar);
            firstRun = false;
        }
    }
    await validateDisabledSamplers();
    settingsReady = true;
    eventSource.emit(event_types.SETTINGS_LOADED);
}

function selectKoboldGuiPreset() {
    $('#settings_preset option[value=gui]')
        .attr('selected', 'true')
        .trigger('change');
}

export async function saveSettings(type) {
    if (!settingsReady) {
        console.warn('Settings not ready, aborting save');
        return;
    }

    //console.log('Entering settings with name1 = '+name1);
    return jQuery.ajax({
        type: 'POST',
        url: '/api/settings/save',
        data: JSON.stringify({
            firstRun: firstRun,
            currentVersion: currentVersion,
            username: name1,
            active_character: active_character,
            active_group: active_group,
            api_server: api_server,
            preset_settings: preset_settings,
            user_avatar: user_avatar,
            amount_gen: amount_gen,
            max_context: max_context,
            main_api: main_api,
            world_info_settings: getWorldInfoSettings(),
            textgenerationwebui_settings: textgen_settings,
            swipes: swipes,
            horde_settings: horde_settings,
            power_user: power_user,
            extension_settings: extension_settings,
            tags: tags,
            tag_map: tag_map,
            nai_settings: nai_settings,
            kai_settings: kai_settings,
            oai_settings: oai_settings,
            background: background_settings,
            proxies: proxies,
            selected_proxy: selected_proxy,
        }, null, 4),
        beforeSend: function () { },
        cache: false,
        dataType: 'json',
        contentType: 'application/json',
        //processData: false,
        success: async function (data) {
            eventSource.emit(event_types.SETTINGS_UPDATED);
        },
        error: function (jqXHR, exception) {
            toastr.error('Check the server connection and reload the page to prevent data loss.', 'Settings could not be saved');
            console.log(exception);
            console.log(jqXHR);
        },
    });
}

export function setGenerationParamsFromPreset(preset) {
    const needsUnlock = (preset.max_length ?? max_context) > MAX_CONTEXT_DEFAULT || (preset.genamt ?? amount_gen) > MAX_RESPONSE_DEFAULT;
    $('#max_context_unlocked').prop('checked', needsUnlock).trigger('change');

    if (preset.genamt !== undefined) {
        amount_gen = preset.genamt;
        $('#amount_gen').val(amount_gen);
        $('#amount_gen_counter').val(amount_gen);
    }

    if (preset.max_length !== undefined) {
        max_context = preset.max_length;
        $('#max_context').val(max_context);
        $('#max_context_counter').val(max_context);
    }
}

// Common code for message editor done and auto-save
function updateMessage(div) {
    const mesBlock = div.closest('.mes_block');
    let text = mesBlock.find('.edit_textarea').val();
    const mes = chat[this_edit_mes_id];

    let regexPlacement;
    if (mes.is_user) {
        regexPlacement = regex_placement.USER_INPUT;
    } else if (mes.extra?.type === 'narrator') {
        regexPlacement = regex_placement.SLASH_COMMAND;
    } else {
        regexPlacement = regex_placement.AI_OUTPUT;
    }

    // Ignore character override if sent as system
    text = getRegexedString(
        text,
        regexPlacement,
        { characterOverride: mes.extra?.type === 'narrator' ? undefined : mes.name },
    );


    if (power_user.trim_spaces) {
        text = text.trim();
    }

    const bias = substituteParams(extractMessageBias(text));
    text = substituteParams(text);
    if (bias) {
        text = removeMacros(text);
    }
    mes['mes'] = text;
    if (mes['swipe_id'] !== undefined) {
        mes['swipes'][mes['swipe_id']] = text;
    }

    // editing old messages
    if (!mes.extra) {
        mes.extra = {};
    }

    if (mes.is_system || mes.is_user || mes.extra.type === system_message_types.NARRATOR) {
        mes.extra.bias = bias ?? null;
    } else {
        mes.extra.bias = null;
    }

    chat_metadata['tainted'] = true;

    return { mesBlock, text, mes, bias };
}

function openMessageDelete(fromSlashCommand) {
    closeMessageEditor();
    hideSwipeButtons();
    if (fromSlashCommand || (this_chid != undefined && !is_send_press) || (selected_group && !is_group_generating)) {
        $('#dialogue_del_mes').css('display', 'block');
        $('#send_form').css('display', 'none');
        $('.del_checkbox').each(function () {
            $(this).css('display', 'grid');
            $(this).parent().children('.for_checkbox').css('display', 'none');
        });
    } else {
        console.debug(`
            ERR -- could not enter del mode
            this_chid: ${this_chid}
            is_send_press: ${is_send_press}
            selected_group: ${selected_group}
            is_group_generating: ${is_group_generating}`);
    }
    this_del_mes = -1;
    is_delete_mode = true;
}

function messageEditAuto(div) {
    const { mesBlock, text, mes, bias } = updateMessage(div);

    mesBlock.find('.mes_text').val('');
    mesBlock.find('.mes_text').val(messageFormatting(
        text,
        this_edit_mes_chname,
        mes.is_system,
        mes.is_user,
        this_edit_mes_id,
    ));
    mesBlock.find('.mes_bias').empty();
    mesBlock.find('.mes_bias').append(messageFormatting(bias, '', false, false, -1));
    saveChatDebounced();
}

async function messageEditDone(div) {
    let { mesBlock, text, mes, bias } = updateMessage(div);
    if (this_edit_mes_id == 0) {
        text = substituteParams(text);
    }

    await eventSource.emit(event_types.MESSAGE_EDITED, this_edit_mes_id);
    text = chat[this_edit_mes_id]?.mes ?? text;
    mesBlock.find('.mes_text').empty();
    mesBlock.find('.mes_edit_buttons').css('display', 'none');
    mesBlock.find('.mes_buttons').css('display', '');
    mesBlock.find('.mes_text').append(
        messageFormatting(
            text,
            this_edit_mes_chname,
            mes.is_system,
            mes.is_user,
            this_edit_mes_id,
        ),
    );
    mesBlock.find('.mes_bias').empty();
    mesBlock.find('.mes_bias').append(messageFormatting(bias, '', false, false, -1));
    appendMediaToMessage(mes, div.closest('.mes'));
    addCopyToCodeBlocks(div.closest('.mes'));

    await eventSource.emit(event_types.MESSAGE_UPDATED, this_edit_mes_id);
    this_edit_mes_id = undefined;
    await saveChatConditional();
}

/**
 * Fetches the chat content for each chat file from the server and compiles them into a dictionary.
 * The function iterates over a provided list of chat metadata and requests the actual chat content
 * for each chat, either as an individual chat or a group chat based on the context.
 *
 * @param {Array} data - An array containing metadata about each chat such as file_name.
 * @param {boolean} isGroupChat - A flag indicating if the chat is a group chat.
 * @returns {Promise<Object>} chat_dict - A dictionary where each key is a file_name and the value is the
 * corresponding chat content fetched from the server.
 */
export async function getChatsFromFiles(data, isGroupChat) {
    const context = getContext();
    let chat_dict = {};
    let chat_list = Object.values(data).sort((a, b) => a['file_name'].localeCompare(b['file_name'])).reverse();

    let chat_promise = chat_list.map(({ file_name }) => {
        return new Promise(async (res, rej) => {
            try {
                const endpoint = isGroupChat ? '/api/chats/group/get' : '/api/chats/get';
                const requestBody = isGroupChat
                    ? JSON.stringify({ id: file_name })
                    : JSON.stringify({
                        ch_name: characters[context.characterId].name,
                        file_name: file_name.replace('.jsonl', ''),
                        avatar_url: characters[context.characterId].avatar,
                    });

                const chatResponse = await fetch(endpoint, {
                    method: 'POST',
                    headers: getRequestHeaders(),
                    body: requestBody,
                    cache: 'no-cache',
                });

                if (!chatResponse.ok) {
                    return res();
                    // continue;
                }

                const currentChat = await chatResponse.json();
                if (!isGroupChat) {
                    // remove the first message, which is metadata, only for individual chats
                    currentChat.shift();
                }
                chat_dict[file_name] = currentChat;

            } catch (error) {
                console.error(error);
            }

            return res();
        });
    });

    await Promise.all(chat_promise);

    return chat_dict;
}

/**
 * Fetches the metadata of all past chats related to a specific character based on its avatar URL.
 * The function sends a POST request to the server to retrieve all chats for the character. It then
 * processes the received data, sorts it by the file name, and returns the sorted data.
 *
 * @param {null|number} [characterId=null] - When set, the function will use this character id instead of this_chid.
 *
 * @returns {Promise<Array>} - An array containing metadata of all past chats of the character, sorted
 * in descending order by file name. Returns an empty array if the fetch request is unsuccessful or the
 * response is an object with an `error` property set to `true`.
 */
export async function getPastCharacterChats(characterId = null) {
    characterId = characterId ?? this_chid;
    if (!characters[characterId]) return [];

    const response = await fetch('/api/characters/chats', {
        method: 'POST',
        body: JSON.stringify({ avatar_url: characters[characterId].avatar }),
        headers: getRequestHeaders(),
    });

    if (!response.ok) {
        return [];
    }

    const data = await response.json();
    if (typeof data === 'object' && data.error === true) {
        return [];
    }

    const chats = Object.values(data);
    return chats.sort((a, b) => a['file_name'].localeCompare(b['file_name'])).reverse();
}

/**
 * Helper for `displayPastChats`, to make the same info consistently available for other functions
 */
function getCurrentChatDetails() {
    if (!characters[this_chid] && !selected_group) {
        return { sessionName: '', group: null, characterName: '', avatarImgURL: '' };
    }

    const group = selected_group ? groups.find(x => x.id === selected_group) : null;
    const currentChat = selected_group ? group?.chat_id : characters[this_chid]['chat'];
    const displayName = selected_group ? group?.name : characters[this_chid].name;
    const avatarImg = selected_group ? group?.avatar_url : getThumbnailUrl('avatar', characters[this_chid]['avatar']);
    return { sessionName: currentChat, group: group, characterName: displayName, avatarImgURL: avatarImg };
}

/**
 * Displays the past chats for a character or a group based on the selected context.
 * The function first fetches the chats, processes them, and then displays them in
 * the HTML. It also has a built-in search functionality that allows filtering the
 * displayed chats based on a search query.
 */
export async function displayPastChats() {
    $('#select_chat_div').empty();
    $('#select_chat_search').val('').off('input');

    const data = await (selected_group ? getGroupPastChats(selected_group) : getPastCharacterChats());

    if (!data) {
        toastr.error('Could not load chat data. Try reloading the page.');
        return;
    }

    const chatDetails = getCurrentChatDetails();
    const group = chatDetails.group;
    const currentChat = chatDetails.sessionName;
    const displayName = chatDetails.characterName;
    const avatarImg = chatDetails.avatarImgURL;

    const rawChats = await getChatsFromFiles(data, selected_group);

    // Sort by last message date descending
    data.sort((a, b) => sortMoments(timestampToMoment(a.last_mes), timestampToMoment(b.last_mes)));
    console.log(data);
    $('#load_select_chat_div').css('display', 'none');
    $('#ChatHistoryCharName').text(`${displayName}'s `);

    const displayChats = (searchQuery) => {
        $('#select_chat_div').empty();  // Clear the current chats before appending filtered chats

        const filteredData = data.filter(chat => {
            const fileName = chat['file_name'];
            const chatContent = rawChats[fileName];

            // // Uncomment this to return to old behavior (classical full-substring search).
            // return chatContent && Object.values(chatContent).some(message => message?.mes?.toLowerCase()?.includes(searchQuery.toLowerCase()));

            // Fragment search a.k.a. swoop (as in `helm-swoop` in the Helm package of Emacs).
            // Split a `query` {string} into its fragments {string[]}.
            function makeQueryFragments(query) {
                let fragments = query.trim().split(/\s+/).map(str => str.trim().toLowerCase()).filter(onlyUnique);
                // fragments = fragments.filter( function(str) { return str.length >= 3; } );  // Helm does this, but perhaps better if we don't.
                return fragments;
            }
            // Check whether `text` {string} includes all of the `fragments` {string[]}.
            function matchFragments(fragments, text) {
                if (!text) {
                    return false;
                }
                return fragments.every(item => text.includes(item));
            }
            const fragments = makeQueryFragments(searchQuery);
            // At least one chat message must match *all* the fragments.
            // Currently, this doesn't match if the fragment matches are distributed across several chat messages.
            return chatContent && Object.values(chatContent).some(message => matchFragments(fragments, message?.mes?.toLowerCase()));
        });

        console.debug(filteredData);
        for (const value of filteredData.values()) {
            let strlen = 300;
            let mes = value['mes'];

            if (mes !== undefined) {
                if (mes.length > strlen) {
                    mes = '...' + mes.substring(mes.length - strlen);
                }
                const fileSize = value['file_size'];
                const fileName = value['file_name'];
                const chatItems = rawChats[fileName].length;
                const timestamp = timestampToMoment(value['last_mes']).format('lll');
                const template = $('#past_chat_template .select_chat_block_wrapper').clone();
                template.find('.select_chat_block').attr('file_name', fileName);
                template.find('.avatar img').attr('src', avatarImg);
                template.find('.select_chat_block_filename').text(fileName);
                template.find('.chat_file_size').text(`(${fileSize},`);
                template.find('.chat_messages_num').text(`${chatItems}💬)`);
                template.find('.select_chat_block_mes').text(mes);
                template.find('.PastChat_cross').attr('file_name', fileName);
                template.find('.chat_messages_date').text(timestamp);

                if (selected_group) {
                    template.find('.avatar img').replaceWith(getGroupAvatar(group));
                }

                $('#select_chat_div').append(template);

                if (currentChat === fileName.toString().replace('.jsonl', '')) {
                    $('#select_chat_div').find('.select_chat_block:last').attr('highlight', String(true));
                }
            }
        }
    };
    displayChats('');  // Display all by default

    const debouncedDisplay = debounce((searchQuery) => {
        displayChats(searchQuery);
    });

    // Define the search input listener
    $('#select_chat_search').on('input', function () {
        const searchQuery = $(this).val();
        debouncedDisplay(searchQuery);
    });

    // UX convenience: Focus the search field when the Manage Chat Files view opens.
    setTimeout(function () {
        const textSearchElement = $('#select_chat_search');
        textSearchElement.click();
        textSearchElement.focus();
        textSearchElement.select();  // select content (if any) for easy erasing
    }, 200);
}

export function selectRightMenuWithAnimation(selectedMenuId) {
    const displayModes = {
        'rm_group_chats_block': 'flex',
        'rm_api_block': 'grid',
        'rm_characters_block': 'flex',
    };
    $('#result_info').toggle(selectedMenuId === 'rm_ch_create_block');
    document.querySelectorAll('#right-nav-panel .right_menu').forEach((menu) => {
        $(menu).css('display', 'none');

        if (selectedMenuId && selectedMenuId.replace('#', '') === menu.id) {
            const mode = displayModes[menu.id] ?? 'block';
            $(menu).css('display', mode);
            $(menu).css('opacity', 0.0);
            $(menu).transition({
                opacity: 1.0,
                duration: animation_duration,
                easing: animation_easing,
                complete: function () { },
            });
        }
    });
}

export function select_rm_info(type, charId, previousCharId = null) {
    if (!type) {
        toastr.error('Invalid process (no \'type\')');
        return;
    }
    if (type !== 'group_create') {
        var displayName = String(charId).replace('.png', '');
    }

    if (type === 'char_delete') {
        toastr.warning(`Character Deleted: ${displayName}`);
    }
    if (type === 'char_create') {
        toastr.success(`Character Created: ${displayName}`);
    }
    if (type === 'group_create') {
        toastr.success('Group Created');
    }
    if (type === 'group_delete') {
        toastr.warning('Group Deleted');
    }

    if (type === 'char_import') {
        toastr.success(`Character Imported: ${displayName}`);
    }

    selectRightMenuWithAnimation('rm_characters_block');

    // Set a timeout so multiple flashes don't overlap
    clearTimeout(importFlashTimeout);
    importFlashTimeout = setTimeout(function () {
        if (type === 'char_import' || type === 'char_create') {
            // Find the page at which the character is located
            const avatarFileName = `${charId}.png`;
            const charData = getEntitiesList({ doFilter: true });
            const charIndex = charData.findIndex((x) => x?.item?.avatar?.startsWith(avatarFileName));

            if (charIndex === -1) {
                console.log(`Could not find character ${charId} in the list`);
                return;
            }

            try {
                const perPage = Number(localStorage.getItem('Characters_PerPage')) || per_page_default;
                const page = Math.floor(charIndex / perPage) + 1;
                const selector = `#rm_print_characters_block [title*="${avatarFileName}"]`;
                $('#rm_print_characters_pagination').pagination('go', page);

                waitUntilCondition(() => document.querySelector(selector) !== null).then(() => {
                    const element = $(selector).parent();

                    if (element.length === 0) {
                        console.log(`Could not find element for character ${charId}`);
                        return;
                    }

                    const scrollOffset = element.offset().top - element.parent().offset().top;
                    element.parent().scrollTop(scrollOffset);
                    flashHighlight(element, 5000);
                });
            } catch (e) {
                console.error(e);
            }
        }

        if (type === 'group_create') {
            // Find the page at which the character is located
            const charData = getEntitiesList({ doFilter: true });
            const charIndex = charData.findIndex((x) => String(x?.item?.id) === String(charId));

            if (charIndex === -1) {
                console.log(`Could not find group ${charId} in the list`);
                return;
            }

            const perPage = Number(localStorage.getItem('Characters_PerPage')) || per_page_default;
            const page = Math.floor(charIndex / perPage) + 1;
            $('#rm_print_characters_pagination').pagination('go', page);
            const selector = `#rm_print_characters_block [grid="${charId}"]`;
            try {
                waitUntilCondition(() => document.querySelector(selector) !== null).then(() => {
                    const element = $(selector);
                    const scrollOffset = element.offset().top - element.parent().offset().top;
                    element.parent().scrollTop(scrollOffset);
                    flashHighlight(element, 5000);
                });
            } catch (e) {
                console.error(e);
            }
        }
    }, 250);

    if (previousCharId) {
        const newId = characters.findIndex((x) => x.avatar == previousCharId);
        if (newId >= 0) {
            this_chid = newId;
        }
    }
}

export function select_selected_character(chid) {
    //character select
    //console.log('select_selected_character() -- starting with input of -- ' + chid + ' (name:' + characters[chid].name + ')');
    select_rm_create();
    menu_type = 'character_edit';
    $('#delete_button').css('display', 'flex');
    $('#export_button').css('display', 'flex');
    var display_name = characters[chid].name;

    //create text poles
    $('#rm_button_back').css('display', 'none');
    //$("#character_import_button").css("display", "none");
    $('#create_button').attr('value', 'Save');              // what is the use case for this?
    $('#dupe_button').show();
    $('#create_button_label').css('display', 'none');

    // Hide the chat scenario button if we're peeking the group member defs
    $('#set_chat_scenario').toggle(!selected_group);

    // Don't update the navbar name if we're peeking the group member defs
    if (!selected_group) {
        $('#rm_button_selected_ch').children('h2').text(display_name);
    }

    $('#add_avatar_button').val('');

    $('#character_popup_text_h3').text(characters[chid].name);
    $('#character_name_pole').val(characters[chid].name);
    $('#description_textarea').val(characters[chid].description);
    $('#character_world').val(characters[chid].data?.extensions?.world || '');
    $('#creator_notes_textarea').val(characters[chid].data?.creator_notes || characters[chid].creatorcomment);
    $('#creator_notes_spoiler').html(DOMPurify.sanitize(converter.makeHtml(substituteParams(characters[chid].data?.creator_notes) || characters[chid].creatorcomment), { MESSAGE_SANITIZE: true }));
    $('#character_version_textarea').val(characters[chid].data?.character_version || '');
    $('#system_prompt_textarea').val(characters[chid].data?.system_prompt || '');
    $('#post_history_instructions_textarea').val(characters[chid].data?.post_history_instructions || '');
    $('#tags_textarea').val(Array.isArray(characters[chid].data?.tags) ? characters[chid].data.tags.join(', ') : '');
    $('#creator_textarea').val(characters[chid].data?.creator);
    $('#character_version_textarea').val(characters[chid].data?.character_version || '');
    $('#personality_textarea').val(characters[chid].personality);
    $('#firstmessage_textarea').val(characters[chid].first_mes);
    $('#scenario_pole').val(characters[chid].scenario);
    $('#depth_prompt_prompt').val(characters[chid].data?.extensions?.depth_prompt?.prompt ?? '');
    $('#depth_prompt_depth').val(characters[chid].data?.extensions?.depth_prompt?.depth ?? depth_prompt_depth_default);
    $('#depth_prompt_role').val(characters[chid].data?.extensions?.depth_prompt?.role ?? depth_prompt_role_default);
    $('#talkativeness_slider').val(characters[chid].talkativeness || talkativeness_default);
    $('#mes_example_textarea').val(characters[chid].mes_example);
    $('#selected_chat_pole').val(characters[chid].chat);
    $('#create_date_pole').val(characters[chid].create_date);
    $('#avatar_url_pole').val(characters[chid].avatar);
    $('#chat_import_avatar_url').val(characters[chid].avatar);
    $('#chat_import_character_name').val(characters[chid].name);
    $('#character_json_data').val(characters[chid].json_data);
    let this_avatar = default_avatar;
    if (characters[chid].avatar != 'none') {
        this_avatar = getThumbnailUrl('avatar', characters[chid].avatar);
    }

    updateFavButtonState(characters[chid].fav || characters[chid].fav == 'true');

    $('#avatar_load_preview').attr('src', this_avatar);
    $('#name_div').removeClass('displayBlock');
    $('#name_div').addClass('displayNone');
    $('#renameCharButton').css('display', '');
    $('.open_alternate_greetings').data('chid', chid);
    $('#set_character_world').data('chid', chid);
    setWorldInfoButtonClass(chid);
    checkEmbeddedWorld(chid);

    $('#form_create').attr('actiontype', 'editcharacter');
    $('.form_create_bottom_buttons_block .chat_lorebook_button').show();

    const externalMediaState = isExternalMediaAllowed();
    $('#character_open_media_overrides').toggle(!selected_group);
    $('#character_media_allowed_icon').toggle(externalMediaState);
    $('#character_media_forbidden_icon').toggle(!externalMediaState);

    saveSettingsDebounced();
}

function select_rm_create() {
    menu_type = 'create';

    //console.log('select_rm_Create() -- selected button: '+selected_button);
    if (selected_button == 'create') {
        if (create_save.avatar != '') {
            $('#add_avatar_button').get(0).files = create_save.avatar;
            read_avatar_load($('#add_avatar_button').get(0));
        }
    }

    selectRightMenuWithAnimation('rm_ch_create_block');

    $('#set_chat_scenario').hide();
    $('#delete_button_div').css('display', 'none');
    $('#delete_button').css('display', 'none');
    $('#export_button').css('display', 'none');
    $('#create_button_label').css('display', '');
    $('#create_button').attr('value', 'Create');
    $('#dupe_button').hide();

    //create text poles
    $('#rm_button_back').css('display', '');
    $('#character_import_button').css('display', '');
    $('#character_popup_text_h3').text('Create character');
    $('#character_name_pole').val(create_save.name);
    $('#description_textarea').val(create_save.description);
    $('#character_world').val(create_save.world);
    $('#creator_notes_textarea').val(create_save.creator_notes);
    $('#creator_notes_spoiler').html(DOMPurify.sanitize(converter.makeHtml(create_save.creator_notes), { MESSAGE_SANITIZE: true }));
    $('#post_history_instructions_textarea').val(create_save.post_history_instructions);
    $('#system_prompt_textarea').val(create_save.system_prompt);
    $('#tags_textarea').val(create_save.tags);
    $('#creator_textarea').val(create_save.creator);
    $('#character_version_textarea').val(create_save.character_version);
    $('#personality_textarea').val(create_save.personality);
    $('#firstmessage_textarea').val(create_save.first_message);
    $('#talkativeness_slider').val(create_save.talkativeness);
    $('#scenario_pole').val(create_save.scenario);
    $('#depth_prompt_prompt').val(create_save.depth_prompt_prompt);
    $('#depth_prompt_depth').val(create_save.depth_prompt_depth);
    $('#depth_prompt_role').val(create_save.depth_prompt_role);
    $('#mes_example_textarea').val(create_save.mes_example);
    $('#character_json_data').val('');
    $('#avatar_div').css('display', 'flex');
    $('#avatar_load_preview').attr('src', default_avatar);
    $('#renameCharButton').css('display', 'none');
    $('#name_div').removeClass('displayNone');
    $('#name_div').addClass('displayBlock');
    $('.open_alternate_greetings').data('chid', undefined);
    $('#set_character_world').data('chid', undefined);
    setWorldInfoButtonClass(undefined, !!create_save.world);
    updateFavButtonState(false);
    checkEmbeddedWorld();

    $('#form_create').attr('actiontype', 'createcharacter');
    $('.form_create_bottom_buttons_block .chat_lorebook_button').hide();
    $('#character_open_media_overrides').hide();
}

function select_rm_characters() {
    const doFullRefresh = menu_type === 'characters';
    menu_type = 'characters';
    selectRightMenuWithAnimation('rm_characters_block');
    printCharacters(doFullRefresh);
}

/**
 * Sets a prompt injection to insert custom text into any outgoing prompt. For use in UI extensions.
 * @param {string} key Prompt injection id.
 * @param {string} value Prompt injection value.
 * @param {number} position Insertion position. 0 is after story string, 1 is in-chat with custom depth.
 * @param {number} depth Insertion depth. 0 represets the last message in context. Expected values up to MAX_INJECTION_DEPTH.
 * @param {number} role Extension prompt role. Defaults to SYSTEM.
 * @param {boolean} scan Should the prompt be included in the world info scan.
 */
export function setExtensionPrompt(key, value, position, depth, scan = false, role = extension_prompt_roles.SYSTEM) {
    extension_prompts[key] = {
        value: String(value),
        position: Number(position),
        depth: Number(depth),
        scan: !!scan,
        role: Number(role ?? extension_prompt_roles.SYSTEM),
    };
}

/**
 * Gets a enum value of the extension prompt role by its name.
 * @param {string} roleName The name of the extension prompt role.
 * @returns {number} The role id of the extension prompt.
 */
export function getExtensionPromptRoleByName(roleName) {
    // If the role is already a valid number, return it
    if (typeof roleName === 'number' && Object.values(extension_prompt_roles).includes(roleName)) {
        return roleName;
    }

    switch (roleName) {
        case 'system':
            return extension_prompt_roles.SYSTEM;
        case 'user':
            return extension_prompt_roles.USER;
        case 'assistant':
            return extension_prompt_roles.ASSISTANT;
    }

    // Skill issue?
    return extension_prompt_roles.SYSTEM;
}

/**
 * Removes all char A/N prompt injections from the chat.
 * To clean up when switching from groups to solo and vice versa.
 */
export function removeDepthPrompts() {
    for (const key of Object.keys(extension_prompts)) {
        if (key.startsWith('DEPTH_PROMPT')) {
            delete extension_prompts[key];
        }
    }
}

/**
 * Adds or updates the metadata for the currently active chat.
 * @param {Object} newValues An object with collection of new values to be added into the metadata.
 * @param {boolean} reset Should a metadata be reset by this call.
 */
export function updateChatMetadata(newValues, reset) {
    chat_metadata = reset ? { ...newValues } : { ...chat_metadata, ...newValues };
}

function updateFavButtonState(state) {
    fav_ch_checked = state;
    $('#fav_checkbox').val(fav_ch_checked);
    $('#favorite_button').toggleClass('fav_on', fav_ch_checked);
    $('#favorite_button').toggleClass('fav_off', !fav_ch_checked);
}

export function setScenarioOverride() {
    if (!selected_group && !this_chid) {
        console.warn('setScenarioOverride() -- no selected group or character');
        return;
    }

    const template = $('#scenario_override_template .scenario_override').clone();
    const metadataValue = chat_metadata['scenario'] || '';
    const isGroup = !!selected_group;
    template.find('[data-group="true"]').toggle(isGroup);
    template.find('[data-character="true"]').toggle(!isGroup);
    template.find('.chat_scenario').val(metadataValue).on('input', onScenarioOverrideInput);
    template.find('.remove_scenario_override').on('click', onScenarioOverrideRemoveClick);
    callPopup(template, 'text');
}

function onScenarioOverrideInput() {
    const value = String($(this).val());
    chat_metadata['scenario'] = value;
    saveMetadataDebounced();
}

function onScenarioOverrideRemoveClick() {
    $(this).closest('.scenario_override').find('.chat_scenario').val('').trigger('input');
}

/**
 * Displays a blocking popup with a given text and type.
 * @param {JQuery<HTMLElement>|string|Element} text - Text to display in the popup.
 * @param {string} type
 * @param {string} inputValue - Value to set the input to.
 * @param {PopupOptions} options - Options for the popup.
 * @typedef {{okButton?: string, rows?: number, wide?: boolean, wider?: boolean, large?: boolean, allowHorizontalScrolling?: boolean, allowVerticalScrolling?: boolean, cropAspect?: number }} PopupOptions - Options for the popup.
 * @returns
 */
export function callPopup(text, type, inputValue = '', { okButton, rows, wide, wider, large, allowHorizontalScrolling, allowVerticalScrolling, cropAspect } = {}) {
    function getOkButtonText() {
        if (['avatarToCrop'].includes(popup_type)) {
            return okButton ?? 'Accept';
        } else if (['text', 'alternate_greeting', 'char_not_selected'].includes(popup_type)) {
            $dialoguePopupCancel.css('display', 'none');
            return okButton ?? 'Ok';
        } else if (['delete_extension'].includes(popup_type)) {
            return okButton ?? 'Ok';
        } else if (['new_chat', 'confirm'].includes(popup_type)) {
            return okButton ?? 'Yes';
        } else if (['input'].includes(popup_type)) {
            return okButton ?? 'Save';
        }
        return okButton ?? 'Delete';
    }

    dialogueCloseStop = true;
    if (type) {
        popup_type = type;
    }

    const $dialoguePopup = $('#dialogue_popup');
    const $dialoguePopupCancel = $('#dialogue_popup_cancel');
    const $dialoguePopupOk = $('#dialogue_popup_ok');
    const $dialoguePopupInput = $('#dialogue_popup_input');
    const $dialoguePopupText = $('#dialogue_popup_text');
    const $shadowPopup = $('#shadow_popup');

    $dialoguePopup.toggleClass('wide_dialogue_popup', !!wide)
        .toggleClass('wider_dialogue_popup', !!wider)
        .toggleClass('large_dialogue_popup', !!large)
        .toggleClass('horizontal_scrolling_dialogue_popup', !!allowHorizontalScrolling)
        .toggleClass('vertical_scrolling_dialogue_popup', !!allowVerticalScrolling);

    $dialoguePopupCancel.css('display', 'inline-block');
    $dialoguePopupOk.text(getOkButtonText());
    $dialoguePopupInput.toggle(popup_type === 'input').val(inputValue).attr('rows', rows ?? 1);
    $dialoguePopupText.empty().append(text);
    $shadowPopup.css('display', 'block');

    if (popup_type == 'input') {
        $dialoguePopupInput.trigger('focus');
    }

    if (popup_type == 'avatarToCrop') {
        // unset existing data
        crop_data = undefined;

        $('#avatarToCrop').cropper({
            aspectRatio: cropAspect ?? 2 / 3,
            autoCropArea: 1,
            viewMode: 2,
            rotatable: false,
            crop: function (event) {
                crop_data = event.detail;
                crop_data.want_resize = !power_user.never_resize_avatars;
            },
        });
    }

    $shadowPopup.transition({
        opacity: 1,
        duration: animation_duration,
        easing: animation_easing,
    });

    return new Promise((resolve) => {
        dialogueResolve = resolve;
    });
}

export function showSwipeButtons() {
    if (chat.length === 0) {
        return;
    }

    if (
        chat[chat.length - 1].is_system ||
        !swipes ||
        Number($('.mes:last').attr('mesid')) < 0 ||
        chat[chat.length - 1].is_user ||
        chat[chat.length - 1].extra?.image ||
        (selected_group && is_group_generating)
    ) { return; }

    // swipe_id should be set if alternate greetings are added
    if (chat.length == 1 && chat[0].swipe_id === undefined) {
        return;
    }

    //had to add this to make the swipe counter work
    //(copied from the onclick functions for swipe buttons..
    //don't know why the array isn't set for non-swipe messsages in Generate or addOneMessage..)

    if (chat[chat.length - 1]['swipe_id'] === undefined) {              // if there is no swipe-message in the last spot of the chat array
        chat[chat.length - 1]['swipe_id'] = 0;                        // set it to id 0
        chat[chat.length - 1]['swipes'] = [];                         // empty the array
        chat[chat.length - 1]['swipes'][0] = chat[chat.length - 1]['mes'];  //assign swipe array with last message from chat
    }

    const currentMessage = $('#chat').children().filter(`[mesid="${chat.length - 1}"]`);
    const swipeId = chat[chat.length - 1].swipe_id;
    var swipesCounterHTML = (`${(swipeId + 1)}/${(chat[chat.length - 1].swipes.length)}`);

    if (swipeId !== undefined && (chat[chat.length - 1].swipes.length > 1 || swipeId > 0)) {
        currentMessage.children('.swipe_left').css('display', 'flex');
    }
    //only show right when generate is off, or when next right swipe would not make a generate happen
    if (is_send_press === false || chat[chat.length - 1].swipes.length >= swipeId) {
        currentMessage.children('.swipe_right').css('display', 'flex');
        currentMessage.children('.swipe_right').css('opacity', '0.3');
    }
    //console.log((chat[chat.length - 1]));
    if ((chat[chat.length - 1].swipes.length - swipeId) === 1) {
        //console.log('highlighting R swipe');
        currentMessage.children('.swipe_right').css('opacity', '0.7');
    }
    //console.log(swipesCounterHTML);

    $('.swipes-counter').html(swipesCounterHTML);

    //console.log(swipeId);
    //console.log(chat[chat.length - 1].swipes.length);
}

export function hideSwipeButtons() {
    //console.log('hideswipebuttons entered');
    $('#chat').find('.swipe_right').css('display', 'none');
    $('#chat').find('.swipe_left').css('display', 'none');
}

export async function saveMetadata() {
    if (selected_group) {
        await editGroup(selected_group, true, false);
    }
    else {
        await saveChatConditional();
    }
}

export async function saveChatConditional() {
    try {
        await waitUntilCondition(() => !isChatSaving, DEFAULT_SAVE_EDIT_TIMEOUT, 100);
    } catch {
        console.warn('Timeout waiting for chat to save');
        return;
    }

    try {
        isChatSaving = true;

        if (selected_group) {
            await saveGroupChat(selected_group, true);
        }
        else {
            await saveChat();
        }

        // Save token and prompts cache to IndexedDB storage
        saveTokenCache();
        saveItemizedPrompts(getCurrentChatId());
    } catch (error) {
        console.error('Error saving chat', error);
    } finally {
        isChatSaving = false;
    }
}

async function importCharacterChat(formData) {
    await jQuery.ajax({
        type: 'POST',
        url: '/api/chats/import',
        data: formData,
        beforeSend: function () {
        },
        cache: false,
        contentType: false,
        processData: false,
        success: async function (data) {
            if (data.res) {
                await displayPastChats();
            }
        },
        error: function () {
            $('#create_button').removeAttr('disabled');
        },
    });
}

function updateViewMessageIds(startFromZero = false) {
    const minId = startFromZero ? 0 : getFirstDisplayedMessageId();

    $('#chat').find('.mes').each(function (index, element) {
        $(element).attr('mesid', minId + index);
        $(element).find('.mesIDDisplay').text(`#${minId + index}`);
    });

    $('#chat .mes').removeClass('last_mes');
    $('#chat .mes').last().addClass('last_mes');

    updateEditArrowClasses();
}

export function getFirstDisplayedMessageId() {
    const allIds = Array.from(document.querySelectorAll('#chat .mes')).map(el => Number(el.getAttribute('mesid'))).filter(x => !isNaN(x));
    const minId = Math.min(...allIds);
    return minId;
}

function updateEditArrowClasses() {
    $('#chat .mes .mes_edit_up').removeClass('disabled');
    $('#chat .mes .mes_edit_down').removeClass('disabled');

    if (this_edit_mes_id !== undefined) {
        const down = $(`#chat .mes[mesid="${this_edit_mes_id}"] .mes_edit_down`);
        const up = $(`#chat .mes[mesid="${this_edit_mes_id}"] .mes_edit_up`);
        const lastId = Number($('#chat .mes').last().attr('mesid'));
        const firstId = Number($('#chat .mes').first().attr('mesid'));

        if (lastId == Number(this_edit_mes_id)) {
            down.addClass('disabled');
        }

        if (firstId == Number(this_edit_mes_id)) {
            up.addClass('disabled');
        }
    }
}

function closeMessageEditor() {
    if (this_edit_mes_id) {
        $(`#chat .mes[mesid="${this_edit_mes_id}"] .mes_edit_cancel`).click();
    }
}

export function setGenerationProgress(progress) {
    if (!progress) {
        $('#send_textarea').css({ 'background': '', 'transition': '' });
    }
    else {
        $('#send_textarea').css({
            'background': `linear-gradient(90deg, #008000d6 ${progress}%, transparent ${progress}%)`,
            'transition': '0.25s ease-in-out',
        });
    }
}

function isHordeGenerationNotAllowed() {
    if (main_api == 'koboldhorde' && preset_settings == 'gui') {
        toastr.error('GUI Settings preset is not supported for Horde. Please select another preset.');
        return true;
    }

    return false;
}

export function cancelTtsPlay() {
    if ('speechSynthesis' in window) {
        speechSynthesis.cancel();
    }
}

function updateAlternateGreetingsHintVisibility(root) {
    const numberOfGreetings = root.find('.alternate_greetings_list .alternate_greeting').length;
    $(root).find('.alternate_grettings_hint').toggle(numberOfGreetings == 0);
}

function openCharacterWorldPopup() {
    const chid = $('#set_character_world').data('chid');

    if (menu_type != 'create' && chid == undefined) {
        toastr.error('Does not have an Id for this character in world select menu.');
        return;
    }

    async function onSelectCharacterWorld() {
        const value = $('.character_world_info_selector').find('option:selected').val();
        const worldIndex = value !== '' ? Number(value) : NaN;
        const name = !isNaN(worldIndex) ? world_names[worldIndex] : '';

        const previousValue = $('#character_world').val();
        $('#character_world').val(name);

        console.debug('Character world selected:', name);

        if (menu_type == 'create') {
            create_save.world = name;
        } else {
            if (previousValue && !name) {
                try {
                    // Dirty hack to remove embedded lorebook from character JSON data.
                    const data = JSON.parse(String($('#character_json_data').val()));

                    if (data?.data?.character_book) {
                        data.data.character_book = undefined;
                    }

                    $('#character_json_data').val(JSON.stringify(data));
                    toastr.info('Embedded lorebook will be removed from this character.');
                } catch {
                    console.error('Failed to parse character JSON data.');
                }
            }

            await createOrEditCharacter();
        }

        setWorldInfoButtonClass(undefined, !!value);
    }

    function onExtraWorldInfoChanged() {
        const selectedWorlds = $('.character_extra_world_info_selector').val();
        let charLore = world_info.charLore ?? [];

        // TODO: Maybe make this utility function not use the window context?
        const fileName = getCharaFilename(chid);
        const tempExtraBooks = selectedWorlds.map((index) => world_names[index]).filter((e) => e !== undefined);

        const existingCharIndex = charLore.findIndex((e) => e.name === fileName);
        if (existingCharIndex === -1) {
            const newCharLoreEntry = {
                name: fileName,
                extraBooks: tempExtraBooks,
            };

            charLore.push(newCharLoreEntry);
        } else if (tempExtraBooks.length === 0) {
            charLore.splice(existingCharIndex, 1);
        } else {
            charLore[existingCharIndex].extraBooks = tempExtraBooks;
        }

        Object.assign(world_info, { charLore: charLore });
        saveSettingsDebounced();
    }

    const template = $('#character_world_template .character_world').clone();
    const select = template.find('.character_world_info_selector');
    const extraSelect = template.find('.character_extra_world_info_selector');
    const name = (menu_type == 'create' ? create_save.name : characters[chid]?.data?.name) || 'Nameless';
    const worldId = (menu_type == 'create' ? create_save.world : characters[chid]?.data?.extensions?.world) || '';
    template.find('.character_name').text(name);

    // Not needed on mobile
    if (!isMobile()) {
        $(extraSelect).select2({
            width: '100%',
            placeholder: 'No auxillary Lorebooks set. Click here to select.',
            allowClear: true,
            closeOnSelect: false,
        });
    }

    // Apped to base dropdown
    world_names.forEach((item, i) => {
        const option = document.createElement('option');
        option.value = i;
        option.innerText = item;
        option.selected = item === worldId;
        select.append(option);
    });

    // Append to extras dropdown
    if (world_names.length > 0) {
        extraSelect.empty();
    }
    world_names.forEach((item, i) => {
        const option = document.createElement('option');
        option.value = i;
        option.innerText = item;

        const existingCharLore = world_info.charLore?.find((e) => e.name === getCharaFilename());
        if (existingCharLore) {
            option.selected = existingCharLore.extraBooks.includes(item);
        } else {
            option.selected = false;
        }
        extraSelect.append(option);
    });

    select.on('change', onSelectCharacterWorld);
    extraSelect.on('mousedown change', async function (e) {
        // If there's no world names, don't do anything
        if (world_names.length === 0) {
            e.preventDefault();
            return;
        }

        onExtraWorldInfoChanged();
    });

    callPopup(template, 'text');
}

function openAlternateGreetings() {
    const chid = $('.open_alternate_greetings').data('chid');

    if (menu_type != 'create' && chid === undefined) {
        toastr.error('Does not have an Id for this character in editor menu.');
        return;
    } else {
        // If the character does not have alternate greetings, create an empty array
        if (chid && Array.isArray(characters[chid].data.alternate_greetings) == false) {
            characters[chid].data.alternate_greetings = [];
        }
    }

    const template = $('#alternate_greetings_template .alternate_grettings').clone();
    const getArray = () => menu_type == 'create' ? create_save.alternate_greetings : characters[chid].data.alternate_greetings;

    for (let index = 0; index < getArray().length; index++) {
        addAlternateGreeting(template, getArray()[index], index, getArray);
    }

    template.find('.add_alternate_greeting').on('click', function () {
        const array = getArray();
        const index = array.length;
        array.push('');
        addAlternateGreeting(template, '', index, getArray);
        updateAlternateGreetingsHintVisibility(template);
    });

    updateAlternateGreetingsHintVisibility(template);
    callPopup(template, 'alternate_greeting', '', { wide: true, large: true });
}

function addAlternateGreeting(template, greeting, index, getArray) {
    const greetingBlock = $('#alternate_greeting_form_template .alternate_greeting').clone();
    greetingBlock.find('.alternate_greeting_text').on('input', async function () {
        const value = $(this).val();
        const array = getArray();
        array[index] = value;
    }).val(greeting);
    greetingBlock.find('.greeting_index').text(index + 1);
    greetingBlock.find('.delete_alternate_greeting').on('click', async function () {
        if (confirm('Are you sure you want to delete this alternate greeting?')) {
            const array = getArray();
            array.splice(index, 1);
            // We need to reopen the popup to update the index numbers
            openAlternateGreetings();
        }
    });
    template.find('.alternate_greetings_list').append(greetingBlock);
}

async function createOrEditCharacter(e) {
    $('#rm_info_avatar').html('');
    const formData = new FormData($('#form_create').get(0));
    formData.set('fav', String(fav_ch_checked));

    const rawFile = formData.get('avatar');
    if (rawFile instanceof File) {
        const convertedFile = await ensureImageFormatSupported(rawFile);
        formData.set('avatar', convertedFile);
    }

    if ($('#form_create').attr('actiontype') == 'createcharacter') {
        if (String($('#character_name_pole').val()).length > 0) {
            if (is_group_generating || is_send_press) {
                toastr.error('Cannot create characters while generating. Stop the request and try again.', 'Creation aborted');
                throw new Error('Cannot import character while generating');
            }

            //if the character name text area isn't empty (only posible when creating a new character)
            let url = '/api/characters/create';

            if (crop_data != undefined) {
                url += `?crop=${encodeURIComponent(JSON.stringify(crop_data))}`;
            }

            formData.delete('alternate_greetings');
            for (const value of create_save.alternate_greetings) {
                formData.append('alternate_greetings', value);
            }

            formData.append('extensions', JSON.stringify(create_save.extensions));

            await jQuery.ajax({
                type: 'POST',
                url: url,
                data: formData,
                beforeSend: function () {
                    $('#create_button').attr('disabled', String(true));
                    $('#create_button').attr('value', '⏳');
                },
                cache: false,
                contentType: false,
                processData: false,
                success: async function (html) {
                    $('#character_cross').trigger('click'); //closes the advanced character editing popup
                    const fields = [
                        { id: '#character_name_pole', callback: value => create_save.name = value },
                        { id: '#description_textarea', callback: value => create_save.description = value },
                        { id: '#creator_notes_textarea', callback: value => create_save.creator_notes = value },
                        { id: '#character_version_textarea', callback: value => create_save.character_version = value },
                        { id: '#post_history_instructions_textarea', callback: value => create_save.post_history_instructions = value },
                        { id: '#system_prompt_textarea', callback: value => create_save.system_prompt = value },
                        { id: '#tags_textarea', callback: value => create_save.tags = value },
                        { id: '#creator_textarea', callback: value => create_save.creator = value },
                        { id: '#personality_textarea', callback: value => create_save.personality = value },
                        { id: '#firstmessage_textarea', callback: value => create_save.first_message = value },
                        { id: '#talkativeness_slider', callback: value => create_save.talkativeness = value, defaultValue: talkativeness_default },
                        { id: '#scenario_pole', callback: value => create_save.scenario = value },
                        { id: '#depth_prompt_prompt', callback: value => create_save.depth_prompt_prompt = value },
                        { id: '#depth_prompt_depth', callback: value => create_save.depth_prompt_depth = value, defaultValue: depth_prompt_depth_default },
                        { id: '#depth_prompt_role', callback: value => create_save.depth_prompt_role = value, defaultValue: depth_prompt_role_default },
                        { id: '#mes_example_textarea', callback: value => create_save.mes_example = value },
                        { id: '#character_json_data', callback: () => { } },
                        { id: '#alternate_greetings_template', callback: value => create_save.alternate_greetings = value, defaultValue: [] },
                        { id: '#character_world', callback: value => create_save.world = value },
                        { id: '#_character_extensions_fake', callback: value => create_save.extensions = {} },
                    ];

                    fields.forEach(field => {
                        const fieldValue = field.defaultValue !== undefined ? field.defaultValue : '';
                        $(field.id).val(fieldValue);
                        field.callback && field.callback(fieldValue);
                    });

                    $('#character_popup_text_h3').text('Create character');

                    create_save.avatar = '';

                    $('#create_button').removeAttr('disabled');
                    $('#add_avatar_button').replaceWith(
                        $('#add_avatar_button').val('').clone(true),
                    );

                    $('#create_button').attr('value', '✅');
                    let oldSelectedChar = null;
                    if (this_chid !== undefined) {
                        oldSelectedChar = characters[this_chid].avatar;
                    }

                    console.log(`new avatar id: ${html}`);
                    createTagMapFromList('#tagList', html);
                    await getCharacters();

                    select_rm_info('char_create', html, oldSelectedChar);

                    crop_data = undefined;
                },
                error: function (jqXHR, exception) {
                    $('#create_button').removeAttr('disabled');
                },
            });
        } else {
            toastr.error('Name is required');
        }
    } else {
        let url = '/api/characters/edit';

        if (crop_data != undefined) {
            url += `?crop=${encodeURIComponent(JSON.stringify(crop_data))}`;
        }

        formData.delete('alternate_greetings');
        const chid = $('.open_alternate_greetings').data('chid');
        if (chid && Array.isArray(characters[chid]?.data?.alternate_greetings)) {
            for (const value of characters[chid].data.alternate_greetings) {
                formData.append('alternate_greetings', value);
            }
        }

        await jQuery.ajax({
            type: 'POST',
            url: url,
            data: formData,
            beforeSend: function () {
                $('#create_button').attr('disabled', String(true));
                $('#create_button').attr('value', 'Save');
            },
            cache: false,
            contentType: false,
            processData: false,
            success: async function (html) {
                $('#create_button').removeAttr('disabled');

                await getOneCharacter(formData.get('avatar_url'));
                favsToHotswap(); // Update fav state

                $('#add_avatar_button').replaceWith(
                    $('#add_avatar_button').val('').clone(true),
                );
                $('#create_button').attr('value', 'Save');
                crop_data = undefined;
                eventSource.emit(event_types.CHARACTER_EDITED, { detail: { id: this_chid, character: characters[this_chid] } });

                // Recreate the chat if it hasn't been used at least once (i.e. with continue).
                const message = getFirstMessage();
                const shouldRegenerateMessage =
                    message.mes &&
                    !selected_group &&
                    !chat_metadata['tainted'] &&
                    (chat.length === 0 || (chat.length === 1 && !chat[0].is_user && !chat[0].is_system));

                if (shouldRegenerateMessage) {
                    chat.splice(0, chat.length, message);
                    const messageId = (chat.length - 1);
                    await eventSource.emit(event_types.MESSAGE_RECEIVED, messageId);
                    await clearChat();
                    await printMessages();
                    await eventSource.emit(event_types.CHARACTER_MESSAGE_RENDERED, messageId);
                    await saveChatConditional();
                }
            },
            error: function (jqXHR, exception) {
                $('#create_button').removeAttr('disabled');
                console.log('Error! Either a file with the same name already existed, or the image file provided was in an invalid format. Double check that the image is not a webp.');
                toastr.error('Something went wrong while saving the character, or the image file provided was in an invalid format. Double check that the image is not a webp.');
            },
        });
    }
}

window['SillyTavern'].getContext = function () {
    return {
        chat: chat,
        characters: characters,
        groups: groups,
        name1: name1,
        name2: name2,
        characterId: this_chid,
        groupId: selected_group,
        chatId: selected_group
            ? groups.find(x => x.id == selected_group)?.chat_id
            : (this_chid && characters[this_chid] && characters[this_chid].chat),
        getCurrentChatId: getCurrentChatId,
        getRequestHeaders: getRequestHeaders,
        reloadCurrentChat: reloadCurrentChat,
        renameChat: renameChat,
        saveSettingsDebounced: saveSettingsDebounced,
        onlineStatus: online_status,
        maxContext: Number(max_context),
        chatMetadata: chat_metadata,
        streamingProcessor,
        eventSource: eventSource,
        eventTypes: event_types,
        addOneMessage: addOneMessage,
        generate: Generate,
        getTokenCount: getTokenCount,
        extensionPrompts: extension_prompts,
        setExtensionPrompt: setExtensionPrompt,
        updateChatMetadata: updateChatMetadata,
        saveChat: saveChatConditional,
        openCharacterChat: openCharacterChat,
        openGroupChat: openGroupChat,
        saveMetadata: saveMetadata,
        sendSystemMessage: sendSystemMessage,
        activateSendButtons,
        deactivateSendButtons,
        saveReply,
        registerSlashCommand: registerSlashCommand,
        executeSlashCommands: executeSlashCommands,
        timestampToMoment: timestampToMoment,
        /**
         * @deprecated Handlebars for extensions are no longer supported.
         */
        registerHelper: () => { },
        registedDebugFunction: registerDebugFunction,
        /**
         * @deprecated Use renderExtensionTemplateAsync instead.
         */
        renderExtensionTemplate: renderExtensionTemplate,
        renderExtensionTemplateAsync: renderExtensionTemplateAsync,
        registerDataBankScraper: ScraperManager.registerDataBankScraper,
        callPopup: callPopup,
        callGenericPopup: callGenericPopup,
        mainApi: main_api,
        extensionSettings: extension_settings,
        ModuleWorkerWrapper: ModuleWorkerWrapper,
        getTokenizerModel: getTokenizerModel,
        generateQuietPrompt: generateQuietPrompt,
        writeExtensionField: writeExtensionField,
        getThumbnailUrl: getThumbnailUrl,
        selectCharacterById: selectCharacterById,
        messageFormatting: messageFormatting,
        shouldSendOnEnter: shouldSendOnEnter,
        isMobile: isMobile,
        tags: tags,
        tagMap: tag_map,
        menuType: menu_type,
        createCharacterData: create_save,
        /**
         * @deprecated Legacy snake-case naming, compatibility with old extensions
         */
        event_types: event_types,
    };
};

function swipe_left() {      // when we swipe left..but no generation.
    if (chat.length - 1 === Number(this_edit_mes_id)) {
        closeMessageEditor();
    }

    if (isStreamingEnabled() && streamingProcessor) {
        streamingProcessor.onStopStreaming();
    }

    const swipe_duration = 120;
    const swipe_range = '700px';
    chat[chat.length - 1]['swipe_id']--;

    if (chat[chat.length - 1]['swipe_id'] < 0) {
        chat[chat.length - 1]['swipe_id'] = chat[chat.length - 1]['swipes'].length - 1;
    }

    if (chat[chat.length - 1]['swipe_id'] >= 0) {
        /*$(this).parent().children('swipe_right').css('display', 'flex');
        if (chat[chat.length - 1]['swipe_id'] === 0) {
            $(this).css('display', 'none');
        }*/ // Just in case
        if (!Array.isArray(chat[chat.length - 1]['swipe_info'])) {
            chat[chat.length - 1]['swipe_info'] = [];
        }
        let this_mes_div = $(this).parent();
        let this_mes_block = $(this).parent().children('.mes_block').children('.mes_text');
        const this_mes_div_height = this_mes_div[0].scrollHeight;
        this_mes_div.css('height', this_mes_div_height);
        const this_mes_block_height = this_mes_block[0].scrollHeight;
        chat[chat.length - 1]['mes'] = chat[chat.length - 1]['swipes'][chat[chat.length - 1]['swipe_id']];
        chat[chat.length - 1]['send_date'] = chat[chat.length - 1].swipe_info[chat[chat.length - 1]['swipe_id']]?.send_date || chat[chat.length - 1].send_date; //load the last mes box with the latest generation
        chat[chat.length - 1]['extra'] = JSON.parse(JSON.stringify(chat[chat.length - 1].swipe_info[chat[chat.length - 1]['swipe_id']]?.extra || chat[chat.length - 1].extra));

        if (chat[chat.length - 1].extra) {
            // if message has memory attached - remove it to allow regen
            if (chat[chat.length - 1].extra.memory) {
                delete chat[chat.length - 1].extra.memory;
            }
            // ditto for display text
            if (chat[chat.length - 1].extra.display_text) {
                delete chat[chat.length - 1].extra.display_text;
            }
        }
        $(this).parent().children('.mes_block').transition({
            x: swipe_range,
            duration: swipe_duration,
            easing: animation_easing,
            queue: false,
            complete: async function () {
                const is_animation_scroll = ($('#chat').scrollTop() >= ($('#chat').prop('scrollHeight') - $('#chat').outerHeight()) - 10);
                //console.log('on left swipe click calling addOneMessage');
                addOneMessage(chat[chat.length - 1], { type: 'swipe' });

                if (power_user.message_token_count_enabled) {
                    if (!chat[chat.length - 1].extra) {
                        chat[chat.length - 1].extra = {};
                    }

                    const swipeMessage = $('#chat').find(`[mesid="${chat.length - 1}"]`);
                    const tokenCount = await getTokenCountAsync(chat[chat.length - 1].mes, 0);
                    chat[chat.length - 1]['extra']['token_count'] = tokenCount;
                    swipeMessage.find('.tokenCounterDisplay').text(`${tokenCount}t`);
                }

                let new_height = this_mes_div_height - (this_mes_block_height - this_mes_block[0].scrollHeight);
                if (new_height < 103) new_height = 103;
                this_mes_div.animate({ height: new_height + 'px' }, {
                    duration: 0, //used to be 100
                    queue: false,
                    progress: function () {
                        // Scroll the chat down as the message expands

                        if (is_animation_scroll) $('#chat').scrollTop($('#chat')[0].scrollHeight);
                    },
                    complete: function () {
                        this_mes_div.css('height', 'auto');
                        // Scroll the chat down to the bottom once the animation is complete
                        if (is_animation_scroll) $('#chat').scrollTop($('#chat')[0].scrollHeight);
                    },
                });
                $(this).parent().children('.mes_block').transition({
                    x: '-' + swipe_range,
                    duration: 0,
                    easing: animation_easing,
                    queue: false,
                    complete: function () {
                        $(this).parent().children('.mes_block').transition({
                            x: '0px',
                            duration: swipe_duration,
                            easing: animation_easing,
                            queue: false,
                            complete: async function () {
                                await eventSource.emit(event_types.MESSAGE_SWIPED, (chat.length - 1));
                                saveChatDebounced();
                            },
                        });
                    },
                });
            },
        });

        $(this).parent().children('.avatar').transition({
            x: swipe_range,
            duration: swipe_duration,
            easing: animation_easing,
            queue: false,
            complete: function () {
                $(this).parent().children('.avatar').transition({
                    x: '-' + swipe_range,
                    duration: 0,
                    easing: animation_easing,
                    queue: false,
                    complete: function () {
                        $(this).parent().children('.avatar').transition({
                            x: '0px',
                            duration: swipe_duration,
                            easing: animation_easing,
                            queue: false,
                            complete: function () {

                            },
                        });
                    },
                });
            },
        });
    }
    if (chat[chat.length - 1]['swipe_id'] < 0) {
        chat[chat.length - 1]['swipe_id'] = 0;
    }
}

/**
 * Creates a new branch from the message with the given ID
 * @param {number} mesId Message ID
 * @returns {Promise<string>} Branch file name
 */
async function branchChat(mesId) {
    const fileName = await createBranch(mesId);
    await saveItemizedPrompts(fileName);

    if (selected_group) {
        await openGroupChat(selected_group, fileName);
    } else {
        await openCharacterChat(fileName);
    }

    return fileName;
}

// when we click swipe right button
const swipe_right = () => {
    if (chat.length - 1 === Number(this_edit_mes_id)) {
        closeMessageEditor();
    }

    if (isHordeGenerationNotAllowed()) {
        return unblockGeneration();
    }

    const swipe_duration = 200;
    const swipe_range = 700;
    //console.log(swipe_range);
    let run_generate = false;
    let run_swipe_right = false;
    if (chat[chat.length - 1]['swipe_id'] === undefined) {              // if there is no swipe-message in the last spot of the chat array
        chat[chat.length - 1]['swipe_id'] = 0;                        // set it to id 0
        chat[chat.length - 1]['swipes'] = [];                         // empty the array
        chat[chat.length - 1]['swipe_info'] = [];
        chat[chat.length - 1]['swipes'][0] = chat[chat.length - 1]['mes'];  //assign swipe array with last message from chat
        chat[chat.length - 1]['swipe_info'][0] = { 'send_date': chat[chat.length - 1]['send_date'], 'gen_started': chat[chat.length - 1]['gen_started'], 'gen_finished': chat[chat.length - 1]['gen_finished'], 'extra': JSON.parse(JSON.stringify(chat[chat.length - 1]['extra'])) };
        //assign swipe info array with last message from chat
    }
    if (chat.length === 1 && chat[0]['swipe_id'] !== undefined && chat[0]['swipe_id'] === chat[0]['swipes'].length - 1) {    // if swipe_right is called on the last alternate greeting, loop back around
        chat[0]['swipe_id'] = 0;
    } else {
        chat[chat.length - 1]['swipe_id']++;                                // make new slot in array
    }
    if (chat[chat.length - 1].extra) {
        // if message has memory attached - remove it to allow regen
        if (chat[chat.length - 1].extra.memory) {
            delete chat[chat.length - 1].extra.memory;
        }
        // ditto for display text
        if (chat[chat.length - 1].extra.display_text) {
            delete chat[chat.length - 1].extra.display_text;
        }
    }
    if (!Array.isArray(chat[chat.length - 1]['swipe_info'])) {
        chat[chat.length - 1]['swipe_info'] = [];
    }
    //console.log(chat[chat.length-1]['swipes']);
    if (parseInt(chat[chat.length - 1]['swipe_id']) === chat[chat.length - 1]['swipes'].length && chat.length !== 1) { //if swipe id of last message is the same as the length of the 'swipes' array and not the greeting
        delete chat[chat.length - 1].gen_started;
        delete chat[chat.length - 1].gen_finished;
        run_generate = true;
    } else if (parseInt(chat[chat.length - 1]['swipe_id']) < chat[chat.length - 1]['swipes'].length) { //otherwise, if the id is less than the number of swipes
        chat[chat.length - 1]['mes'] = chat[chat.length - 1]['swipes'][chat[chat.length - 1]['swipe_id']]; //load the last mes box with the latest generation
        chat[chat.length - 1]['send_date'] = chat[chat.length - 1]?.swipe_info[chat[chat.length - 1]['swipe_id']]?.send_date || chat[chat.length - 1]['send_date']; //update send date
        chat[chat.length - 1]['extra'] = JSON.parse(JSON.stringify(chat[chat.length - 1].swipe_info[chat[chat.length - 1]['swipe_id']]?.extra || chat[chat.length - 1].extra || []));
        run_swipe_right = true; //then prepare to do normal right swipe to show next message
    }

    const currentMessage = $('#chat').children().filter(`[mesid="${chat.length - 1}"]`);
    let this_div = currentMessage.children('.swipe_right');
    let this_mes_div = this_div.parent();

    if (chat[chat.length - 1]['swipe_id'] > chat[chat.length - 1]['swipes'].length) { //if we swipe right while generating (the swipe ID is greater than what we are viewing now)
        chat[chat.length - 1]['swipe_id'] = chat[chat.length - 1]['swipes'].length; //show that message slot (will be '...' while generating)
    }
    if (run_generate) {               //hide swipe arrows while generating
        this_div.css('display', 'none');
    }
    // handles animated transitions when swipe right, specifically height transitions between messages
    if (run_generate || run_swipe_right) {
        let this_mes_block = this_mes_div.children('.mes_block').children('.mes_text');
        const this_mes_div_height = this_mes_div[0].scrollHeight;
        const this_mes_block_height = this_mes_block[0].scrollHeight;

        this_mes_div.children('.swipe_left').css('display', 'flex');
        this_mes_div.children('.mes_block').transition({        // this moves the div back and forth
            x: '-' + swipe_range,
            duration: swipe_duration,
            easing: animation_easing,
            queue: false,
            complete: async function () {
                /*if (!selected_group) {
                    var typingIndicator = $("#typing_indicator_template .typing_indicator").clone();
                    typingIndicator.find(".typing_indicator_name").text(characters[this_chid].name);
                } */
                /* $("#chat").append(typingIndicator); */
                const is_animation_scroll = ($('#chat').scrollTop() >= ($('#chat').prop('scrollHeight') - $('#chat').outerHeight()) - 10);
                //console.log(parseInt(chat[chat.length-1]['swipe_id']));
                //console.log(chat[chat.length-1]['swipes'].length);
                const swipeMessage = $('#chat').find('[mesid="' + (chat.length - 1) + '"]');
                if (run_generate && parseInt(chat[chat.length - 1]['swipe_id']) === chat[chat.length - 1]['swipes'].length) {
                    //shows "..." while generating
                    swipeMessage.find('.mes_text').html('...');
                    // resets the timer
                    swipeMessage.find('.mes_timer').html('');
                    swipeMessage.find('.tokenCounterDisplay').text('');
                } else {
                    //console.log('showing previously generated swipe candidate, or "..."');
                    //console.log('onclick right swipe calling addOneMessage');
                    addOneMessage(chat[chat.length - 1], { type: 'swipe' });

                    if (power_user.message_token_count_enabled) {
                        if (!chat[chat.length - 1].extra) {
                            chat[chat.length - 1].extra = {};
                        }

                        const tokenCount = await getTokenCountAsync(chat[chat.length - 1].mes, 0);
                        chat[chat.length - 1]['extra']['token_count'] = tokenCount;
                        swipeMessage.find('.tokenCounterDisplay').text(`${tokenCount}t`);
                    }
                }
                let new_height = this_mes_div_height - (this_mes_block_height - this_mes_block[0].scrollHeight);
                if (new_height < 103) new_height = 103;


                this_mes_div.animate({ height: new_height + 'px' }, {
                    duration: 0, //used to be 100
                    queue: false,
                    progress: function () {
                        // Scroll the chat down as the message expands
                        if (is_animation_scroll) $('#chat').scrollTop($('#chat')[0].scrollHeight);
                    },
                    complete: function () {
                        this_mes_div.css('height', 'auto');
                        // Scroll the chat down to the bottom once the animation is complete
                        if (is_animation_scroll) $('#chat').scrollTop($('#chat')[0].scrollHeight);
                    },
                });
                this_mes_div.children('.mes_block').transition({
                    x: swipe_range,
                    duration: 0,
                    easing: animation_easing,
                    queue: false,
                    complete: function () {
                        this_mes_div.children('.mes_block').transition({
                            x: '0px',
                            duration: swipe_duration,
                            easing: animation_easing,
                            queue: false,
                            complete: async function () {
                                await eventSource.emit(event_types.MESSAGE_SWIPED, (chat.length - 1));
                                if (run_generate && !is_send_press && parseInt(chat[chat.length - 1]['swipe_id']) === chat[chat.length - 1]['swipes'].length) {
                                    console.debug('caught here 2');
                                    is_send_press = true;
                                    $('.mes_buttons:last').hide();
                                    await Generate('swipe');
                                } else {
                                    if (parseInt(chat[chat.length - 1]['swipe_id']) !== chat[chat.length - 1]['swipes'].length) {
                                        saveChatDebounced();
                                    }
                                }
                            },
                        });
                    },
                });
            },
        });
        this_mes_div.children('.avatar').transition({ // moves avatar along with swipe
            x: '-' + swipe_range,
            duration: swipe_duration,
            easing: animation_easing,
            queue: false,
            complete: function () {
                this_mes_div.children('.avatar').transition({
                    x: swipe_range,
                    duration: 0,
                    easing: animation_easing,
                    queue: false,
                    complete: function () {
                        this_mes_div.children('.avatar').transition({
                            x: '0px',
                            duration: swipe_duration,
                            easing: animation_easing,
                            queue: false,
                            complete: function () {

                            },
                        });
                    },
                });
            },
        });
    }
};

const CONNECT_API_MAP = {
    'kobold': {
        selected: 'kobold',
        button: '#api_button',
    },
    'horde': {
        selected: 'koboldhorde',
    },
    'novel': {
        selected: 'novel',
        button: '#api_button_novel',
    },
    'ooba': {
        selected: 'textgenerationwebui',
        button: '#api_button_textgenerationwebui',
        type: textgen_types.OOBA,
    },
    'tabby': {
        selected: 'textgenerationwebui',
        button: '#api_button_textgenerationwebui',
        type: textgen_types.TABBY,
    },
    'llamacpp': {
        selected: 'textgenerationwebui',
        button: '#api_button_textgenerationwebui',
        type: textgen_types.LLAMACPP,
    },
    'ollama': {
        selected: 'textgenerationwebui',
        button: '#api_button_textgenerationwebui',
        type: textgen_types.OLLAMA,
    },
    'mancer': {
        selected: 'textgenerationwebui',
        button: '#api_button_textgenerationwebui',
        type: textgen_types.MANCER,
    },
    'vllm': {
        selected: 'textgenerationwebui',
        button: '#api_button_textgenerationwebui',
        type: textgen_types.VLLM,
    },
    'aphrodite': {
        selected: 'textgenerationwebui',
        button: '#api_button_textgenerationwebui',
        type: textgen_types.APHRODITE,
    },
    'koboldcpp': {
        selected: 'textgenerationwebui',
        button: '#api_button_textgenerationwebui',
        type: textgen_types.KOBOLDCPP,
    },
    'kcpp': {
        selected: 'textgenerationwebui',
        button: '#api_button_textgenerationwebui',
        type: textgen_types.KOBOLDCPP,
    },
    'togetherai': {
        selected: 'textgenerationwebui',
        button: '#api_button_textgenerationwebui',
        type: textgen_types.TOGETHERAI,
    },
    'openai': {
        selected: 'openai',
        button: '#api_button_openai',
        source: chat_completion_sources.OPENAI,
    },
    'oai': {
        selected: 'openai',
        button: '#api_button_openai',
        source: chat_completion_sources.OPENAI,
    },
    'claude': {
        selected: 'openai',
        button: '#api_button_openai',
        source: chat_completion_sources.CLAUDE,
    },
    'windowai': {
        selected: 'openai',
        button: '#api_button_openai',
        source: chat_completion_sources.WINDOWAI,
    },
    'openrouter': {
        selected: 'openai',
        button: '#api_button_openai',
        source: chat_completion_sources.OPENROUTER,
    },
    'scale': {
        selected: 'openai',
        button: '#api_button_openai',
        source: chat_completion_sources.SCALE,
    },
    'ai21': {
        selected: 'openai',
        button: '#api_button_openai',
        source: chat_completion_sources.AI21,
    },
    'makersuite': {
        selected: 'openai',
        button: '#api_button_openai',
        source: chat_completion_sources.MAKERSUITE,
    },
    'mistralai': {
        selected: 'openai',
        button: '#api_button_openai',
        source: chat_completion_sources.MISTRALAI,
    },
    'custom': {
        selected: 'openai',
        button: '#api_button_openai',
        source: chat_completion_sources.CUSTOM,
    },
    'cohere': {
        selected: 'openai',
        button: '#api_button_openai',
        source: chat_completion_sources.COHERE,
    },
    'perplexity': {
        selected: 'openai',
        button: '#api_button_openai',
        source: chat_completion_sources.PERPLEXITY,
    },
    'groq': {
        selected: 'openai',
        button: '#api_button_openai',
        source: chat_completion_sources.GROQ,
    },
    'infermaticai': {
        selected: 'textgenerationwebui',
        button: '#api_button_textgenerationwebui',
        type: textgen_types.INFERMATICAI,
    },
    'dreamgen': {
        selected: 'textgenerationwebui',
        button: '#api_button_textgenerationwebui',
        type: textgen_types.DREAMGEN,
    },
    'openrouter-text': {
        selected: 'textgenerationwebui',
        button: '#api_button_textgenerationwebui',
        type: textgen_types.OPENROUTER,
    },
};

async function selectContextCallback(_, name) {
    if (!name) {
        return power_user.context.preset;
    }

    const contextNames = context_presets.map(preset => preset.name);
    const fuse = new Fuse(contextNames);
    const result = fuse.search(name);

    if (result.length === 0) {
        toastr.warning(`Context preset "${name}" not found`);
        return '';
    }

    const foundName = result[0].item;
    selectContextPreset(foundName);
    return foundName;
}

async function selectInstructCallback(_, name) {
    if (!name) {
        return power_user.instruct.preset;
    }

    const instructNames = instruct_presets.map(preset => preset.name);
    const fuse = new Fuse(instructNames);
    const result = fuse.search(name);

    if (result.length === 0) {
        toastr.warning(`Instruct preset "${name}" not found`);
        return '';
    }

    const foundName = result[0].item;
    selectInstructPreset(foundName);
    return foundName;
}

async function enableInstructCallback() {
    $('#instruct_enabled').prop('checked', true).trigger('change');
}

async function disableInstructCallback() {
    $('#instruct_enabled').prop('checked', false).trigger('change');
}

/**
 * @param {string} text API name
 */
async function connectAPISlash(_, text) {
    if (!text.trim()) {
        for (const [key, config] of Object.entries(CONNECT_API_MAP)) {
            if (config.selected !== main_api) continue;

            if (config.source) {
                if (oai_settings.chat_completion_source === config.source) {
                    return key;
                } else {
                    continue;
                }
            }

            if (config.type) {
                if (textgen_settings.type === config.type) {
                    return key;
                } else {
                    continue;
                }
            }

            return key;
        }
    }

    const apiConfig = CONNECT_API_MAP[text.toLowerCase()];
    if (!apiConfig) {
        toastr.error(`Error: ${text} is not a valid API`);
        return;
    }

    $(`#main_api option[value='${apiConfig.selected || text}']`).prop('selected', true);
    $('#main_api').trigger('change');

    if (apiConfig.source) {
        $(`#chat_completion_source option[value='${apiConfig.source}']`).prop('selected', true);
        $('#chat_completion_source').trigger('change');
    }

    if (apiConfig.type) {
        $(`#textgen_type option[value='${apiConfig.type}']`).prop('selected', true);
        $('#textgen_type').trigger('change');
    }

    if (apiConfig.button) {
        $(apiConfig.button).trigger('click');
    }

    toastr.info(`API set to ${text}, trying to connect..`);

    try {
        await waitUntilCondition(() => online_status !== 'no_connection', 10000, 100);
        console.log('Connection successful');
    } catch {
        console.log('Could not connect after 5 seconds, skipping.');
    }
}

/**
 * Imports supported files dropped into the app window.
 * @param {File[]} files Array of files to process
 * @param {boolean?} preserveFileNames Whether to preserve original file names
 * @returns {Promise<void>}
 */
export async function processDroppedFiles(files, preserveFileNames = false) {
    const allowedMimeTypes = [
        'application/json',
        'image/png',
        'application/yaml',
        'application/x-yaml',
        'text/yaml',
        'text/x-yaml',
    ];

    const allowedExtensions = [
        'charx',
    ];

    for (const file of files) {
        const extension = file.name.split('.').pop().toLowerCase();
        if (allowedMimeTypes.includes(file.type) || allowedExtensions.includes(extension)) {
            await importCharacter(file, preserveFileNames);
        } else {
            toastr.warning('Unsupported file type: ' + file.name);
        }
    }
}

/**
 * Imports a character from a file.
 * @param {File} file File to import
 * @param {boolean?} preserveFileName Whether to preserve original file name
 * @returns {Promise<void>}
 */
async function importCharacter(file, preserveFileName = false) {
    if (is_group_generating || is_send_press) {
        toastr.error('Cannot import characters while generating. Stop the request and try again.', 'Import aborted');
        throw new Error('Cannot import character while generating');
    }

    const ext = file.name.match(/\.(\w+)$/);
    if (!ext || !(['json', 'png', 'yaml', 'yml', 'charx'].includes(ext[1].toLowerCase()))) {
        return;
    }

    const format = ext[1].toLowerCase();
    $('#character_import_file_type').val(format);
    const formData = new FormData();
    formData.append('avatar', file);
    formData.append('file_type', format);
    formData.append('preserve_file_name', String(preserveFileName));

    const data = await jQuery.ajax({
        type: 'POST',
        url: '/api/characters/import',
        data: formData,
        async: true,
        cache: false,
        contentType: false,
        processData: false,
    });

    if (data.error) {
        toastr.error('The file is likely invalid or corrupted.', 'Could not import character');
        return;
    }

    if (data.file_name !== undefined) {
        $('#character_search_bar').val('').trigger('input');

        let oldSelectedChar = null;
        if (this_chid !== undefined) {
            oldSelectedChar = characters[this_chid].avatar;
        }

        await getCharacters();
        select_rm_info('char_import', data.file_name, oldSelectedChar);
        if (power_user.import_card_tags) {
            let currentContext = getContext();
            let avatarFileName = `${data.file_name}.png`;
            let importedCharacter = currentContext.characters.find(character => character.avatar === avatarFileName);
            await importTags(importedCharacter);
        }
    }
}

async function importFromURL(items, files) {
    for (const item of items) {
        if (item.type === 'text/uri-list') {
            const uriList = await new Promise((resolve) => {
                item.getAsString((uriList) => { resolve(uriList); });
            });
            const uris = uriList.split('\n').filter(uri => uri.trim() !== '');
            try {
                for (const uri of uris) {
                    const request = await fetch(uri);
                    const data = await request.blob();
                    const fileName = request.headers.get('Content-Disposition')?.split('filename=')[1]?.replace(/"/g, '') || uri.split('/').pop() || 'file.png';
                    const file = new File([data], fileName, { type: data.type });
                    files.push(file);
                }
            } catch (error) {
                console.error('Failed to import from URL', error);
            }
        }
    }
}

async function doImpersonate(_, prompt) {
    $('#send_textarea').val('');
    $('#option_impersonate').trigger('click', { fromSlashCommand: true, additionalPrompt: prompt });
}

async function doDeleteChat() {
    await displayPastChats();
    let currentChatDeleteButton = $('.select_chat_block[highlight=\'true\']').parent().find('.PastChat_cross');
    $(currentChatDeleteButton).trigger('click');
    await delay(1);
    $('#dialogue_popup_ok').trigger('click', { fromSlashCommand: true });
}

async function doRenameChat(_, chatName) {
    if (!chatName) {
        toastr.warning('Name must be provided as an argument to rename this chat.');
        return;
    }

    const currentChatName = getCurrentChatId();
    if (!currentChatName) {
        toastr.warning('No chat selected that can be renamed.');
        return;
    }

    await renameChat(currentChatName, chatName);

    toastr.success(`Successfully renamed chat to: ${chatName}`);
}

/**
 * Renames the currently selected chat.
 * @param {string} oldFileName Old name of the chat (no JSONL extension)
 * @param {string} newName New name for the chat (no JSONL extension)
 */
export async function renameChat(oldFileName, newName) {
    const body = {
        is_group: !!selected_group,
        avatar_url: characters[this_chid]?.avatar,
        original_file: `${oldFileName}.jsonl`,
        renamed_file: `${newName}.jsonl`,
    };

    try {
        showLoader();
        const response = await fetch('/api/chats/rename', {
            method: 'POST',
            body: JSON.stringify(body),
            headers: getRequestHeaders(),
        });

        if (!response.ok) {
            throw new Error('Unsuccessful request.');
        }

        const data = await response.json();

        if (data.error) {
            throw new Error('Server returned an error.');
        }

        if (selected_group) {
            await renameGroupChat(selected_group, oldFileName, newName);
        }
        else {
            if (characters[this_chid].chat == oldFileName) {
                characters[this_chid].chat = newName;
                $('#selected_chat_pole').val(characters[this_chid].chat);
                await createOrEditCharacter();
            }
        }

        await reloadCurrentChat();
    } catch {
        hideLoader();
        await delay(500);
        await callPopup('An error has occurred. Chat was not renamed.', 'text');
    } finally {
        hideLoader();
    }
}

/**
 * /getchatname` slash command
 */
async function doGetChatName() {
    return getCurrentChatDetails().sessionName;
}

const isPwaMode = window.navigator.standalone;
if (isPwaMode) { $('body').addClass('PWA'); }

function doCharListDisplaySwitch() {
    console.debug('toggling body charListGrid state');
    $('body').toggleClass('charListGrid');
    power_user.charListGrid = $('body').hasClass('charListGrid') ? true : false;
    saveSettingsDebounced();
}

function doCloseChat() {
    $('#option_close_chat').trigger('click');
}

/**
 * Function to handle the deletion of a character, given a specific popup type and character ID.
 * If popup type equals "del_ch", it will proceed with deletion otherwise it will exit the function.
 * It fetches the delete character route, sending necessary parameters, and in case of success,
 * it proceeds to delete character from UI and saves settings.
 * In case of error during the fetch request, it logs the error details.
 *
 * @param {string} popup_type - The type of popup currently active.
 * @param {string} this_chid - The character ID to be deleted.
 * @param {boolean} delete_chats - Whether to delete chats or not.
 */
export async function handleDeleteCharacter(popup_type, this_chid, delete_chats) {
    if (popup_type !== 'del_ch' ||
        !characters[this_chid]) {
        return;
    }

    await deleteCharacter(characters[this_chid].avatar, { deleteChats: delete_chats });
}

/**
 * Deletes a character completely, including associated chats if specified
 *
 * @param {string} characterKey - The key (avatar) of the character to be deleted
 * @param {Object} [options] - Optional parameters for the deletion
 * @param {boolean} [options.deleteChats=true] - Whether to delete associated chats or not
 * @return {Promise<void>} - A promise that resolves when the character is successfully deleted
 */
export async function deleteCharacter(characterKey, { deleteChats = true } = {}) {
    const character = characters.find(x => x.avatar == characterKey);
    if (!character) {
        toastr.warning(`Character ${characterKey} not found. Cannot be deleted.`);
        return;
    }

    const chid = characters.indexOf(character);
    const pastChats = await getPastCharacterChats(chid);

    const msg = { avatar_url: character.avatar, delete_chats: deleteChats };

    const response = await fetch('/api/characters/delete', {
        method: 'POST',
        headers: getRequestHeaders(),
        body: JSON.stringify(msg),
        cache: 'no-cache',
    });

    if (!response.ok) {
        throw new Error(`Failed to delete character: ${response.status} ${response.statusText}`);
    }

    await removeCharacterFromUI(character.name, character.avatar);

    if (deleteChats) {
        for (const chat of pastChats) {
            const name = chat.file_name.replace('.jsonl', '');
            await eventSource.emit(event_types.CHAT_DELETED, name);
        }
    }
}

/**
 * Function to delete a character from UI after character deletion API success.
 * It manages necessary UI changes such as closing advanced editing popup, unsetting
 * character ID, resetting characters array and chat metadata, deselecting character's tab
 * panel, removing character name from navigation tabs, clearing chat, removing character's
 * avatar from tag_map, fetching updated list of characters and updating the 'deleted
 * character' message.
 * It also ensures to save the settings after all the operations.
 *
 * @param {string} name - The name of the character to be deleted.
 * @param {string} avatar - The avatar URL of the character to be deleted.
 * @param {boolean} reloadCharacters - Whether the character list should be refreshed after deletion.
 */
async function removeCharacterFromUI(name, avatar, reloadCharacters = true) {
    await clearChat();
    $('#character_cross').click();
    this_chid = undefined;
    characters.length = 0;
    name2 = systemUserName;
    chat = [...safetychat];
    chat_metadata = {};
    $(document.getElementById('rm_button_selected_ch')).children('h2').text('');
    this_chid = undefined;
    delete tag_map[avatar];
    if (reloadCharacters) await getCharacters();
    select_rm_info('char_delete', name);
    await printMessages();
    saveSettingsDebounced();
}

function doTogglePanels() {
    $('#option_settings').trigger('click');
}

function addDebugFunctions() {
    const doBackfill = async () => {
        for (const message of chat) {
            // System messages are not counted
            if (message.is_system) {
                continue;
            }

            if (!message.extra) {
                message.extra = {};
            }

            message.extra.token_count = await getTokenCountAsync(message.mes, 0);
        }

        await saveChatConditional();
        await reloadCurrentChat();
    };

    registerDebugFunction('backfillTokenCounts', 'Backfill token counters',
        `Recalculates token counts of all messages in the current chat to refresh the counters.
        Useful when you switch between models that have different tokenizers.
        This is a visual change only. Your chat will be reloaded.`, doBackfill);

    registerDebugFunction('generationTest', 'Send a generation request', 'Generates text using the currently selected API.', async () => {
        const text = prompt('Input text:', 'Hello');
        toastr.info('Working on it...');
        const message = await generateRaw(text, null, false, false);
        alert(message);
    });

    registerDebugFunction('clearPrompts', 'Delete itemized prompts', 'Deletes all itemized prompts from the local storage.', async () => {
        await clearItemizedPrompts();
        toastr.info('Itemized prompts deleted.');
        if (getCurrentChatId()) {
            await reloadCurrentChat();
        }
    });

    registerDebugFunction('toggleEventTracing', 'Toggle event tracing', 'Useful to see what triggered a certain event.', () => {
        localStorage.setItem('eventTracing', localStorage.getItem('eventTracing') === 'true' ? 'false' : 'true');
        toastr.info('Event tracing is now ' + (localStorage.getItem('eventTracing') === 'true' ? 'enabled' : 'disabled'));
    });

    registerDebugFunction('copySetup', 'Copy ST setup to clipboard [WIP]', 'Useful data when reporting bugs', async () => {
        const getContextContents = getContext();
        const getSettingsContents = settings;
        //console.log(getSettingsContents);
        const logMessage = `
\`\`\`
API: ${getSettingsContents.main_api}
API Type: ${getSettingsContents[getSettingsContents.main_api + '_settings'].type}
API server: ${getSettingsContents.api_server}
Model: ${getContextContents.onlineStatus}
Context Preset: ${power_user.context.preset}
Instruct Preset: ${power_user.instruct.preset}
API Settings: ${JSON.stringify(getSettingsContents[getSettingsContents.main_api + '_settings'], null, 2)}
\`\`\`
    `;

        //console.log(getSettingsContents)
        //console.log(logMessage);

        try {
            await navigator.clipboard.writeText(logMessage);
            toastr.info('Your ST API setup data has been copied to the clipboard.');
        } catch (error) {
            toastr.error('Failed to copy ST Setup to clipboard:', error);
        }
    });
}

jQuery(async function () {

    if (isMobile()) {
        console.debug('hiding movingUI and sheldWidth toggles for mobile');
        $('#sheldWidthToggleBlock').hide();
        $('#movingUIModeCheckBlock').hide();

    }

    async function doForceSave() {
        await saveSettings();
        await saveChatConditional();
        toastr.success('Chat and settings saved.');
    }

    SlashCommandParser.addCommandObject(SlashCommand.fromProps({
        name: 'dupe',
        callback: DupeChar,
        helpString: 'Duplicates the currently selected character.',
    }));
    SlashCommandParser.addCommandObject(SlashCommand.fromProps({
        name: 'api',
        callback: connectAPISlash,
        namedArgumentList: [],
        unnamedArgumentList: [
            new SlashCommandArgument(
                'API to connect to',
                [ARGUMENT_TYPE.STRING],
                true,
                false,
                null,
                Object.keys(CONNECT_API_MAP),
            ),
        ],
        helpString: `
            <div>
                Connect to an API. If no argument is provided, it will return the currently connected API.
            </div>
            <div>
                <strong>Available APIs:</strong>
                <pre><code>${Object.keys(CONNECT_API_MAP).join(', ')}</code></pre>
            </div>
        `,
    }));
    SlashCommandParser.addCommandObject(SlashCommand.fromProps({
        name: 'impersonate',
        callback: doImpersonate,
        aliases: ['imp'],
        unnamedArgumentList: [
            new SlashCommandArgument(
                'prompt', [ARGUMENT_TYPE.STRING], false,
            ),
        ],
        helpString: `
            <div>
                Calls an impersonation response, with an optional additional prompt.
            </div>
            <div>
                <strong>Example:</strong>
                <ul>
                    <li>
                        <pre><code class="language-stscript">/impersonate What is the meaning of life?</code></pre>
                    </li>
                </ul>
            </div>
        `,
    }));
    SlashCommandParser.addCommandObject(SlashCommand.fromProps({
        name: 'delchat',
        callback: doDeleteChat,
        helpString: 'Deletes the current chat.',
    }));
    SlashCommandParser.addCommandObject(SlashCommand.fromProps({
        name: 'renamechat',
        callback: doRenameChat,
        unnamedArgumentList: [
            new SlashCommandArgument(
                'new chat name', [ARGUMENT_TYPE.STRING], true,
            ),
        ],
        helpString: 'Renames the current chat.',
    }));
    SlashCommandParser.addCommandObject(SlashCommand.fromProps({
        name: 'getchatname',
        callback: doGetChatName,
        returns: 'chat file name',
        helpString: 'Returns the name of the current chat file into the pipe.',
    }));
    SlashCommandParser.addCommandObject(SlashCommand.fromProps({
        name: 'closechat',
        callback: doCloseChat,
        helpString: 'Closes the current chat.',
    }));
    SlashCommandParser.addCommandObject(SlashCommand.fromProps({
        name: 'panels',
        callback: doTogglePanels,
        aliases: ['togglepanels'],
        helpString: 'Toggle UI panels on/off',
    }));
    SlashCommandParser.addCommandObject(SlashCommand.fromProps({
        name: 'forcesave',
        callback: doForceSave,
        helpString: 'Forces a save of the current chat and settings',
    }));
    SlashCommandParser.addCommandObject(SlashCommand.fromProps({
        name: 'instruct',
        callback: selectInstructCallback,
        returns: 'current preset',
        namedArgumentList: [],
        unnamedArgumentList: [
            new SlashCommandArgument(
                'name', [ARGUMENT_TYPE.STRING], false,
            ),
        ],
        helpString: `
            <div>
                Selects instruct mode preset by name. Gets the current instruct if no name is provided.
            </div>
            <div>
                <strong>Example:</strong>
                <ul>
                    <li>
                        <pre><code class="language-stscript">/instruct creative</code></pre>
                    </li>
                </ul>
            </div>
        `,
    }));
    SlashCommandParser.addCommandObject(SlashCommand.fromProps({
        name: 'instruct-on',
        callback: enableInstructCallback,
        helpString: 'Enables instruct mode.',
    }));
    SlashCommandParser.addCommandObject(SlashCommand.fromProps({
        name: 'instruct-off',
        callback: disableInstructCallback,
        helpString: 'Disables instruct mode',
    }));
    SlashCommandParser.addCommandObject(SlashCommand.fromProps({
        name: 'context',
        callback: selectContextCallback,
        returns: 'template name',
        unnamedArgumentList: [
            new SlashCommandArgument(
                'name', [ARGUMENT_TYPE.STRING], false,
            ),
        ],
        helpString: 'Selects context template by name. Gets the current template if no name is provided',
    }));
    SlashCommandParser.addCommandObject(SlashCommand.fromProps({
        name: 'chat-manager',
        callback: () => $('#option_select_chat').trigger('click'),
        aliases: ['chat-history', 'manage-chats'],
        helpString: 'Opens the chat manager for the current character/group.',
    }));

    setTimeout(function () {
        $('#groupControlsToggle').trigger('click');
        $('#groupCurrentMemberListToggle .inline-drawer-icon').trigger('click');
    }, 200);

    $('#chat').on('wheel touchstart', () => {
        scrollLock = true;
    });

    $(document).on('click', '.api_loading', cancelStatusCheck);

    //////////INPUT BAR FOCUS-KEEPING LOGIC/////////////
    let S_TAPreviouslyFocused = false;
    $('#send_textarea').on('focusin focus click', () => {
        S_TAPreviouslyFocused = true;
    });
    $('#send_but, #option_regenerate, #option_continue, #mes_continue').on('click', () => {
        if (S_TAPreviouslyFocused) {
            $('#send_textarea').focus();
        }
    });
    $(document).click(event => {
        if ($(':focus').attr('id') !== 'send_textarea') {
            var validIDs = ['options_button', 'send_but', 'mes_continue', 'send_textarea', 'option_regenerate', 'option_continue'];
            if (!validIDs.includes($(event.target).attr('id'))) {
                S_TAPreviouslyFocused = false;
            }
        } else {
            S_TAPreviouslyFocused = true;
        }
    });

    /////////////////

    $('#swipes-checkbox').change(function () {
        swipes = !!$('#swipes-checkbox').prop('checked');
        if (swipes) {
            //console.log('toggle change calling showswipebtns');
            showSwipeButtons();
        } else {
            hideSwipeButtons();
        }
        saveSettingsDebounced();
    });

    ///// SWIPE BUTTON CLICKS ///////

    $(document).on('click', '.swipe_right', swipe_right);

    $(document).on('click', '.swipe_left', swipe_left);

    const debouncedCharacterSearch = debounce((searchQuery) => {
        entitiesFilter.setFilterData(FILTER_TYPES.SEARCH, searchQuery);
    });
    $('#character_search_bar').on('input', function () {
        const searchQuery = String($(this).val());
        debouncedCharacterSearch(searchQuery);
    });


    $('#mes_continue').on('click', function () {
        $('#option_continue').trigger('click');
    });

    $('#send_but').on('click', function () {
        sendTextareaMessage();
    });

    //menu buttons setup

    $('#rm_button_settings').click(function () {
        selected_button = 'settings';
        menu_type = 'settings';
        selectRightMenuWithAnimation('rm_api_block');
    });
    $('#rm_button_characters').click(function () {
        selected_button = 'characters';
        select_rm_characters();
    });
    $('#rm_button_back').click(function () {
        selected_button = 'characters';
        select_rm_characters();
    });
    $('#rm_button_create').click(function () {
        selected_button = 'create';
        select_rm_create();
    });
    $('#rm_button_selected_ch').click(function () {
        if (selected_group) {
            select_group_chats(selected_group);
        } else {
            selected_button = 'character_edit';
            select_selected_character(this_chid);
        }
        $('#character_search_bar').val('').trigger('input');
    });

    $(document).on('click', '.character_select', async function () {
        const id = $(this).attr('chid');
        await selectCharacterById(id);
    });

    $(document).on('click', '.bogus_folder_select', function () {
        const tagId = $(this).attr('tagid');
        console.debug('Bogus folder clicked', tagId);
        chooseBogusFolder($(this), tagId);
    });

    $(document).on('input', '.edit_textarea', function () {
        scroll_holder = $('#chat').scrollTop();
        $(this).height(0).height(this.scrollHeight);
        is_use_scroll_holder = true;
    });
    $('#chat').on('scroll', function () {
        if (is_use_scroll_holder) {
            $('#chat').scrollTop(scroll_holder);
            is_use_scroll_holder = false;
        }
    });

    $(document).on('click', '.mes', function () {
        //when a 'delete message' parent div is clicked
        // and we are in delete mode and del_checkbox is visible
        if (!is_delete_mode || !$(this).children('.del_checkbox').is(':visible')) {
            return;
        }
        $('.mes').children('.del_checkbox').each(function () {
            $(this).prop('checked', false);
            $(this).parent().removeClass('selected');
        });
        $(this).addClass('selected'); //sets the bg of the mes selected for deletion
        var i = Number($(this).attr('mesid')); //checks the message ID in the chat
        this_del_mes = i;
        //as long as the current message ID is less than the total chat length
        while (i < chat.length) {
            //sets the bg of the all msgs BELOW the selected .mes
            $(`.mes[mesid="${i}"]`).addClass('selected');
            $(`.mes[mesid="${i}"]`).children('.del_checkbox').prop('checked', true);
            i++;
        }
    });

    $(document).on('click', '.PastChat_cross', function (e) {
        e.stopPropagation();
        chat_file_for_del = $(this).attr('file_name');
        console.debug('detected cross click for' + chat_file_for_del);
        callPopup('<h3>Delete the Chat File?</h3>', 'del_chat');
    });

    $('#advanced_div').click(function () {
        if (!is_advanced_char_open) {
            is_advanced_char_open = true;
            $('#character_popup').css({ 'display': 'flex', 'opacity': 0.0 }).addClass('open');
            $('#character_popup').transition({
                opacity: 1.0,
                duration: animation_duration,
                easing: animation_easing,
            });
        } else {
            is_advanced_char_open = false;
            $('#character_popup').css('display', 'none').removeClass('open');
        }
    });

    $('#character_cross').click(function () {
        is_advanced_char_open = false;
        $('#character_popup').transition({
            opacity: 0,
            duration: animation_duration,
            easing: animation_easing,
        });
        setTimeout(function () { $('#character_popup').css('display', 'none'); }, animation_duration);
    });

    $('#character_popup_ok').click(function () {
        is_advanced_char_open = false;
        $('#character_popup').css('display', 'none');
    });

    $('#dialogue_popup_ok').click(async function (e, customData) {
        const fromSlashCommand = customData?.fromSlashCommand || false;
        dialogueCloseStop = false;
        $('#shadow_popup').transition({
            opacity: 0,
            duration: animation_duration,
            easing: animation_easing,
        });
        setTimeout(function () {
            if (dialogueCloseStop) return;
            $('#shadow_popup').css('display', 'none');
            $('#dialogue_popup').removeClass('large_dialogue_popup');
            $('#dialogue_popup').removeClass('wide_dialogue_popup');
        }, animation_duration);

        //      $("#shadow_popup").css("opacity:", 0.0);

        if (popup_type == 'avatarToCrop') {
            dialogueResolve($('#avatarToCrop').data('cropper').getCroppedCanvas().toDataURL('image/jpeg'));
        }

        if (popup_type == 'del_chat') {
            //close past chat popup
            $('#select_chat_cross').trigger('click');
            showLoader();
            if (selected_group) {
                await deleteGroupChat(selected_group, chat_file_for_del);
            } else {
                await delChat(chat_file_for_del);
            }

            if (fromSlashCommand) {  // When called from `/delchat` command, don't re-open the history view.
                $('#options').hide();  // hide option popup menu
                hideLoader();
            } else {  // Open the history view again after 2 seconds (delay to avoid edge cases for deleting last chat).
                setTimeout(function () {
                    $('#option_select_chat').click();
                    $('#options').hide();  // hide option popup menu
                    hideLoader();
                }, 2000);
            }
        }
        if (popup_type == 'del_ch') {
            const deleteChats = !!$('#del_char_checkbox').prop('checked');
            eventSource.emit(event_types.CHARACTER_DELETED, { id: this_chid, character: characters[this_chid] });
            await handleDeleteCharacter(popup_type, this_chid, deleteChats);
        }
        if (popup_type == 'alternate_greeting' && menu_type !== 'create') {
            createOrEditCharacter();
        }
        if (popup_type === 'del_group') {
            const groupId = $('#dialogue_popup').data('group_id');

            if (groupId) {
                deleteGroup(groupId);
            }
        }
        //Make a new chat for selected character
        if (
            popup_type == 'new_chat' &&
            (selected_group || this_chid !== undefined) &&
            menu_type != 'create'
        ) {
            //Fix it; New chat doesn't create while open create character menu
            await clearChat();
            chat.length = 0;

            chat_file_for_del = getCurrentChatDetails()?.sessionName;
            const isDelChatCheckbox = document.getElementById('del_chat_checkbox')?.checked;

            // Make it easier to find in backups
            if (isDelChatCheckbox) {
                await saveChatConditional();
            }

            if (selected_group) {
                await createNewGroupChat(selected_group);
                if (isDelChatCheckbox) await deleteGroupChat(selected_group, chat_file_for_del);
            }
            else {
                //RossAscends: added character name to new chat filenames and replaced Date.now() with humanizedDateTime;
                chat_metadata = {};
                characters[this_chid].chat = `${name2} - ${humanizedDateTime()}`;
                $('#selected_chat_pole').val(characters[this_chid].chat);
                await getChat();
                await createOrEditCharacter();
                if (isDelChatCheckbox) await delChat(chat_file_for_del + '.jsonl');
            }
        }

        rawPromptPopper.update();
        $('#rawPromptPopup').hide();

        if (dialogueResolve) {
            if (popup_type == 'input') {
                dialogueResolve($('#dialogue_popup_input').val());
                $('#dialogue_popup_input').val('');

            }
            else {
                dialogueResolve(true);

            }

            dialogueResolve = null;
        }
    });

    $('#dialogue_popup_cancel').click(function (e) {
        dialogueCloseStop = false;
        $('#shadow_popup').transition({
            opacity: 0,
            duration: animation_duration,
            easing: animation_easing,
        });
        setTimeout(function () {
            if (dialogueCloseStop) return;
            $('#shadow_popup').css('display', 'none');
            $('#dialogue_popup').removeClass('large_dialogue_popup');
        }, animation_duration);

        //$("#shadow_popup").css("opacity:", 0.0);
        popup_type = '';

        if (dialogueResolve) {
            dialogueResolve(false);
            dialogueResolve = null;
        }

    });

    $('#add_avatar_button').change(function () {
        read_avatar_load(this);
    });

    $('#form_create').submit(createOrEditCharacter);

    $('#delete_button').on('click', function () {
        callPopup(`
                <h3>Delete the character?</h3>
                <b>THIS IS PERMANENT!<br><br>
                <label for="del_char_checkbox" class="checkbox_label justifyCenter">
                    <input type="checkbox" id="del_char_checkbox" />
                    <small>Also delete the chat files</small>
                </label><br></b>`, 'del_ch', '',
        );
    });

    //////// OPTIMIZED ALL CHAR CREATION/EDITING TEXTAREA LISTENERS ///////////////

    $('#character_name_pole').on('input', function () {
        if (menu_type == 'create') {
            create_save.name = String($('#character_name_pole').val());
        }
    });

    const elementsToUpdate = {
        '#description_textarea': function () { create_save.description = String($('#description_textarea').val()); },
        '#creator_notes_textarea': function () { create_save.creator_notes = String($('#creator_notes_textarea').val()); },
        '#character_version_textarea': function () { create_save.character_version = String($('#character_version_textarea').val()); },
        '#system_prompt_textarea': function () { create_save.system_prompt = String($('#system_prompt_textarea').val()); },
        '#post_history_instructions_textarea': function () { create_save.post_history_instructions = String($('#post_history_instructions_textarea').val()); },
        '#creator_textarea': function () { create_save.creator = String($('#creator_textarea').val()); },
        '#tags_textarea': function () { create_save.tags = String($('#tags_textarea').val()); },
        '#personality_textarea': function () { create_save.personality = String($('#personality_textarea').val()); },
        '#scenario_pole': function () { create_save.scenario = String($('#scenario_pole').val()); },
        '#mes_example_textarea': function () { create_save.mes_example = String($('#mes_example_textarea').val()); },
        '#firstmessage_textarea': function () { create_save.first_message = String($('#firstmessage_textarea').val()); },
        '#talkativeness_slider': function () { create_save.talkativeness = Number($('#talkativeness_slider').val()); },
        '#depth_prompt_prompt': function () { create_save.depth_prompt_prompt = String($('#depth_prompt_prompt').val()); },
        '#depth_prompt_depth': function () { create_save.depth_prompt_depth = Number($('#depth_prompt_depth').val()); },
        '#depth_prompt_role': function () { create_save.depth_prompt_role = String($('#depth_prompt_role').val()); },
    };

    Object.keys(elementsToUpdate).forEach(function (id) {
        $(id).on('input', function () {
            if (menu_type == 'create') {
                elementsToUpdate[id]();
            } else {
                saveCharacterDebounced();
            }
        });
    });

    $('#favorite_button').on('click', function () {
        updateFavButtonState(!fav_ch_checked);
        if (menu_type != 'create') {
            saveCharacterDebounced();
        }
    });

    /* $("#renameCharButton").on('click', renameCharacter); */

    $(document).on('click', '.renameChatButton', async function (e) {
        e.stopPropagation();
        const oldFileNameFull = $(this).closest('.select_chat_block_wrapper').find('.select_chat_block_filename').text();
        const oldFileName = oldFileNameFull.replace('.jsonl', '');

        const popupText = `<h3>Enter the new name for the chat:<h3>
        <small>!!Using an existing filename will produce an error!!<br>
        This will break the link between checkpoint chats.<br>
        No need to add '.jsonl' at the end.<br>
        </small>`;
        const newName = await callPopup(popupText, 'input', oldFileName);

        if (!newName || newName == oldFileName) {
            console.log('no new name found, aborting');
            return;
        }

        await renameChat(oldFileName, newName);

        await delay(250);
        $('#option_select_chat').trigger('click');
        $('#options').hide();
    });

    $(document).on('click', '.exportChatButton, .exportRawChatButton', async function (e) {
        e.stopPropagation();
        const format = $(this).data('format') || 'txt';
        await saveChatConditional();
        const filenamefull = $(this).closest('.select_chat_block_wrapper').find('.select_chat_block_filename').text();
        console.log(`exporting ${filenamefull} in ${format} format`);

        const filename = filenamefull.replace('.jsonl', '');
        const body = {
            is_group: !!selected_group,
            avatar_url: characters[this_chid]?.avatar,
            file: `${filename}.jsonl`,
            exportfilename: `${filename}.${format}`,
            format: format,
        };
        console.log(body);
        try {
            const response = await fetch('/api/chats/export', {
                method: 'POST',
                body: JSON.stringify(body),
                headers: getRequestHeaders(),
            });
            const data = await response.json();
            if (!response.ok) {
                // display error message
                console.log(data.message);
                await delay(250);
                toastr.error(`Error: ${data.message}`);
                return;
            } else {
                const mimeType = format == 'txt' ? 'text/plain' : 'application/octet-stream';
                // success, handle response data
                console.log(data);
                await delay(250);
                toastr.success(data.message);
                download(data.result, body.exportfilename, mimeType);
            }
        } catch (error) {
            // display error message
            console.log(`An error has occurred: ${error.message}`);
            await delay(250);
            toastr.error(`Error: ${error.message}`);
        }
    });

    ///////////////////////////////////////////////////////////////////////////////////

    $('#api_button').click(function (e) {
        if ($('#api_url_text').val() != '') {
            let value = formatKoboldUrl(String($('#api_url_text').val()).trim());

            if (!value) {
                toastr.error('Please enter a valid URL.');
                return;
            }

            $('#api_url_text').val(value);
            api_server = value;
            startStatusLoading();

            main_api = 'kobold';
            saveSettingsDebounced();
            getStatusKobold();
        }
    });

    $('#api_button_textgenerationwebui').on('click', async function (e) {
        const keys = [
            { id: 'api_key_mancer', secret: SECRET_KEYS.MANCER },
            { id: 'api_key_vllm', secret: SECRET_KEYS.VLLM },
            { id: 'api_key_aphrodite', secret: SECRET_KEYS.APHRODITE },
            { id: 'api_key_tabby', secret: SECRET_KEYS.TABBY },
            { id: 'api_key_togetherai', secret: SECRET_KEYS.TOGETHERAI },
            { id: 'api_key_ooba', secret: SECRET_KEYS.OOBA },
            { id: 'api_key_infermaticai', secret: SECRET_KEYS.INFERMATICAI },
            { id: 'api_key_dreamgen', secret: SECRET_KEYS.DREAMGEN },
            { id: 'api_key_openrouter-tg', secret: SECRET_KEYS.OPENROUTER },
            { id: 'api_key_koboldcpp', secret: SECRET_KEYS.KOBOLDCPP },
            { id: 'api_key_llamacpp', secret: SECRET_KEYS.LLAMACPP },
        ];

        for (const key of keys) {
            const keyValue = String($(`#${key.id}`).val()).trim();
            if (keyValue.length) {
                await writeSecret(key.secret, keyValue);
            }
        }

        validateTextGenUrl();
        startStatusLoading();
        main_api = 'textgenerationwebui';
        saveSettingsDebounced();
        getStatusTextgen();
    });

    $('#api_button_novel').on('click', async function (e) {
        e.stopPropagation();
        const api_key_novel = String($('#api_key_novel').val()).trim();

        if (api_key_novel.length) {
            await writeSecret(SECRET_KEYS.NOVEL, api_key_novel);
        }

        if (!secret_state[SECRET_KEYS.NOVEL]) {
            console.log('No secret key saved for NovelAI');
            return;
        }

        startStatusLoading();
        // Check near immediately rather than waiting for up to 90s
        await getStatusNovel();
    });

    var button = $('#options_button');
    var menu = $('#options');

    function showMenu() {
        showBookmarksButtons();
        // menu.stop()
        menu.fadeIn(animation_duration);
        optionsPopper.update();
    }

    function hideMenu() {
        // menu.stop();
        menu.fadeOut(animation_duration);
        optionsPopper.update();
    }

    function isMouseOverButtonOrMenu() {
        return menu.is(':hover, :focus-within') || button.is(':hover, :focus');
    }

    button.on('click', function () {
        if (menu.is(':visible')) {
            hideMenu();
        } else {
            showMenu();
        }
    });
    button.on('blur', function () {
        //delay to prevent menu hiding when mouse leaves button into menu
        setTimeout(() => {
            if (!isMouseOverButtonOrMenu()) { hideMenu(); }
        }, 100);
    });
    menu.on('blur', function () {
        //delay to prevent menu hide when mouseleaves menu into button
        setTimeout(() => {
            if (!isMouseOverButtonOrMenu()) { hideMenu(); }
        }, 100);
    });
    $(document).on('click', function () {
        if (!isMouseOverButtonOrMenu() && menu.is(':visible')) { hideMenu(); }
    });

    /* $('#set_chat_scenario').on('click', setScenarioOverride); */

    ///////////// OPTIMIZED LISTENERS FOR LEFT SIDE OPTIONS POPUP MENU //////////////////////
    $('#options [id]').on('click', async function (event, customData) {
        const fromSlashCommand = customData?.fromSlashCommand || false;
        var id = $(this).attr('id');

        // Check whether a custom prompt was provided via custom data (for example through a slash command)
        const additionalPrompt = customData?.additionalPrompt?.trim() || undefined;
        const buildOrFillAdditionalArgs = (args = {}) => ({
            ...args,
            ...(additionalPrompt !== undefined && { quiet_prompt: additionalPrompt, quietToLoud: true }),
        });

        if (id == 'option_select_chat') {
            if ((selected_group && !is_group_generating) || (this_chid !== undefined && !is_send_press) || fromSlashCommand) {
                await displayPastChats();
                //this is just to avoid the shadow for past chat view when using /delchat
                //however, the dialog popup still gets one..
                if (!fromSlashCommand) {
                    console.log('displaying shadow');
                    $('#shadow_select_chat_popup').css('display', 'block');
                    $('#shadow_select_chat_popup').css('opacity', 0.0);
                    $('#shadow_select_chat_popup').transition({
                        opacity: 1.0,
                        duration: animation_duration,
                        easing: animation_easing,
                    });
                }
            }
        }

        else if (id == 'option_start_new_chat') {
            if ((selected_group || this_chid !== undefined) && !is_send_press) {
                callPopup(`
                    <h3>Start new chat?</h3><br>
                    <label for="del_chat_checkbox" class="checkbox_label justifyCenter"
                    title="If necessary, you can later restore this chat file from the /backups folder">
                        <input type="checkbox" id="del_chat_checkbox" />
                        <small>Also delete the current chat file</small>
                    </label><br>
                `, 'new_chat', '');
            }
        }

        else if (id == 'option_regenerate') {
            closeMessageEditor();
            if (is_send_press == false) {
                //hideSwipeButtons();

                if (selected_group) {
                    regenerateGroup();
                }
                else {
                    is_send_press = true;
                    Generate('regenerate', buildOrFillAdditionalArgs());
                }
            }
        }

        else if (id == 'option_impersonate') {
            if (is_send_press == false || fromSlashCommand) {
                is_send_press = true;
                Generate('impersonate', buildOrFillAdditionalArgs());
            }
        }

        else if (id == 'option_continue') {
            if (is_send_press == false || fromSlashCommand) {
                is_send_press = true;
                Generate('continue', buildOrFillAdditionalArgs());
            }
        }

        else if (id == 'option_delete_mes') {
            setTimeout(() => openMessageDelete(fromSlashCommand), animation_duration);
        }

        else if (id == 'option_close_chat') {
            if (is_send_press == false) {
                await clearChat();
                chat.length = 0;
                resetSelectedGroup();
                setCharacterId(undefined);
                setCharacterName('');
                setActiveCharacter(null);
                setActiveGroup(null);
                this_edit_mes_id = undefined;
                chat_metadata = {};
                selected_button = 'characters';
                $('#rm_button_selected_ch').children('h2').text('');
                select_rm_characters();
                sendSystemMessage(system_message_types.WELCOME);
                eventSource.emit(event_types.CHAT_CHANGED, getCurrentChatId());
                await getClientVersion();
            } else {
                toastr.info('Please stop the message generation first.');
            }
        }

        else if (id === 'option_settings') {
            //var checkBox = document.getElementById("waifuMode");
            var topBar = document.getElementById('top-bar');
            var topSettingsHolder = document.getElementById('top-settings-holder');
            var divchat = document.getElementById('chat');

            //if (checkBox.checked) {
            if (topBar.style.display === 'none') {
                topBar.style.display = ''; // or "inline-block" if that's the original display value
                topSettingsHolder.style.display = ''; // or "inline-block" if that's the original display value

                divchat.style.borderRadius = '';
                divchat.style.backgroundColor = '';

            } else {

                divchat.style.borderRadius = '10px'; // Adjust the value to control the roundness of the corners
                divchat.style.backgroundColor = ''; // Set the background color to your preference

                topBar.style.display = 'none';
                topSettingsHolder.style.display = 'none';
            }
            //}
        }
        hideMenu();
    });

    $('#newChatFromManageScreenButton').on('click', function () {
        setTimeout(() => {
            $('#option_start_new_chat').trigger('click');
        }, 1);
        setTimeout(() => {
            $('#dialogue_popup_ok').trigger('click');
        }, 1);
        $('#select_chat_cross').trigger('click');

    });

    //////////////////////////////////////////////////////////////////////////////////////////////

    //functionality for the cancel delete messages button, reverts to normal display of input form
    $('#dialogue_del_mes_cancel').click(function () {
        $('#dialogue_del_mes').css('display', 'none');
        $('#send_form').css('display', css_send_form_display);
        $('.del_checkbox').each(function () {
            $(this).css('display', 'none');
            $(this).parent().children('.for_checkbox').css('display', 'block');
            $(this).parent().removeClass('selected');
            $(this).prop('checked', false);
        });
        showSwipeButtons();
        this_del_mes = -1;
        is_delete_mode = false;
    });

    //confirms message deletion with the "ok" button
    $('#dialogue_del_mes_ok').click(async function () {
        $('#dialogue_del_mes').css('display', 'none');
        $('#send_form').css('display', css_send_form_display);
        $('.del_checkbox').each(function () {
            $(this).css('display', 'none');
            $(this).parent().children('.for_checkbox').css('display', 'block');
            $(this).parent().removeClass('selected');
            $(this).prop('checked', false);
        });

        if (this_del_mes >= 0) {
            $(`.mes[mesid="${this_del_mes}"]`).nextAll('div').remove();
            $(`.mes[mesid="${this_del_mes}"]`).remove();
            chat.length = this_del_mes;
            await saveChatConditional();
            chatElement.scrollTop(chatElement[0].scrollHeight);
            eventSource.emit(event_types.MESSAGE_DELETED, chat.length);
            $('#chat .mes').removeClass('last_mes');
            $('#chat .mes').last().addClass('last_mes');
        } else {
            console.log('this_del_mes is not >= 0, not deleting');
        }

        showSwipeButtons();
        this_del_mes = -1;
        is_delete_mode = false;
    });

    $('#settings_preset').change(function () {
        if ($('#settings_preset').find(':selected').val() != 'gui') {
            preset_settings = $('#settings_preset').find(':selected').text();
            const preset = koboldai_settings[koboldai_setting_names[preset_settings]];
            loadKoboldSettings(preset);
            setGenerationParamsFromPreset(preset);
            $('#kobold_api-settings').find('input').prop('disabled', false);
            $('#kobold_api-settings').css('opacity', 1.0);
            $('#kobold_order')
                .css('opacity', 1)
                .sortable('enable');
        } else {
            //$('.button').disableSelection();
            preset_settings = 'gui';

            $('#kobold_api-settings').find('input').prop('disabled', true);
            $('#kobold_api-settings').css('opacity', 0.5);

            $('#kobold_order')
                .css('opacity', 0.5)
                .sortable('disable');
        }
        saveSettingsDebounced();
    });

    $('#settings_preset_novel').change(function () {
        nai_settings.preset_settings_novel = $('#settings_preset_novel')
            .find(':selected')
            .text();

        const preset = novelai_settings[novelai_setting_names[nai_settings.preset_settings_novel]];
        loadNovelPreset(preset);
        amount_gen = Number($('#amount_gen').val());
        max_context = Number($('#max_context').val());

        saveSettingsDebounced();
    });

    $('#main_api').change(function () {
        cancelStatusCheck();
        changeMainAPI();
        saveSettingsDebounced();
    });

    ////////////////// OPTIMIZED RANGE SLIDER LISTENERS////////////////

    var sliderLocked = true;
    var sliderTimer;

    $('input[type=\'range\']').on('touchstart', function () {
        // Unlock the slider after 300ms
        setTimeout(function () {
            sliderLocked = false;
            $(this).css('background-color', 'var(--SmartThemeQuoteColor)');
        }.bind(this), 300);
    });

    $('input[type=\'range\']').on('touchend', function () {
        clearTimeout(sliderTimer);
        $(this).css('background-color', '');
        sliderLocked = true;
    });

    $('input[type=\'range\']').on('touchmove', function (event) {
        if (sliderLocked) {
            event.preventDefault();
        }
    });

    const sliders = [
        {
            sliderId: '#amount_gen',
            counterId: '#amount_gen_counter',
            format: (val) => `${val}`,
            setValue: (val) => { amount_gen = Number(val); },
        },
        {
            sliderId: '#max_context',
            counterId: '#max_context_counter',
            format: (val) => `${val}`,
            setValue: (val) => { max_context = Number(val); },
        },
    ];

    sliders.forEach(slider => {
        $(document).on('input', slider.sliderId, function () {
            const value = $(this).val();
            const formattedValue = slider.format(value);
            slider.setValue(value);
            $(slider.counterId).val(formattedValue);
            saveSettingsDebounced();
        });
    });

    //////////////////////////////////////////////////////////////

    $('#select_chat_cross').click(function () {
        $('#shadow_select_chat_popup').transition({
            opacity: 0,
            duration: animation_duration,
            easing: animation_easing,
        });
        setTimeout(function () { $('#shadow_select_chat_popup').css('display', 'none'); }, animation_duration);
        //$("#shadow_select_chat_popup").css("display", "none");
        $('#load_select_chat_div').css('display', 'block');
    });

    if (navigator.clipboard === undefined) {
        // No clipboard support
        $('.mes_copy').remove();
    }
    else {
        $(document).on('pointerup', '.mes_copy', function () {
            if (this_chid !== undefined || selected_group) {
                try {
                    const messageId = $(this).closest('.mes').attr('mesid');
                    const text = chat[messageId]['mes'];
                    navigator.clipboard.writeText(text);
                    toastr.info('Copied!', '', { timeOut: 2000 });
                } catch (err) {
                    console.error('Failed to copy: ', err);
                }
            }
        });
    }

    $(document).on('pointerup', '.mes_prompt', function () {
        let mesIdForItemization = $(this).closest('.mes').attr('mesId');
        console.log(`looking for mesID: ${mesIdForItemization}`);
        if (itemizedPrompts.length !== undefined && itemizedPrompts.length !== 0) {
            promptItemize(itemizedPrompts, mesIdForItemization);
        }
    });

    $(document).on('pointerup', '#copyPromptToClipboard', function () {
        let rawPrompt = itemizedPrompts[PromptArrayItemForRawPromptDisplay].rawPrompt;
        let rawPromptValues = rawPrompt;

        if (Array.isArray(rawPrompt)) {
            rawPromptValues = rawPrompt.map(x => x.content).join('\n');
        }

        navigator.clipboard.writeText(rawPromptValues);
        toastr.info('Copied!', '', { timeOut: 2000 });
    });

    $(document).on('pointerup', '#showRawPrompt', function () {
        //console.log(itemizedPrompts[PromptArrayItemForRawPromptDisplay].rawPrompt);
        console.log(PromptArrayItemForRawPromptDisplay);
        console.log(itemizedPrompts);
        console.log(itemizedPrompts[PromptArrayItemForRawPromptDisplay].rawPrompt);

        let rawPrompt = itemizedPrompts[PromptArrayItemForRawPromptDisplay].rawPrompt;
        let rawPromptValues = rawPrompt;

        if (Array.isArray(rawPrompt)) {
            rawPromptValues = rawPrompt.map(x => x.content).join('\n');
        }

        //let DisplayStringifiedPrompt = JSON.stringify(itemizedPrompts[PromptArrayItemForRawPromptDisplay].rawPrompt).replace(/\n+/g, '<br>');
        $('#rawPromptWrapper').text(rawPromptValues);
        rawPromptPopper.update();
        $('#rawPromptPopup').toggle();
    });

    //********************
    //***Message Editor***
    $(document).on('click', '.mes_edit', async function () {
        if (this_chid !== undefined || selected_group) {
            // Previously system messages we're allowed to be edited
            /*const message = $(this).closest(".mes");

            if (message.data("isSystem")) {
                return;
            }*/

            let chatScrollPosition = $('#chat').scrollTop();
            if (this_edit_mes_id !== undefined) {
                let mes_edited = $(`#chat [mesid="${this_edit_mes_id}"]`).find('.mes_edit_done');
                if (Number(edit_mes_id) == chat.length - 1) { //if the generating swipe (...)
                    let run_edit = true;
                    if (chat[edit_mes_id]['swipe_id'] !== undefined) {
                        if (chat[edit_mes_id]['swipes'].length === chat[edit_mes_id]['swipe_id']) {
                            run_edit = false;
                        }
                    }
                    if (run_edit) {
                        hideSwipeButtons();
                    }
                }
                await messageEditDone(mes_edited);
            }
            $(this).closest('.mes_block').find('.mes_text').empty();
            $(this).closest('.mes_block').find('.mes_buttons').css('display', 'none');
            $(this).closest('.mes_block').find('.mes_edit_buttons').css('display', 'inline-flex');
            var edit_mes_id = $(this).closest('.mes').attr('mesid');
            this_edit_mes_id = edit_mes_id;

            var text = chat[edit_mes_id]['mes'];
            if (chat[edit_mes_id]['is_user']) {
                this_edit_mes_chname = name1;
            } else if (chat[edit_mes_id]['force_avatar']) {
                this_edit_mes_chname = chat[edit_mes_id]['name'];
            } else {
                this_edit_mes_chname = name2;
            }
            if (power_user.trim_spaces) {
                text = text.trim();
            }
            $(this)
                .closest('.mes_block')
                .find('.mes_text')
                .append(
                    '<textarea id=\'curEditTextarea\' class=\'edit_textarea\' style=\'max-width:auto;\'></textarea>',
                );
            $('#curEditTextarea').val(text);
            let edit_textarea = $(this)
                .closest('.mes_block')
                .find('.edit_textarea');
            edit_textarea.height(0);
            edit_textarea.height(edit_textarea[0].scrollHeight);
            edit_textarea.focus();
            edit_textarea[0].setSelectionRange(     //this sets the cursor at the end of the text
                String(edit_textarea.val()).length,
                String(edit_textarea.val()).length,
            );
            if (Number(this_edit_mes_id) === chat.length - 1) {
                $('#chat').scrollTop(chatScrollPosition);
            }

            updateEditArrowClasses();
        }
    });

    $(document).on('input', '#curEditTextarea', function () {
        if (power_user.auto_save_msg_edits === true) {
            messageEditAuto($(this));
        }
    });

    $(document).on('click', '.extraMesButtonsHint', function (e) {
        const elmnt = e.target;
        $(elmnt).transition({
            opacity: 0,
            duration: animation_duration,
            easing: 'ease-in-out',
        });
        setTimeout(function () {
            $(elmnt).hide();
            $(elmnt).siblings('.extraMesButtons').css('opcacity', '0');
            $(elmnt).siblings('.extraMesButtons').css('display', 'flex');
            $(elmnt).siblings('.extraMesButtons').transition({
                opacity: 1,
                duration: animation_duration,
                easing: 'ease-in-out',
            });
        }, animation_duration);
    });

    $(document).on('click', function (e) {
        // Expanded options don't need to be closed
        if (power_user.expand_message_actions) {
            return;
        }

        // Check if the click was outside the relevant elements
        if (!$(e.target).closest('.extraMesButtons, .extraMesButtonsHint').length) {
            // Transition out the .extraMesButtons first
            $('.extraMesButtons:visible').transition({
                opacity: 0,
                duration: animation_duration,
                easing: 'ease-in-out',
                complete: function () {
                    $(this).hide(); // Hide the .extraMesButtons after the transition

                    // Transition the .extraMesButtonsHint back in
                    $('.extraMesButtonsHint:not(:visible)').show().transition({
                        opacity: .3,
                        duration: animation_duration,
                        easing: 'ease-in-out',
                        complete: function () {
                            $(this).css('opacity', '');
                        },
                    });
                },
            });
        }
    });

    $(document).on('click', '.mes_edit_cancel', function () {
        let text = chat[this_edit_mes_id]['mes'];

        $(this).closest('.mes_block').find('.mes_text').empty();
        $(this).closest('.mes_edit_buttons').css('display', 'none');
        $(this).closest('.mes_block').find('.mes_buttons').css('display', '');
        $(this)
            .closest('.mes_block')
            .find('.mes_text')
            .append(messageFormatting(
                text,
                this_edit_mes_chname,
                chat[this_edit_mes_id].is_system,
                chat[this_edit_mes_id].is_user,
                this_edit_mes_id,
            ));
        appendMediaToMessage(chat[this_edit_mes_id], $(this).closest('.mes'));
        addCopyToCodeBlocks($(this).closest('.mes'));
        this_edit_mes_id = undefined;
    });

    $(document).on('click', '.mes_edit_up', async function () {
        if (is_send_press || this_edit_mes_id <= 0) {
            return;
        }

        hideSwipeButtons();
        const targetId = Number(this_edit_mes_id) - 1;
        const target = $(`#chat .mes[mesid="${targetId}"]`);
        const root = $(this).closest('.mes');

        if (root.length === 0 || target.length === 0) {
            return;
        }

        root.insertBefore(target);

        target.attr('mesid', this_edit_mes_id);
        root.attr('mesid', targetId);

        const temp = chat[targetId];
        chat[targetId] = chat[this_edit_mes_id];
        chat[this_edit_mes_id] = temp;

        this_edit_mes_id = targetId;
        updateViewMessageIds();
        await saveChatConditional();
        showSwipeButtons();
    });

    $(document).on('click', '.mes_edit_down', async function () {
        if (is_send_press || this_edit_mes_id >= chat.length - 1) {
            return;
        }

        hideSwipeButtons();
        const targetId = Number(this_edit_mes_id) + 1;
        const target = $(`#chat .mes[mesid="${targetId}"]`);
        const root = $(this).closest('.mes');

        if (root.length === 0 || target.length === 0) {
            return;
        }

        root.insertAfter(target);

        target.attr('mesid', this_edit_mes_id);
        root.attr('mesid', targetId);

        const temp = chat[targetId];
        chat[targetId] = chat[this_edit_mes_id];
        chat[this_edit_mes_id] = temp;

        this_edit_mes_id = targetId;
        updateViewMessageIds();
        await saveChatConditional();
        showSwipeButtons();
    });

    $(document).on('click', '.mes_edit_copy', async function () {
        const confirmation = await callPopup('Create a copy of this message?', 'confirm');
        if (!confirmation) {
            return;
        }

        hideSwipeButtons();
        const oldScroll = chatElement[0].scrollTop;
        const clone = structuredClone(chat[this_edit_mes_id]);
        clone.send_date = Date.now();
        clone.mes = $(this).closest('.mes').find('.edit_textarea').val();

        if (power_user.trim_spaces) {
            clone.mes = clone.mes.trim();
        }

        chat.splice(Number(this_edit_mes_id) + 1, 0, clone);
        addOneMessage(clone, { insertAfter: this_edit_mes_id });

        updateViewMessageIds();
        await saveChatConditional();
        chatElement[0].scrollTop = oldScroll;
        showSwipeButtons();
    });

    $(document).on('click', '.mes_edit_delete', async function (event, customData) {
        const fromSlashCommand = customData?.fromSlashCommand || false;
        const swipeExists = (!Array.isArray(chat[this_edit_mes_id].swipes) || chat[this_edit_mes_id].swipes.length <= 1 || chat[this_edit_mes_id].is_user || parseInt(this_edit_mes_id) !== chat.length - 1);
        if (power_user.confirm_message_delete && fromSlashCommand !== true) {
            const confirmation = swipeExists ? await callPopup('Are you sure you want to delete this message?', 'confirm')
                : await callPopup('<h3>Delete this...</h3> <select id=\'del_type\'><option value=\'swipe\'>Swipe</option><option value=\'message\'>Message</option></select>', 'confirm');
            if (!confirmation) {
                return;
            }
        }

        const mes = $(this).closest('.mes');

        if (!mes) {
            return;
        }

        if ($('#del_type').val() === 'swipe') {
            const swipe_id = chat[this_edit_mes_id]['swipe_id'];
            chat[this_edit_mes_id]['swipes'].splice(swipe_id, 1);
            if (swipe_id > 0) {
                $('.swipe_left:last').click();
            } else {
                $('.swipe_right:last').click();
            }
        } else {
            chat.splice(this_edit_mes_id, 1);
            mes.remove();
        }

        let startFromZero = Number(this_edit_mes_id) === 0;

        this_edit_mes_id = undefined;

        updateViewMessageIds(startFromZero);
        saveChatDebounced();

        hideSwipeButtons();
        showSwipeButtons();

        await eventSource.emit(event_types.MESSAGE_DELETED, chat.length);
    });

    $(document).on('click', '.mes_edit_done', async function () {
        await messageEditDone($(this));
    });

    //Select chat

    //**************************CHARACTER IMPORT EXPORT*************************//
    $('#character_import_button').click(function () {
        $('#character_import_file').click();
    });

    $('#character_import_file').on('change', async function (e) {
        $('#rm_info_avatar').html('');

        if (!(e.target instanceof HTMLInputElement)) {
            return;
        }

        if (!e.target.files.length) {
            return;
        }

        for (const file of e.target.files) {
            await importCharacter(file);
        }
    });

    $('#export_button').on('click', function (e) {
        $('#export_format_popup').toggle();
        exportPopper.update();
    });

    $(document).on('click', '.export_format', async function () {
        const format = $(this).data('format');

        if (!format) {
            return;
        }

        // Save before exporting
        await createOrEditCharacter();
        const body = { format, avatar_url: characters[this_chid].avatar };

        const response = await fetch('/api/characters/export', {
            method: 'POST',
            headers: getRequestHeaders(),
            body: JSON.stringify(body),
        });

        if (response.ok) {
            const filename = characters[this_chid].avatar.replace('.png', `.${format}`);
            const blob = await response.blob();
            const a = document.createElement('a');
            a.href = URL.createObjectURL(blob);
            a.setAttribute('download', filename);
            document.body.appendChild(a);
            a.click();
            URL.revokeObjectURL(a.href);
            document.body.removeChild(a);
        }


        $('#export_format_popup').hide();
    });
    //**************************CHAT IMPORT EXPORT*************************//
    $('#chat_import_button').click(function () {
        $('#chat_import_file').click();
    });

    $('#chat_import_file').on('change', async function (e) {
        var file = e.target.files[0];

        if (!file) {
            return;
        }

        var ext = file.name.match(/\.(\w+)$/);
        if (
            !ext ||
            (ext[1].toLowerCase() != 'json' && ext[1].toLowerCase() != 'jsonl')
        ) {
            return;
        }

        if (selected_group && file.name.endsWith('.json')) {
            toastr.warning('Only SillyTavern\'s own format is supported for group chat imports. Sorry!');
            return;
        }

        var format = ext[1].toLowerCase();
        $('#chat_import_file_type').val(format);

        var formData = new FormData($('#form_import_chat').get(0));
        formData.append('user_name', name1);
        $('#select_chat_div').html('');
        $('#load_select_chat_div').css('display', 'block');

        if (selected_group) {
            await importGroupChat(formData);
        } else {
            await importCharacterChat(formData);
        }
    });

    $('#rm_button_group_chats').click(function () {
        selected_button = 'group_chats';
        select_group_chats();
    });

    $('#rm_button_back_from_group').click(function () {
        selected_button = 'characters';
        select_rm_characters();
    });

    $('#dupe_button').click(async function () {
        await DupeChar();
    });

    $(document).on('click', '.select_chat_block, .bookmark_link, .mes_bookmark', async function () {
        let file_name = $(this).hasClass('mes_bookmark')
            ? $(this).closest('.mes').attr('bookmark_link')
            : $(this).attr('file_name').replace('.jsonl', '');

        if (!file_name) {
            return;
        }

        try {
            showLoader();
            if (selected_group) {
                await openGroupChat(selected_group, file_name);
            } else {
                await openCharacterChat(file_name);
            }
        } finally {
            hideLoader();
        }

        $('#shadow_select_chat_popup').css('display', 'none');
        $('#load_select_chat_div').css('display', 'block');
    });

    $(document).on('click', '.mes_create_bookmark', async function () {
        var selected_mes_id = $(this).closest('.mes').attr('mesid');
        if (selected_mes_id !== undefined) {
            createNewBookmark(selected_mes_id);
        }
    });

    $(document).on('click', '.mes_create_branch', async function () {
        var selected_mes_id = $(this).closest('.mes').attr('mesid');
        if (selected_mes_id !== undefined) {
            branchChat(Number(selected_mes_id));
        }
    });

    $(document).on('click', '.mes_stop', function () {
        if (streamingProcessor) {
            streamingProcessor.onStopStreaming();
            streamingProcessor = null;
        }
        if (abortController) {
            abortController.abort('Clicked stop button');
            hideStopButton();
        }
        eventSource.emit(event_types.GENERATION_STOPPED);
    });

    $(document).on('click', '#form_sheld .stscript_continue', function () {
        pauseScriptExecution();
    });

    $(document).on('click', '#form_sheld .stscript_pause', function () {
        pauseScriptExecution();
    });

    $(document).on('click', '#form_sheld .stscript_stop', function () {
        stopScriptExecution();
    });

    $('.drawer-toggle').on('click', function () {
        var icon = $(this).find('.drawer-icon');
        var drawer = $(this).parent().find('.drawer-content');
        if (drawer.hasClass('resizing')) { return; }
        var drawerWasOpenAlready = $(this).parent().find('.drawer-content').hasClass('openDrawer');
        let targetDrawerID = $(this).parent().find('.drawer-content').attr('id');
        const pinnedDrawerClicked = drawer.hasClass('pinnedOpen');

        if (!drawerWasOpenAlready) { //to open the drawer
            $('.openDrawer').not('.pinnedOpen').addClass('resizing').slideToggle(200, 'swing', async function () {
                await delay(50); $(this).closest('.drawer-content').removeClass('resizing');
            });
            $('.openIcon').toggleClass('closedIcon openIcon');
            $('.openDrawer').not('.pinnedOpen').toggleClass('closedDrawer openDrawer');
            icon.toggleClass('openIcon closedIcon');
            drawer.toggleClass('openDrawer closedDrawer');

            //console.log(targetDrawerID);
            if (targetDrawerID === 'right-nav-panel') {
                $(this).closest('.drawer').find('.drawer-content').addClass('resizing').slideToggle({
                    duration: 200,
                    easing: 'swing',
                    start: function () {
                        jQuery(this).css('display', 'flex'); //flex needed to make charlist scroll
                    },
                    complete: async function () {
                        favsToHotswap();
                        await delay(50);
                        $(this).closest('.drawer-content').removeClass('resizing');
                        $('#rm_print_characters_block').trigger('scroll');
                    },
                });
            } else {
                $(this).closest('.drawer').find('.drawer-content').addClass('resizing').slideToggle(200, 'swing', async function () {
                    await delay(50); $(this).closest('.drawer-content').removeClass('resizing');
                });
            }

            // Set the height of "autoSetHeight" textareas within the drawer to their scroll height
            $(this).closest('.drawer').find('.drawer-content textarea.autoSetHeight').each(function () {
                resetScrollHeight($(this));
            });

        } else if (drawerWasOpenAlready) { //to close manually
            icon.toggleClass('closedIcon openIcon');

            if (pinnedDrawerClicked) {
                $(drawer).addClass('resizing').slideToggle(200, 'swing', async function () {
                    await delay(50); $(this).removeClass('resizing');
                });
            }
            else {
                $('.openDrawer').not('.pinnedOpen').addClass('resizing').slideToggle(200, 'swing', async function () {
                    await delay(50); $(this).closest('.drawer-content').removeClass('resizing');
                });
            }

            drawer.toggleClass('closedDrawer openDrawer');
        }
    });

    $('html').on('touchstart mousedown', function (e) {
        var clickTarget = $(e.target);

        if ($('#export_format_popup').is(':visible')
            && clickTarget.closest('#export_button').length == 0
            && clickTarget.closest('#export_format_popup').length == 0) {
            $('#export_format_popup').hide();
        }

        const forbiddenTargets = [
            '#character_cross',
            '#avatar-and-name-block',
            '#shadow_popup',
            '.popup',
            '#world_popup',
            '.ui-widget',
            '.text_pole',
            '#toast-container',
            '.select2-results',
        ];
        for (const id of forbiddenTargets) {
            if (clickTarget.closest(id).length > 0) {
                return;
            }
        }

        var targetParentHasOpenDrawer = clickTarget.parents('.openDrawer').length;
        if (clickTarget.hasClass('drawer-icon') == false && !clickTarget.hasClass('openDrawer')) {
            if ($('.openDrawer').length !== 0) {
                if (targetParentHasOpenDrawer === 0) {
                    //console.log($('.openDrawer').not('.pinnedOpen').length);
                    $('.openDrawer').not('.pinnedOpen').addClass('resizing').slideToggle(200, 'swing', function () {
                        $(this).closest('.drawer-content').removeClass('resizing');
                    });
                    $('.openIcon').toggleClass('closedIcon openIcon');
                    $('.openDrawer').not('.pinnedOpen').toggleClass('closedDrawer openDrawer');

                }
            }
        }
    });

    $(document).on('click', '.inline-drawer-toggle', function (e) {
        if ($(e.target).hasClass('text_pole')) {
            return;
        }
        var icon = $(this).find('.inline-drawer-icon');
        icon.toggleClass('down up');
        icon.toggleClass('fa-circle-chevron-down fa-circle-chevron-up');
        $(this).closest('.inline-drawer').find('.inline-drawer-content').stop().slideToggle();

        // Set the height of "autoSetHeight" textareas within the inline-drawer to their scroll height
        $(this).closest('.inline-drawer').find('.inline-drawer-content textarea.autoSetHeight').each(function () {
            resetScrollHeight($(this));
        });
    });

    $(document).on('click', '.inline-drawer-maximize', function () {
        const icon = $(this).find('.inline-drawer-icon, .floating_panel_maximize');
        icon.toggleClass('fa-window-maximize fa-window-restore');
        const drawerContent = $(this).closest('.drawer-content');
        drawerContent.toggleClass('maximized');
        const drawerId = drawerContent.attr('id');
        resetMovableStyles(drawerId);
    });

    $(document).on('click', '.mes .avatar', function () {
        const messageElement = $(this).closest('.mes');
        const thumbURL = $(this).children('img').attr('src');
        const charsPath = '/characters/';
        const targetAvatarImg = thumbURL.substring(thumbURL.lastIndexOf('=') + 1);
        const charname = targetAvatarImg.replace('.png', '');
        const isValidCharacter = characters.some(x => x.avatar === decodeURIComponent(targetAvatarImg));

        // Remove existing zoomed avatars for characters that are not the clicked character when moving UI is not enabled
        if (!power_user.movingUI) {
            $('.zoomed_avatar').each(function () {
                const currentForChar = $(this).attr('forChar');
                if (currentForChar !== charname && typeof currentForChar !== 'undefined') {
                    console.debug(`Removing zoomed avatar for character: ${currentForChar}`);
                    $(this).remove();
                }
            });
        }

        const avatarSrc = isDataURL(thumbURL) ? thumbURL : charsPath + targetAvatarImg;
        if ($(`.zoomed_avatar[forChar="${charname}"]`).length) {
            console.debug('removing container as it already existed');
            $(`.zoomed_avatar[forChar="${charname}"]`).fadeOut(animation_duration, () => {
                $(`.zoomed_avatar[forChar="${charname}"]`).remove();
            });
        } else {
            console.debug('making new container from template');
            const template = $('#zoomed_avatar_template').html();
            const newElement = $(template);
            newElement.attr('forChar', charname);
            newElement.attr('id', `zoomFor_${charname}`);
            newElement.addClass('draggable');
            newElement.find('.drag-grabber').attr('id', `zoomFor_${charname}header`);

            $('body').append(newElement);
            newElement.fadeIn(animation_duration);
            const zoomedAvatarImgElement = $(`.zoomed_avatar[forChar="${charname}"] img`);
            if (messageElement.attr('is_user') == 'true' || (messageElement.attr('is_system') == 'true' && !isValidCharacter)) { //handle user and system avatars
                zoomedAvatarImgElement.attr('src', thumbURL);
                zoomedAvatarImgElement.attr('data-izoomify-url', thumbURL);
            } else if (messageElement.attr('is_user') == 'false') { //handle char avatars
                zoomedAvatarImgElement.attr('src', avatarSrc);
                zoomedAvatarImgElement.attr('data-izoomify-url', avatarSrc);
            }
            loadMovingUIState();
            $(`.zoomed_avatar[forChar="${charname}"]`).css('display', 'flex');
            dragElement(newElement);

            if (power_user.zoomed_avatar_magnification) {
                $('.zoomed_avatar_container').izoomify();
            }

            $('.zoomed_avatar, .zoomed_avatar .dragClose').on('click touchend', (e) => {
                if (e.target.closest('.dragClose')) {
                    $(`.zoomed_avatar[forChar="${charname}"]`).fadeOut(animation_duration, () => {
                        $(`.zoomed_avatar[forChar="${charname}"]`).remove();
                    });
                }
            });

            zoomedAvatarImgElement.on('dragstart', (e) => {
                console.log('saw drag on avatar!');
                e.preventDefault();
                return false;
            });
        }
    });

    $(document).on('click', '#OpenAllWIEntries', function () {
        $('#world_popup_entries_list').children().find('.down').click();
    });
    $(document).on('click', '#CloseAllWIEntries', function () {
        $('#world_popup_entries_list').children().find('.up').click();
    });
    $(document).on('click', '.open_alternate_greetings', openAlternateGreetings);
    /* $('#set_character_world').on('click', openCharacterWorldPopup); */

    $(document).keyup(function (e) {
        if (e.key === 'Escape') {
            const isEditVisible = $('#curEditTextarea').is(':visible');
            if (isEditVisible && power_user.auto_save_msg_edits === false) {
                closeMessageEditor();
                $('#send_textarea').focus();
                return;
            }
            if (isEditVisible && power_user.auto_save_msg_edits === true) {
                $(`#chat .mes[mesid="${this_edit_mes_id}"] .mes_edit_done`).click();
                $('#send_textarea').focus();
                return;
            }
            if (!this_edit_mes_id && $('#mes_stop').is(':visible')) {
                $('#mes_stop').trigger('click');
                if (chat.length && Array.isArray(chat[chat.length - 1].swipes) && chat[chat.length - 1].swipe_id == chat[chat.length - 1].swipes.length) {
                    $('.last_mes .swipe_left').trigger('click');
                }
            }
        }
    });

    $('#char-management-dropdown').on('change', async (e) => {
        let target = $(e.target.selectedOptions).attr('id');
        switch (target) {
            case 'set_character_world':
                openCharacterWorldPopup();
                break;
            case 'set_chat_scenario':
                setScenarioOverride();
                break;
            case 'renameCharButton':
                renameCharacter();
                break;
            /*case 'dupe_button':
                DupeChar();
                break;
            case 'export_button':
                $('#export_format_popup').toggle();
                exportPopper.update();
                break;
            */
            case 'import_character_info':
                await importEmbeddedWorldInfo();
                saveCharacterDebounced();
                break;
            case 'character_source': {
                const source = getCharacterSource(this_chid);
                if (source && isValidUrl(source)) {
                    const url = new URL(source);
                    const confirm = await callPopup(`Open ${url.hostname} in a new tab?`, 'confirm');
                    if (confirm) {
                        window.open(source, '_blank');
                    }
                } else {
                    toastr.info('This character doesn\'t seem to have a source.');
                }
            } break;
            case 'replace_update': {
                const confirm = await callPopup('<p><b>Choose a new character card to replace this character with.</b></p><p>All chats, assets and group memberships will be preserved, but local changes to the character data will be lost.</p><p>Proceed?</p>', 'confirm', '');
                if (confirm) {
                    async function uploadReplacementCard(e) {
                        const file = e.target.files[0];

                        if (!file) {
                            return;
                        }

                        try {
                            const cloneFile = new File([file], characters[this_chid].avatar, { type: file.type });
                            const chatFile = characters[this_chid]['chat'];
                            await processDroppedFiles([cloneFile], true);
                            await openCharacterChat(chatFile);
                        } catch {
                            toastr.error('Failed to replace the character card.', 'Something went wrong');
                        }
                    }
                    $('#character_replace_file').off('change').on('change', uploadReplacementCard).trigger('click');
                }
            } break;
            case 'import_tags': {
                await importTags(characters[this_chid]);
            } break;
            /*case 'delete_button':
                popup_type = "del_ch";
                callPopup(`
                        <h3>Delete the character?</h3>
                        <b>THIS IS PERMANENT!<br><br>
                        THIS WILL ALSO DELETE ALL<br>
                        OF THE CHARACTER'S CHAT FILES.<br><br></b>`
                );
                break;*/
            default:
                eventSource.emit('charManagementDropdown', target);
        }
        $('#char-management-dropdown').prop('selectedIndex', 0);
    });

    $(window).on('beforeunload', () => {
        cancelTtsPlay();
        if (streamingProcessor) {
            console.log('Page reloaded. Aborting streaming...');
            streamingProcessor.onStopStreaming();
        }
    });


    var isManualInput = false;
    var valueBeforeManualInput;

    $('.range-block-counter input, .neo-range-input').on('click', function () {
        valueBeforeManualInput = $(this).val();
        console.log(valueBeforeManualInput);
    })
        .on('change', function (e) {
            e.target.focus();
            e.target.dispatchEvent(new Event('keyup'));
        })
        .on('keydown', function (e) {
            const masterSelector = '#' + $(this).data('for');
            const masterElement = $(masterSelector);
            if (e.key === 'Enter') {
                let manualInput = Number($(this).val());
                if (isManualInput) {
                    //disallow manual inputs outside acceptable range
                    if (manualInput >= Number($(this).attr('min')) && manualInput <= Number($(this).attr('max'))) {
                        //if value is ok, assign to slider and update handle text and position
                        //newSlider.val(manualInput)
                        //handleSlideEvent.call(newSlider, null, { value: parseFloat(manualInput) }, 'manual');
                        valueBeforeManualInput = manualInput;
                        $(masterElement).val($(this).val()).trigger('input');
                    } else {
                        //if value not ok, warn and reset to last known valid value
                        toastr.warning(`Invalid value. Must be between ${$(this).attr('min')} and ${$(this).attr('max')}`);
                        console.log(valueBeforeManualInput);
                        //newSlider.val(valueBeforeManualInput)
                        $(this).val(valueBeforeManualInput);
                    }
                }
            }
        })
        .on('keyup', function () {
            valueBeforeManualInput = $(this).val();
            console.log(valueBeforeManualInput);
            isManualInput = true;
        })
        //trigger slider changes when user clicks away
        .on('mouseup blur', function () {
            const masterSelector = '#' + $(this).data('for');
            const masterElement = $(masterSelector);
            let manualInput = Number($(this).val());
            if (isManualInput) {
                //if value is between correct range for the slider
                if (manualInput >= Number($(this).attr('min')) && manualInput <= Number($(this).attr('max'))) {
                    valueBeforeManualInput = manualInput;
                    //set the slider value to input value
                    $(masterElement).val($(this).val()).trigger('input');
                } else {
                    //if value not ok, warn and reset to last known valid value
                    toastr.warning(`Invalid value. Must be between ${$(this).attr('min')} and ${$(this).attr('max')}`);
                    console.log(valueBeforeManualInput);
                    $(this).val(valueBeforeManualInput);
                }
            }
            isManualInput = false;
        });

    $('.user_stats_button').on('click', function () {
        userStatsHandler();
    });

    $(document).on('click', '.external_import_button, #external_import_button', async () => {
        const html = await renderTemplateAsync('importCharacters');
<<<<<<< HEAD
        const input = await callGenericPopup(html, POPUP_TYPE.INPUT, '', { okButton: $('#popup_template').attr('popup_text_import'), rows: 4 });
=======

        /** @type {string?} */
        const input = await callGenericPopup(html, POPUP_TYPE.INPUT, '', { wider: true, okButton: $('#shadow_popup_template').attr('popup_text_import'), rows: 4 });
>>>>>>> 66fd9738

        if (!input) {
            console.debug('Custom content import cancelled');
            return;
        }

        // break input into one input per line
        const inputs = input.split('\n').map(x => x.trim()).filter(x => x.length > 0);

        for (const url of inputs) {
            let request;

            if (isValidUrl(url)) {
                console.debug('Custom content import started for URL: ', url);
                request = await fetch('/api/content/importURL', {
                    method: 'POST',
                    headers: getRequestHeaders(),
                    body: JSON.stringify({ url }),
                });
            } else {
                console.debug('Custom content import started for Char UUID: ', url);
                request = await fetch('/api/content/importUUID', {
                    method: 'POST',
                    headers: getRequestHeaders(),
                    body: JSON.stringify({ url }),
                });
            }

            if (!request.ok) {
                toastr.info(request.statusText, 'Custom content import failed');
                console.error('Custom content import failed', request.status, request.statusText);
                return;
            }

            const data = await request.blob();
            const customContentType = request.headers.get('X-Custom-Content-Type');
            const fileName = request.headers.get('Content-Disposition').split('filename=')[1].replace(/"/g, '');
            const file = new File([data], fileName, { type: data.type });

            switch (customContentType) {
                case 'character':
                    await processDroppedFiles([file]);
                    break;
                case 'lorebook':
                    await importWorldInfo(file);
                    break;
                default:
                    toastr.warning('Unknown content type');
                    console.error('Unknown content type', customContentType);
                    break;
            }
        }
    });

    charDragDropHandler = new DragAndDropHandler('body', async (files, event) => {
        if (!files.length) {
            await importFromURL(event.originalEvent.dataTransfer.items, files);
        }
        await processDroppedFiles(files);
    }, { noAnimation: true });

    $('#charListGridToggle').on('click', async () => {
        doCharListDisplaySwitch();
    });

    $('#hideCharPanelAvatarButton').on('click', () => {
        $('#avatar-and-name-block').slideToggle();
    });

    $(document).on('mouseup touchend', '#show_more_messages', () => {
        showMoreMessages();
    });

    $(document).on('click', '.open_characters_library', async function () {
        await getCharacters();
        eventSource.emit(event_types.OPEN_CHARACTER_LIBRARY);
    });

    // Added here to prevent execution before script.js is loaded and get rid of quirky timeouts
    await firstLoadInit();

    addDebugFunctions();

    eventSource.on(event_types.CHAT_DELETED, async (name) => {
        await deleteItemizedPrompts(name);
    });
    eventSource.on(event_types.GROUP_CHAT_DELETED, async (name) => {
        await deleteItemizedPrompts(name);
    });

    initCustomSelectedSamplers();
});<|MERGE_RESOLUTION|>--- conflicted
+++ resolved
@@ -5461,11 +5461,6 @@
     is_send_press = value;
 }
 
-<<<<<<< HEAD
-async function renameCharacter() {
-    const oldAvatar = characters[this_chid].avatar;
-    const newValue = await callGenericPopup('<h3>New name:</h3>', POPUP_TYPE.INPUT, characters[this_chid].name);
-=======
 export async function renameCharacter(name = null, { silent = false, renameChats = null } = {}) {
     if (!name && silent) {
         toastr.warning('No character name provided.', 'Rename Character');
@@ -5475,10 +5470,9 @@
         toastr.warning('No character selected.', 'Rename Character');
         return false;
     }
->>>>>>> 66fd9738
 
     const oldAvatar = characters[this_chid].avatar;
-    const newValue = name || await callPopup('<h3>New name:</h3>', 'input', characters[this_chid].name);
+    const newValue = name || await callGenericPopup('<h3>New name:</h3>', POPUP_TYPE.INPUT, characters[this_chid].name);
 
     if (!newValue) {
         toastr.warning('No character name provided.', 'Rename Character');
@@ -10607,13 +10601,9 @@
 
     $(document).on('click', '.external_import_button, #external_import_button', async () => {
         const html = await renderTemplateAsync('importCharacters');
-<<<<<<< HEAD
-        const input = await callGenericPopup(html, POPUP_TYPE.INPUT, '', { okButton: $('#popup_template').attr('popup_text_import'), rows: 4 });
-=======
 
         /** @type {string?} */
-        const input = await callGenericPopup(html, POPUP_TYPE.INPUT, '', { wider: true, okButton: $('#shadow_popup_template').attr('popup_text_import'), rows: 4 });
->>>>>>> 66fd9738
+        const input = await callGenericPopup(html, POPUP_TYPE.INPUT, '', { wider: true, okButton: $('#popup_template').attr('popup_text_import'), rows: 4 });
 
         if (!input) {
             console.debug('Custom content import cancelled');
