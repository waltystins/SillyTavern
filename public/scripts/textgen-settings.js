import {
    getRequestHeaders,
    getStoppingStrings,
    max_context,
    online_status,
    saveSettingsDebounced,
    setGenerationParamsFromPreset,
    setOnlineStatus,
    substituteParams,
} from '../script.js';
import { BIAS_CACHE, createNewLogitBiasEntry, displayLogitBias, getLogitBiasListResult } from './logit-bias.js';

import { power_user, registerDebugFunction } from './power-user.js';
import EventSourceStream from './sse-stream.js';
import { SENTENCEPIECE_TOKENIZERS, TEXTGEN_TOKENIZERS, getTextTokens, tokenizers } from './tokenizers.js';
import { getSortableDelay, onlyUnique } from './utils.js';

export {
    settings as textgenerationwebui_settings,
    loadTextGenSettings,
    generateTextGenWithStreaming,
    formatTextGenURL,
};

export const textgen_types = {
    OOBA: 'ooba',
    MANCER: 'mancer',
    APHRODITE: 'aphrodite',
    TABBY: 'tabby',
    KOBOLDCPP: 'koboldcpp',
    TOGETHERAI: 'togetherai',
    LLAMACPP: 'llamacpp',
    OLLAMA: 'ollama',
    INFERMATICAI: 'infermaticai',
};

<<<<<<< HEAD
const { MANCER, APHRODITE, TOGETHERAI, OOBA, OLLAMA, LLAMACPP, INFERMATICAI } = textgen_types;
=======
const { MANCER, APHRODITE, TABBY, TOGETHERAI, OOBA, OLLAMA, LLAMACPP } = textgen_types;
>>>>>>> 2d152d27
const BIAS_KEY = '#textgenerationwebui_api-settings';

// Maybe let it be configurable in the future?
// (7 days later) The future has come.
const MANCER_SERVER_KEY = 'mancer_server';
const MANCER_SERVER_DEFAULT = 'https://neuro.mancer.tech';
let MANCER_SERVER = localStorage.getItem(MANCER_SERVER_KEY) ?? MANCER_SERVER_DEFAULT;
let TOGETHERAI_SERVER = 'https://api.together.xyz';
let INFERMATICAI_SERVER = 'https://api.totalgpt.ai';

const SERVER_INPUTS = {
    [textgen_types.OOBA]: '#textgenerationwebui_api_url_text',
    [textgen_types.APHRODITE]: '#aphrodite_api_url_text',
    [textgen_types.TABBY]: '#tabby_api_url_text',
    [textgen_types.KOBOLDCPP]: '#koboldcpp_api_url_text',
    [textgen_types.LLAMACPP]: '#llamacpp_api_url_text',
    [textgen_types.OLLAMA]: '#ollama_api_url_text',
};

const KOBOLDCPP_ORDER = [6, 0, 1, 3, 4, 2, 5];
const settings = {
    temp: 0.7,
    temperature_last: true,
    top_p: 0.5,
    top_k: 40,
    top_a: 0,
    tfs: 1,
    epsilon_cutoff: 0,
    eta_cutoff: 0,
    typical_p: 1,
    min_p: 0,
    rep_pen: 1.2,
    rep_pen_range: 0,
    no_repeat_ngram_size: 0,
    penalty_alpha: 0,
    num_beams: 1,
    length_penalty: 1,
    min_length: 0,
    encoder_rep_pen: 1,
    freq_pen: 0,
    presence_pen: 0,
    do_sample: true,
    early_stopping: false,
    dynatemp: false,
    min_temp: 0,
    max_temp: 2.0,
    dynatemp_exponent: 1.0,
    smoothing_factor: 0.0,
    seed: -1,
    preset: 'Default',
    add_bos_token: true,
    stopping_strings: [],
    truncation_length: 2048,
    ban_eos_token: false,
    skip_special_tokens: true,
    streaming: false,
    mirostat_mode: 0,
    mirostat_tau: 5,
    mirostat_eta: 0.1,
    guidance_scale: 1,
    negative_prompt: '',
    grammar_string: '',
    banned_tokens: '',
    //n_aphrodite: 1,
    //best_of_aphrodite: 1,
    ignore_eos_token_aphrodite: false,
    spaces_between_special_tokens_aphrodite: true,
    //logits_processors_aphrodite: [],
    //log_probs_aphrodite: 0,
    //prompt_log_probs_aphrodite: 0,
    type: textgen_types.OOBA,
    mancer_model: 'mytholite',
    togetherai_model: 'Gryphe/MythoMax-L2-13b',
    infermaticai_model: '',
    ollama_model: '',
    legacy_api: false,
    sampler_order: KOBOLDCPP_ORDER,
    logit_bias: [],
    n: 1,
    server_urls: {},
    custom_model: '',
    bypass_status_check: false,
};

export let textgenerationwebui_banned_in_macros = [];

export let textgenerationwebui_presets = [];
export let textgenerationwebui_preset_names = [];

const setting_names = [
    'temp',
    'temperature_last',
    'rep_pen',
    'rep_pen_range',
    'no_repeat_ngram_size',
    'top_k',
    'top_p',
    'top_a',
    'tfs',
    'epsilon_cutoff',
    'eta_cutoff',
    'typical_p',
    'min_p',
    'penalty_alpha',
    'num_beams',
    'length_penalty',
    'min_length',
    'dynatemp',
    'min_temp',
    'max_temp',
    'dynatemp_exponent',
    'smoothing_factor',
    'encoder_rep_pen',
    'freq_pen',
    'presence_pen',
    'do_sample',
    'early_stopping',
    'seed',
    'add_bos_token',
    'ban_eos_token',
    'skip_special_tokens',
    'streaming',
    'mirostat_mode',
    'mirostat_tau',
    'mirostat_eta',
    'guidance_scale',
    'negative_prompt',
    'grammar_string',
    'banned_tokens',
    'legacy_api',
    //'n_aphrodite',
    //'best_of_aphrodite',
    'ignore_eos_token_aphrodite',
    'spaces_between_special_tokens_aphrodite',
    //'logits_processors_aphrodite',
    //'log_probs_aphrodite',
    //'prompt_log_probs_aphrodite'
    'sampler_order',
    'n',
    'logit_bias',
    'custom_model',
    'bypass_status_check',
];

export function validateTextGenUrl() {
    const selector = SERVER_INPUTS[settings.type];

    if (!selector) {
        return;
    }

    const control = $(selector);
    const url = String(control.val()).trim();
    const formattedUrl = formatTextGenURL(url);

    if (!formattedUrl) {
        toastr.error('Enter a valid API URL', 'Text Completion API');
        return;
    }

    control.val(formattedUrl);
}

export function getTextGenServer() {
    if (settings.type === MANCER) {
        return MANCER_SERVER;
    }

    if (settings.type === TOGETHERAI) {
        return TOGETHERAI_SERVER;
    }

    if (settings.type === INFERMATICAI) {
        return INFERMATICAI_SERVER;
    }

    return settings.server_urls[settings.type] ?? '';
}

async function selectPreset(name) {
    const preset = textgenerationwebui_presets[textgenerationwebui_preset_names.indexOf(name)];

    if (!preset) {
        return;
    }

    settings.preset = name;
    for (const name of setting_names) {
        const value = preset[name];
        setSettingByName(name, value, true);
    }
    setGenerationParamsFromPreset(preset);
    BIAS_CACHE.delete(BIAS_KEY);
    displayLogitBias(preset.logit_bias, BIAS_KEY);
    saveSettingsDebounced();
}

function formatTextGenURL(value) {
    try {
        // Mancer/Together/InfermaticAI doesn't need any formatting (it's hardcoded)
        if (settings.type === MANCER || settings.type === TOGETHERAI || settings.type === INFERMATICAI) {
            return value;
        }

        const url = new URL(value);
        if (url.pathname === '/api' && !settings.legacy_api) {
            toastr.info('Enable Legacy API or start Ooba with the OpenAI extension enabled.', 'Legacy API URL detected. Generation may fail.', { preventDuplicates: true, timeOut: 10000, extendedTimeOut: 20000 });
            url.pathname = '';
        }

        if (!power_user.relaxed_api_urls && settings.legacy_api) {
            url.pathname = '/api';
        }
        return url.toString();
    } catch {
        // Just using URL as a validation check
    }
    return null;
}

function convertPresets(presets) {
    return Array.isArray(presets) ? presets.map((p) => JSON.parse(p)) : [];
}

function getTokenizerForTokenIds() {
    if (power_user.tokenizer === tokenizers.API_CURRENT && TEXTGEN_TOKENIZERS.includes(settings.type)) {
        return tokenizers.API_CURRENT;
    }

    if (SENTENCEPIECE_TOKENIZERS.includes(power_user.tokenizer)) {
        return power_user.tokenizer;
    }

    return tokenizers.LLAMA;
}

/**
 * @returns {string} String with comma-separated banned token IDs
 */
function getCustomTokenBans() {
    if (!settings.banned_tokens && !textgenerationwebui_banned_in_macros.length) {
        return '';
    }

    const tokenizer = getTokenizerForTokenIds();
    const result = [];
    const sequences = settings.banned_tokens
        .split('\n')
        .concat(textgenerationwebui_banned_in_macros)
        .filter(x => x.length > 0)
        .filter(onlyUnique);

    //debug
    if (textgenerationwebui_banned_in_macros.length) {
        console.log('=== Found banned word sequences in the macros:', textgenerationwebui_banned_in_macros, 'Resulting array of banned sequences (will be used this generation turn):', sequences);
    }

    //clean old temporary bans found in macros before, for the next generation turn.
    textgenerationwebui_banned_in_macros = [];

    for (const line of sequences) {
        // Raw token ids, JSON serialized
        if (line.startsWith('[') && line.endsWith(']')) {
            try {
                const tokens = JSON.parse(line);

                if (Array.isArray(tokens) && tokens.every(t => Number.isInteger(t))) {
                    result.push(...tokens);
                } else {
                    throw new Error('Not an array of integers');
                }
            } catch (err) {
                console.log(`Failed to parse bad word token list: ${line}`, err);
            }
        } else {
            try {
                const tokens = getTextTokens(tokenizer, line);
                result.push(...tokens);
            } catch {
                console.log(`Could not tokenize raw text: ${line}`);
            }
        }
    }

    return result.filter(onlyUnique).map(x => String(x)).join(',');
}

/**
 * Calculates logit bias object from the logit bias list.
 * @returns {object} Logit bias object
 */
function calculateLogitBias() {
    if (!Array.isArray(settings.logit_bias) || settings.logit_bias.length === 0) {
        return {};
    }

    const tokenizer = getTokenizerForTokenIds();
    const result = {};

    /**
     * Adds bias to the logit bias object.
     * @param {number} bias
     * @param {number[]} sequence
     * @returns {object} Accumulated logit bias object
     */
    function addBias(bias, sequence) {
        if (sequence.length === 0) {
            return;
        }

        for (const logit of sequence) {
            const key = String(logit);
            result[key] = bias;
        }

        return result;
    }

    getLogitBiasListResult(settings.logit_bias, tokenizer, addBias);

    return result;
}

function loadTextGenSettings(data, loadedSettings) {
    textgenerationwebui_presets = convertPresets(data.textgenerationwebui_presets);
    textgenerationwebui_preset_names = data.textgenerationwebui_preset_names ?? [];
    Object.assign(settings, loadedSettings.textgenerationwebui_settings ?? {});

    if (loadedSettings.api_server_textgenerationwebui) {
        for (const type of Object.keys(SERVER_INPUTS)) {
            settings.server_urls[type] = loadedSettings.api_server_textgenerationwebui;
        }
        delete loadedSettings.api_server_textgenerationwebui;
    }

    for (const [type, selector] of Object.entries(SERVER_INPUTS)) {
        const control = $(selector);
        control.val(settings.server_urls[type] ?? '').on('input', function () {
            settings.server_urls[type] = String($(this).val());
            saveSettingsDebounced();
        });
    }

    if (loadedSettings.api_use_mancer_webui) {
        settings.type = MANCER;
    }

    for (const name of textgenerationwebui_preset_names) {
        const option = document.createElement('option');
        option.value = name;
        option.innerText = name;
        $('#settings_preset_textgenerationwebui').append(option);
    }

    if (settings.preset) {
        $('#settings_preset_textgenerationwebui').val(settings.preset);
    }

    for (const i of setting_names) {
        const value = settings[i];
        setSettingByName(i, value);
    }

    $('#textgen_type').val(settings.type);
    showTypeSpecificControls(settings.type);
    BIAS_CACHE.delete(BIAS_KEY);
    displayLogitBias(settings.logit_bias, BIAS_KEY);
    //this is needed because showTypeSpecificControls() does not handle NOT declarations
    if (settings.type === textgen_types.APHRODITE) {
        $('[data-forAphro="False"]').each(function () {
            $(this).hide();
        });
    } else {
        $('[data-forAphro="False"]').each(function () {
            if ($(this).css('display') !== 'none') { //if it wasn't already hidden by showTypeSpecificControls
                $(this).show();
            }
        });
    }

    registerDebugFunction('change-mancer-url', 'Change Mancer base URL', 'Change Mancer API server base URL', () => {
        const result = prompt(`Enter Mancer base URL\nDefault: ${MANCER_SERVER_DEFAULT}`, MANCER_SERVER);

        if (result) {
            localStorage.setItem(MANCER_SERVER_KEY, result);
            MANCER_SERVER = result;
        }
    });
}

/**
 * Sorts the sampler items by the given order.
 * @param {any[]} orderArray Sampler order array.
 */
function sortItemsByOrder(orderArray) {
    console.debug('Preset samplers order: ' + orderArray);
    const $draggableItems = $('#koboldcpp_order');

    for (let i = 0; i < orderArray.length; i++) {
        const index = orderArray[i];
        const $item = $draggableItems.find(`[data-id="${index}"]`).detach();
        $draggableItems.append($item);
    }
}

jQuery(function () {
    $('#koboldcpp_order').sortable({
        delay: getSortableDelay(),
        stop: function () {
            const order = [];
            $('#koboldcpp_order').children().each(function () {
                order.push($(this).data('id'));
            });
            settings.sampler_order = order;
            console.log('Samplers reordered:', settings.sampler_order);
            saveSettingsDebounced();
        },
    });

    $('#koboldcpp_default_order').on('click', function () {
        settings.sampler_order = KOBOLDCPP_ORDER;
        sortItemsByOrder(settings.sampler_order);
        saveSettingsDebounced();
    });

    $('#textgen_type').on('change', function () {
        const type = String($(this).val());
        settings.type = type;

        if (settings.type === textgen_types.APHRODITE) {
            //this is needed because showTypeSpecificControls() does not handle NOT declarations
            $('[data-forAphro="False"]').each(function () {
                $(this).hide();
            });
            $('#mirostat_mode_textgenerationwebui').attr('step', 2); //Aphro disallows mode 1
            $('#do_sample_textgenerationwebui').prop('checked', true); //Aphro should always do sample; 'otherwise set temp to 0 to mimic no sample'
            $('#ban_eos_token_textgenerationwebui').prop('checked', false); //Aphro should not ban EOS, just ignore it; 'add token '2' to ban list do to this'
            //special handling for Aphrodite topK -1 disable state
            $('#top_k_textgenerationwebui').attr('min', -1);
            if ($('#top_k_textgenerationwebui').val() === '0' || settings['top_k'] === 0) {
                settings['top_k'] = -1;
                $('#top_k_textgenerationwebui').val('-1').trigger('input');
            }
        } else {
            //this is needed because showTypeSpecificControls() does not handle NOT declarations
            $('[data-forAphro="False"]').each(function () {
                $(this).show();
            });
            $('#mirostat_mode_textgenerationwebui').attr('step', 1);
            //undo special Aphrodite setup for topK
            $('#top_k_textgenerationwebui').attr('min', 0);
            if ($('#top_k_textgenerationwebui').val() === '-1' || settings['top_k'] === -1) {
                settings['top_k'] = 0;
                $('#top_k_textgenerationwebui').val('0').trigger('input');
            }
        }

        showTypeSpecificControls(type);
        setOnlineStatus('no_connection');
        BIAS_CACHE.delete(BIAS_KEY);

        $('#main_api').trigger('change');

        if (!SERVER_INPUTS[type] || settings.server_urls[type]) {
            $('#api_button_textgenerationwebui').trigger('click');
        }

        saveSettingsDebounced();
    });

    $('#settings_preset_textgenerationwebui').on('change', function () {
        const presetName = $(this).val();
        selectPreset(presetName);
    });

    $('#samplerResetButton').off('click').on('click', function () {
        const inputs = {
            'temp_textgenerationwebui': 1,
            'top_k_textgenerationwebui': 0,
            'top_p_textgenerationwebui': 1,
            'min_p_textgenerationwebui': 0,
            'rep_pen_textgenerationwebui': 1,
            'rep_pen_range_textgenerationwebui': 0,
            'dynatemp_textgenerationwebui': false,
            'seed_textgenerationwebui': -1,
            'ban_eos_token_textgenerationwebui': false,
            'do_sample_textgenerationwebui': true,
            'add_bos_token_textgenerationwebui': true,
            'temperature_last_textgenerationwebui': true,
            'skip_special_tokens_textgenerationwebui': true,
            'top_a_textgenerationwebui': 0,
            'top_a_counter_textgenerationwebui': 0,
            'mirostat_mode_textgenerationwebui': 0,
            'mirostat_tau_textgenerationwebui': 5,
            'mirostat_eta_textgenerationwebui': 0.1,
            'tfs_textgenerationwebui': 1,
            'epsilon_cutoff_textgenerationwebui': 0,
            'eta_cutoff_textgenerationwebui': 0,
            'encoder_rep_pen_textgenerationwebui': 1,
            'freq_pen_textgenerationwebui': 0,
            'presence_pen_textgenerationwebui': 0,
            'no_repeat_ngram_size_textgenerationwebui': 0,
            'min_length_textgenerationwebui': 0,
            'num_beams_textgenerationwebui': 1,
            'length_penalty_textgenerationwebui': 0,
            'penalty_alpha_textgenerationwebui': 0,
            'typical_p_textgenerationwebui': 1, // Added entry
            'guidance_scale_textgenerationwebui': 1,
        };

        for (const [id, value] of Object.entries(inputs)) {
            const inputElement = $(`#${id}`);
            if (inputElement.prop('type') === 'checkbox') {
                inputElement.prop('checked', value);
            } else if (inputElement.prop('type') === 'number') {
                inputElement.val(value).trigger('input');
            } else {
                inputElement.val(value).trigger('input');
                if (power_user.enableZenSliders) {
                    let masterElementID = inputElement.prop('id');
                    console.log(masterElementID);
                    let zenSlider = $(`#${masterElementID}_zenslider`).slider();
                    zenSlider.slider('option', 'value', value);
                    zenSlider.slider('option', 'slide')
                        .call(zenSlider, null, {
                            handle: $('.ui-slider-handle', zenSlider), value: value,
                        });
                }
            }
        }
    });

    for (const i of setting_names) {
        $(`#${i}_textgenerationwebui`).attr('x-setting-id', i);
        $(document).on('input', `#${i}_textgenerationwebui`, function () {
            const isCheckbox = $(this).attr('type') == 'checkbox';
            const isText = $(this).attr('type') == 'text' || $(this).is('textarea');
            const id = $(this).attr('x-setting-id');

            if (isCheckbox) {
                const value = $(this).prop('checked');
                settings[id] = value;
            }
            else if (isText) {
                const value = $(this).val();
                settings[id] = value;
            }
            else {
                const value = Number($(this).val());
                $(`#${id}_counter_textgenerationwebui`).val(value);
                settings[id] = value;
                //special handling for aphrodite using -1 as disabled instead of 0
                if ($(this).attr('id') === 'top_k_textgenerationwebui' &&
                    settings.type === textgen_types.APHRODITE &&
                    value === 0) {
                    settings[id] = -1;
                    $(this).val(-1);
                }
            }
            saveSettingsDebounced();
        });
    }

    $('#textgen_logit_bias_new_entry').on('click', () => createNewLogitBiasEntry(settings.logit_bias, BIAS_KEY));
});

function showTypeSpecificControls(type) {
    $('[data-tg-type]').each(function () {
        const tgTypes = $(this).attr('data-tg-type').split(',').map(x => x.trim());
        for (const tgType of tgTypes) {
            if (tgType === type || tgType == 'all') {
                $(this).show();
                return;
            } else {
                $(this).hide();
            }
        }
    });
}

function setSettingByName(setting, value, trigger) {
    if (value === null || value === undefined) {
        return;
    }

    if ('sampler_order' === setting) {
        value = Array.isArray(value) ? value : KOBOLDCPP_ORDER;
        sortItemsByOrder(value);
        settings.sampler_order = value;
        return;
    }

    if ('logit_bias' === setting) {
        settings.logit_bias = Array.isArray(value) ? value : [];
        return;
    }

    const isCheckbox = $(`#${setting}_textgenerationwebui`).attr('type') == 'checkbox';
    const isText = $(`#${setting}_textgenerationwebui`).attr('type') == 'text' || $(`#${setting}_textgenerationwebui`).is('textarea');
    if (isCheckbox) {
        const val = Boolean(value);
        $(`#${setting}_textgenerationwebui`).prop('checked', val);
    }
    else if (isText) {
        $(`#${setting}_textgenerationwebui`).val(value);
    }
    else {
        const val = parseFloat(value);
        $(`#${setting}_textgenerationwebui`).val(val);
        $(`#${setting}_counter_textgenerationwebui`).val(val);
        if (power_user.enableZenSliders) {
            let zenSlider = $(`#${setting}_textgenerationwebui_zenslider`).slider();
            zenSlider.slider('option', 'value', val);
            zenSlider.slider('option', 'slide')
                .call(zenSlider, null, {
                    handle: $('.ui-slider-handle', zenSlider), value: val,
                });
        }
    }

    if (trigger) {
        $(`#${setting}_textgenerationwebui`).trigger('input');
    }
}

async function generateTextGenWithStreaming(generate_data, signal) {
    generate_data.stream = true;

    const response = await fetch('/api/backends/text-completions/generate', {
        headers: {
            ...getRequestHeaders(),
        },
        body: JSON.stringify(generate_data),
        method: 'POST',
        signal: signal,
    });

    if (!response.ok) {
        tryParseStreamingError(response, await response.text());
        throw new Error(`Got response status ${response.status}`);
    }

    const eventStream = new EventSourceStream();
    response.body.pipeThrough(eventStream);
    const reader = eventStream.readable.getReader();

    return async function* streamData() {
        let text = '';
        /** @type {import('logprobs.js').TokenLogprobs | null} */
        let logprobs = null;
        const swipes = [];
        while (true) {
            const { done, value } = await reader.read();
            if (done) return;
            if (value.data === '[DONE]') return;

            tryParseStreamingError(response, value.data);

            let data = JSON.parse(value.data);

            if (data?.choices?.[0]?.index > 0) {
                const swipeIndex = data.choices[0].index - 1;
                swipes[swipeIndex] = (swipes[swipeIndex] || '') + data.choices[0].text;
            } else {
                const newText = data?.choices?.[0]?.text || data?.content || '';
                text += newText;
                logprobs = parseTextgenLogprobs(newText, data.choices?.[0]?.logprobs);
            }

            yield { text, swipes, logprobs };
        }
    };
}

/**
 * parseTextgenLogprobs converts a logprobs object returned from a textgen API
 * for a single token into a TokenLogprobs object used by the Token
 * Probabilities feature.
 * @param {string} token - the text of the token that the logprobs are for
 * @param {Object} logprobs - logprobs object returned from the API
 * @returns {import('logprobs.js').TokenLogprobs | null} - converted logprobs
 */
function parseTextgenLogprobs(token, logprobs) {
    if (!logprobs) {
        return null;
    }

    switch (settings.type) {
        case TABBY:
        case APHRODITE:
        case OOBA: {
            /** @type {Record<string, number>[]} */
            const topLogprobs = logprobs.top_logprobs;
            if (!topLogprobs?.length) {
                return null;
            }
            const candidates = Object.entries(topLogprobs[0]);
            return { token, topLogprobs: candidates };
        }
        default:
            return null;
    }
}

/**
 * Parses errors in streaming responses and displays them in toastr.
 * @param {Response} response - Response from the server.
 * @param {string} decoded - Decoded response body.
 * @returns {void} Nothing.
 */
function tryParseStreamingError(response, decoded) {
    let data = {};

    try {
        data = JSON.parse(decoded);
    } catch {
        // No JSON. Do nothing.
    }

    const message = data?.error?.message || data?.message;

    if (message) {
        toastr.error(message, 'Text Completion API');
        throw new Error(message);
    }
}

/**
 * Converts a string of comma-separated integers to an array of integers.
 * @param {string} string Input string
 * @returns {number[]} Array of integers
 */
function toIntArray(string) {
    if (!string) {
        return [];
    }

    return string.split(',').map(x => parseInt(x)).filter(x => !isNaN(x));
}

function getModel() {
    if (settings.type === OOBA && settings.custom_model) {
        return settings.custom_model;
    }

    if (settings.type === MANCER) {
        return settings.mancer_model;
    }

    if (settings.type === TOGETHERAI) {
        return settings.togetherai_model;
    }

    if (settings.type === INFERMATICAI) {
        return settings.infermaticai_model;
    }

    if (settings.type === APHRODITE) {
        return online_status;
    }

    if (settings.type === OLLAMA) {
        if (!settings.ollama_model) {
            toastr.error('No Ollama model selected.', 'Text Completion API');
            throw new Error('No Ollama model selected');
        }

        return settings.ollama_model;
    }

    return undefined;
}

export function getTextGenGenerationData(finalPrompt, maxTokens, isImpersonate, isContinue, cfgValues, type) {
    const canMultiSwipe = !isContinue && !isImpersonate && type !== 'quiet';
    let params = {
        'prompt': finalPrompt,
        'model': getModel(),
        'max_new_tokens': maxTokens,
        'max_tokens': maxTokens,
        'logprobs': power_user.request_token_probabilities ? 10 : undefined,
        'temperature': settings.dynatemp ? (settings.min_temp + settings.max_temp) / 2 : settings.temp,
        'top_p': settings.top_p,
        'typical_p': settings.typical_p,
        'typical': settings.typical_p,
        'sampler_seed': settings.seed,
        'min_p': settings.min_p,
        'repetition_penalty': settings.rep_pen,
        'frequency_penalty': settings.freq_pen,
        'presence_penalty': settings.presence_pen,
        'top_k': settings.top_k,
        'min_length': settings.type === OOBA ? settings.min_length : undefined,
        'min_tokens': settings.min_length,
        'num_beams': settings.type === OOBA ? settings.num_beams : undefined,
        'length_penalty': settings.length_penalty,
        'early_stopping': settings.early_stopping,
        'add_bos_token': settings.add_bos_token,
        'dynamic_temperature': settings.dynatemp,
        'dynatemp_low': settings.dynatemp ? settings.min_temp : 1,
        'dynatemp_high': settings.dynatemp ? settings.max_temp : 1,
        'dynatemp_range': settings.dynatemp ? (settings.max_temp - settings.min_temp) / 2 : 0,
        'dynatemp_exponent': settings.dynatemp ? settings.dynatemp_exponent : 1,
        'smoothing_factor': settings.smoothing_factor,
        'stopping_strings': getStoppingStrings(isImpersonate, isContinue),
        'stop': getStoppingStrings(isImpersonate, isContinue),
        'truncation_length': max_context,
        'ban_eos_token': settings.ban_eos_token,
        'skip_special_tokens': settings.skip_special_tokens,
        'top_a': settings.top_a,
        'tfs': settings.tfs,
        'epsilon_cutoff': settings.type === OOBA ? settings.epsilon_cutoff : undefined,
        'eta_cutoff': settings.type === OOBA ? settings.eta_cutoff : undefined,
        'mirostat_mode': settings.mirostat_mode,
        'mirostat_tau': settings.mirostat_tau,
        'mirostat_eta': settings.mirostat_eta,
        'custom_token_bans': settings.type === textgen_types.APHRODITE ?
            toIntArray(getCustomTokenBans()) :
            getCustomTokenBans(),
        'api_type': settings.type,
        'api_server': getTextGenServer(),
        'legacy_api': settings.legacy_api && (settings.type === OOBA || settings.type === APHRODITE),
        'sampler_order': settings.type === textgen_types.KOBOLDCPP ? settings.sampler_order : undefined,
    };
    const nonAphroditeParams = {
        'rep_pen': settings.rep_pen,
        'rep_pen_range': settings.rep_pen_range,
        'repetition_penalty_range': settings.rep_pen_range,
        'encoder_repetition_penalty': settings.type === OOBA ? settings.encoder_rep_pen : undefined,
        'no_repeat_ngram_size': settings.type === OOBA ? settings.no_repeat_ngram_size : undefined,
        'penalty_alpha': settings.type === OOBA ? settings.penalty_alpha : undefined,
        'temperature_last': (settings.type === OOBA || settings.type === APHRODITE || settings.type == TABBY) ? settings.temperature_last : undefined,
        'do_sample': settings.type === OOBA ? settings.do_sample : undefined,
        'seed': settings.seed,
        'guidance_scale': cfgValues?.guidanceScale?.value ?? settings.guidance_scale ?? 1,
        'negative_prompt': cfgValues?.negativePrompt ?? substituteParams(settings.negative_prompt) ?? '',
        'grammar_string': settings.grammar_string,
        // llama.cpp aliases. In case someone wants to use LM Studio as Text Completion API
        'repeat_penalty': settings.rep_pen,
        'tfs_z': settings.tfs,
        'repeat_last_n': settings.rep_pen_range,
        'n_predict': maxTokens,
        'mirostat': settings.mirostat_mode,
        'ignore_eos': settings.ban_eos_token,
    };
    const aphroditeParams = {
        'n': canMultiSwipe ? settings.n : 1,
        'best_of': canMultiSwipe ? settings.n : 1,
        'ignore_eos': settings.ignore_eos_token_aphrodite,
        'spaces_between_special_tokens': settings.spaces_between_special_tokens_aphrodite,
        'grammar': settings.grammar_string,
        //'logits_processors': settings.logits_processors_aphrodite,
        //'logprobs': settings.log_probs_aphrodite,
        //'prompt_logprobs': settings.prompt_log_probs_aphrodite,
    };
    if (settings.type === APHRODITE) {
        params = Object.assign(params, aphroditeParams);
    } else {
        params = Object.assign(params, nonAphroditeParams);
    }

    if (Array.isArray(settings.logit_bias) && settings.logit_bias.length) {
        const logitBias = BIAS_CACHE.get(BIAS_KEY) || calculateLogitBias();
        BIAS_CACHE.set(BIAS_KEY, logitBias);
        params.logit_bias = logitBias;
    }

    if (settings.type === LLAMACPP || settings.type === OLLAMA) {
        // Convert bias and token bans to array of arrays
        const logitBiasArray = (params.logit_bias && typeof params.logit_bias === 'object' && Object.keys(params.logit_bias).length > 0)
            ? Object.entries(params.logit_bias).map(([key, value]) => [Number(key), value])
            : [];
        const tokenBans = toIntArray(getCustomTokenBans());
        logitBiasArray.push(...tokenBans.map(x => [Number(x), false]));
        const llamaCppParams = {
            'logit_bias': logitBiasArray,
            // Conflicts with ooba's grammar_string
            'grammar': settings.grammar_string,
            'cache_prompt': true,
        };
        params = Object.assign(params, llamaCppParams);
    }

    return params;
}
<|MERGE_RESOLUTION|>--- conflicted
+++ resolved
@@ -34,11 +34,7 @@
     INFERMATICAI: 'infermaticai',
 };
 
-<<<<<<< HEAD
-const { MANCER, APHRODITE, TOGETHERAI, OOBA, OLLAMA, LLAMACPP, INFERMATICAI } = textgen_types;
-=======
-const { MANCER, APHRODITE, TABBY, TOGETHERAI, OOBA, OLLAMA, LLAMACPP } = textgen_types;
->>>>>>> 2d152d27
+const { MANCER, APHRODITE, TABBY, TOGETHERAI, OOBA, OLLAMA, LLAMACPP, INFERMATICAI } = textgen_types;
 const BIAS_KEY = '#textgenerationwebui_api-settings';
 
 // Maybe let it be configurable in the future?
