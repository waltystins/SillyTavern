<!DOCTYPE html>
<html>

<head>
    <meta charset="utf-8">
    <meta name="viewport" content="width=device-width, initial-scale=1">
    <meta name="apple-mobile-web-app-capable" content="yes">
    <!--<link href="https://cdn.jsdelivr.net/npm/bootstrap@5.3.0-alpha1/dist/css/bootstrap.min.css" rel="stylesheet" integrity="sha384-GLhlTQ8iRABdZLl6O3oVMWSktQOp6b7In1Zl3/Jr59b6EGGoI1aFkw7cmDA6j6gD" crossorigin="anonymous">-->
    <!-- <script src="https://cdn.jsdelivr.net/npm/bootstrap@5.3.0-alpha1/dist/js/bootstrap.bundle.min.js" integrity="sha384-w76AqPfDkMBDXo30jS1Sgez6pr3x5MlQ1ZAGC+nuZB+EYdgRZgiwxhTBTkF7CXvN" crossorigin="anonymous"></script>-->
    <link rel="preconnect" href="https://fonts.googleapis.com">
    <link rel="preconnect" href="https://fonts.gstatic.com" crossorigin="">
    <link href="https://fonts.googleapis.com/css2?family=Noto+Sans:ital,wght@0,100;0,200;0,300;0,400;0,500;0,600;0,700;0,800;0,900;1,100;1,200;1,300;1,400;1,500;1,600;1,700;1,800;1,900&amp;display=swap" rel="stylesheet">

    <link rel="apple-touch-icon" sizes="57x57" href="apple-icon-57x57.png" />
    <link rel="apple-touch-icon" sizes="72x72" href="apple-icon-72x72.png" />
    <link rel="apple-touch-icon" sizes="114x114" href="apple-icon-114x114.png" />
    <link rel="apple-touch-icon" sizes="144x144" href="apple-icon-144x144.png" />

    <script src="scripts/jquery-3.5.1.min.js"></script>
    <script src="scripts/jquery.transit.min.js"></script>
    <script src="scripts/jquery-cookie-1.4.1.min.js"></script>
    <script src="scripts/showdown.min.js"></script>
    <script src="scripts/popper.js"></script>
    <script type="module" src="scripts/RossAscends-mods.js"></script>
    <script type="module" src="scripts/swiped-events.js"></script>
    <link rel="stylesheet" type="text/css" href="style.css">
    <link rel="stylesheet" href="css/bg_load.css">
    <link rel="icon" type="image/x-icon" href="favicon.ico">

    <script type=module>
        //To DO:: 
        //2) Count tokens print fix 
        //6) Reload setting files when they was rewrite 
        //7) Show an indicator that shows the message in context or not
        //8) Сombine multiple messages into one if the text continues
        //10) Design presets
        //11) Fix sending propt with json additional symbols (kinda \\ and etc)
        //import {encode, decode} from "../scripts/gpt-2-3-tokenizer/mod.js";
        //let text = "hello world";
        //console.log(encode("dsfs").length); // [258, 18798, 995]
    </script>

    <script type=module src="script.js">
    </script>

    <script type="module" src="scripts/world-info.js"></script>
    <script type="module" src="scripts/group-chats.js"></script>
    <script type="module" src="scripts/power-user.js"></script>

    <title>Tavern.AI</title>
</head>

<body>
    <div id="bg1"></div>
    <div id="bg2"></div>
    <div id="top-bar"></div>

    <div id="shadow_popup">
        <div id="dialogue_popup">
            <div id="dialogue_popup_text">
                <h3>text</h3>
            </div>
            <div id="dialogue_popup_ok" class="menu_button">Delete</div>
            <div id="dialogue_popup_cancel" class="menu_button">Cancel</div>
        </div>
    </div>
    <div id="colab_shadow_popup">
        <div id="colab_popup">
            <div id="colab_popup_text" style="float: left;margin-left: 88px;">
                <h3>Initialization</h3>
            </div>
        </div>
    </div>
    <!--<div id="shadow_character_popup">
        </div>-->
    <div id="character_popup">

        <div id="character_popup_text">
            <div>
                <img src="img/book2.png" id="advanced_book_logo">
            </div>

            <div>
                <h3 id="character_popup_text_h3"></h3> - Advanced Defininitions
            </div>

        </div>
        <img id="character_cross" src="img/cross.png"
            style="position: absolute; right: 15px; top: 15px; width: 20px; height: 20px; cursor: pointer; opacity: 0.6">

        <div id="personality_div">
            <hr>
            <h4>Personality summary</h4>
            <h5>A brief description of the personality <a href="/notes/2" class="notes-link" target="_blank"><span
                        class="note-link-span">?</span></a></h5>
            <input id="personality_textarea" name="personality" placeholder="" form="form_create" class="text_pole"
                autocomplete="off">
        </div>

        <div id="scenario_div">
            <h4>Scenario</h4>
            <h5>Circumstances and context of the dialogue <a href="/notes/12" class="notes-link" target="_blank"><span
                        class="note-link-span">?</span></a></h5>
            <input id="scenario_pole" name="scenario" class="text_pole" maxlength="9999" value="" autocomplete="off"
                form="form_create">
        </div>

        <div id="talkativeness_div">
            <h4>Talkativeness</h4>
            <h5>How often the chracter speaks in &nbsp;<span class="warning">group chats!</span>
            </h5>
            <input id="talkativeness_slider" name="talkativeness" type="range" min="0" max="1" step="0.05" value="0.5"
                form="form_create">
            <div id="talkativeness_hint">
                <span>Shy</span>
                <span>Normal</span>
                <span>Chatty</span>
            </div>
        </div>

        <div id="mes_example_div">
            <div>
                <h4>Examples of dialogue</h4>
                <h5>Forms a personality more clearly <a href="/notes/11" class="notes-link" target="_blank"><span
                            class="note-link-span">?</span></a></h5>
            </div>
            <textarea id="mes_example_textarea" name="mes_example" placeholder="" form="form_create"></textarea>
        </div>
        <div id="character_popup_ok" class="menu_button">Save</div>

    </div>

    <div id="world_popup">
        <div id="world_popup_text">
            <img id="world_cross" src="img/cross.png">
            <div id="world_popup_header">
                <!-- Consider changing logo to something else -->
                <img src="img/book2.png" id="world_logo">
                <h3>
                    World Info Editor
                    <span>(<a href="/notes/13_3" target="_blank">?</a>)</span>
                </h3>
                <div class="world_popup_expander">&nbsp;</div>
                <form id="form_rename_world" action="javascript:void(null);" method="post"
                    enctype="multipart/form-data">
                    <input id="world_popup_name" name="world_popup_name" class="text_pole" maxlength="99" size="32"
                        value="" autocomplete="off">
                    <input id="world_popup_name_button" class="menu_button" type="submit" value="Rename">
                </form>
            </div>
        </div>

        <div id="world_popup_entries_list">
        </div>

        <div id="world_popup_bottom_holder">
            <div id="world_popup_new" class="menu_button">New Entry</div>
            <span class="world_popup_expander">&nbsp;</span>
            <div id="world_popup_export" class="menu_button">Export</div>
            <div id="world_popup_delete" class="menu_button">Delete World</div>
        </div>

        <div id="entry_edit_template">
            <div class="world_entry">
                <form class="world_entry_form">
                    <div class="world_entry_thin_controls">
                        <div class="world_entry_form_control">
                            <label for="key">
                                <h4>Key</h4>
                                <h5>Comma-separated list of keywords (e.g: foo,bar).</h5>
                            </label>
                            <textarea class="text_pole" name="key" rows="1" placeholder=""></textarea>
                        </div>
                        <div class="world_entry_form_control keysecondary">
                            <label for="keysecondary">
                                <h4>Secondary Key</h4>
                                <h5>Comma-separated list of additional keywords.</h5>
                            </label>
                            <textarea class="text_pole" name="keysecondary" rows="1" placeholder=""></textarea>
                        </div>
                    </div>
                    <div class="world_entry_thin_controls">
                        <div class="world_entry_form_control">
                            <label for="order">
                                <h4>Insertion Order</h4>
                                <h5>Higher order number entries will be inserted first.</h5>
                            </label>
                            <input class="text_pole" type="number" name="order" placeholder="" />
                        </div>
                        <div class="world_entry_form_control">
                            <label for="comment">
                                <h4>Comment</h4>
                                <h5>Optional comment (doesn't affect the AI).</h5>
                            </label>
                            <textarea class="text_pole" rows="1" name="comment"></textarea>
                        </div>
                    </div>
                    <div class="world_entry_form_control">
                        <label for="content">
                            <h4>Content</h4>
                            <h5>Text that will be inserted to the prompt upon activation.</h5>
                        </label>
                        <textarea class="text_pole" name="content" rows="4" placeholder=""></textarea>
                    </div>
                    <div class="world_entry_form_control world_entry_form_horizontal">
                        <label class="checkbox">
                            <input type="checkbox" name="constant" />
                            <h4>Constant</h4>
                        </label>
                        <label class="checkbox">
                            <input type="checkbox" name="selective" />
                            <h4>Selective</h4>
                        </label>
                        <div class="world_entry_form_control world_entry_form_radios">
                            <div>
                                <label><input type="radio" name="position" value="0">
                                    <h4>Before Chara</h4>
                                </label>
                            </div>
                            <div>
                                <label><input type="radio" name="position" value="1">
                                    <h4>After Chara</h4>
                                </label>
                            </div>
                        </div>
                        <span class="world_popup_expander">&nbsp;</span>
                        <h5 class="world_entry_form_uid">
                            UID:
                            &nbsp;
                            <span class="world_entry_form_uid_value"></span>
                        </h5>
                        <h5 class="world_entry_form_tokens">
                            Tokens used:
                            &nbsp;
                            <span class="world_entry_form_token_counter">0</span>
                        </h5>
                        <input class="menu_button delete_entry_button" type="submit" value="Delete Entry" />
                    </div>
                </form>
            </div>
        </div>
    </div>

    <div id="shadow_select_chat_popup">
        <div id="select_chat_popup">
            <div id="select_chat_popup_text">
                <img id="select_chat_cross" src="img/cross.png" alt="Close">

            </div>
            <div id="select_chat_import"> <!-- import chat popup header -->

                <input id="chat_import_button" class="menu_button" type="submit" value="+Import">
                <div>
                    <a href="/notes/10" class="notes-link" target="_blank"><span class="note-link-span">?</span></a>
                </div>
                <form id="form_import_chat" action="javascript:void(null);" method="post" enctype="multipart/form-data"
                    style="display: none;">
                    <input type="file" id="chat_import_file" accept=".json, .jsonl" name="avatar">
                    <input id="chat_import_file_type" name="file_type" class="text_pole" maxlength="999" size="2"
                        value="" autocomplete="off" style="display: none;">
                    <input id="chat_import_avatar_url" name="avatar_url" class="text_pole" maxlength="999" size="2"
                        value="" autocomplete="off" style="display: none;">
                    <input id="chat_import_character_name" name="character_name" class="text_pole" maxlength="999"
                        size="2" value="" autocomplete="off" style="display: none;">
                </form>
            </div>

            <div id="select_chat_div">

            </div>
            <div id="load_select_chat_div">
                <img src="img/load.svg">
            </div>
        </div>
    </div>
    <div id="shadow_tips_popup">
        <div id="tips_popup">
            <img id="tips_cross" src="img/cross.png"
                style="position: absolute; margin-left: 230px; width: 20px; height: 20px; cursor: pointer; opacity: 0.6">

            <img src="img/love.png" style="width: 45px;height: 45px; margin-bottom: 0px; opacity: 0.6;">
            <div style="margin-top:20px; margin-left: 20px; margin-right: 20px; margin-bottom: 15px;">
                <u>TavernAI</u> is being developed with love and care on a voluntary basis. If you like the project and
                want to support it, your donation would make a huge impact! <u>Thank you!</u>
            </div>
            <img src="img/eth_icon.png" style="width: 35px;height: 35px; margin-bottom: 0px; opacity: 0.6;">
            <img src="img/usdt.png" style="width: 35px;height: 35px; margin-bottom: 0px; opacity: 0.6;">
            <div id="tips_text">
                <h3 style="margin-top: 0px; opacity: 0.8">Ethereum or USDT</h3>
            </div>

            <img src="img/eth.png" style="opacity: 0.4; margin-bottom: 4px;">
            <div>0x975E5C91042ce8168B3d37b17F99949c5eFB3Dfe</div>
            <!--<div style="margin-bottom:5px;">***</div><div>TRX: TCiBKCt6xEGrsjpgQA2jDXWJLyUh1KN2Sn</div><div>BTC: 1LASziomyYNkZ2zk8Sa4ZLTkvczBMrjyjP</div>-->
        </div>
    </div>
    <div id="bg_menu">
        <div id="logo_block">
            <div id="bg_menu_button"><img src="img/tri.png">
            </div>
            <img src="img/logo.png" id="site_logo">
            <div id="update-notification">
                <a id="verson" href="https://github.com/TavernAI/TavernAI" target="_blank"></a>
            </div>
        </div>

        <div id="bg_menu_content">
            <form id="form_bg_download" action="javascript:void(null);" method="post" enctype="multipart/form-data">
                <label class="input-file">
                    <input type="file" id="add_bg_button" name="avatar"
                        accept="image/png, image/jpeg, image/jpg, image/gif, image/bmp">
                    <span class="bg_example_but_load"><img src='img/addbg3.png'></span>

                </label>
            </form>

        </div>
    </div>
    <input type="checkbox" id="nav-toggle">

    <nav id="right-nav-panel">
        <div id="right-nav-panel-tabs">
            <div class="right_menu_button" id="rm_button_characters" title="Select/Create Characters">
                <img alt="" src="img/id-card-regular.svg" />
            </div>
            <div class="right_menu_button" id="rm_button_settings" title="API and AI Settings">
                <img alt="" src="img/gear-solid.svg" />
            </div>
            <div class="right_menu_button" id="rm_button_extensions" title="Extensions">
                <img alt="" src="img/cubes-solid.svg" />
            </div>
            <div class="right_menu_button" id="rm_button_selected_ch">
                <h2></h2>
            </div>
            <div class="right_menu_button" id="rm_button_panel_pin_div" title="Locked = Settings panel stays open">
                <input type="checkbox" id="rm_button_panel_pin">
                <label for="rm_button_panel_pin">
                    <img class="unchecked" alt="" src="img/lock-open-solid.svg" />
                    <img class="checked" alt="" src="img/lock-solid.svg" />
                </label>
            </div>
        </div>

        <div id="rm_ch_create_block" class="right_menu" style="display: none;">
            <form id="form_create" action="javascript:void(null);" method="post" enctype="multipart/form-data">
                <div id="avatar-and-name-block">
                    <div id="name_div">
                        <h4>Character Name</h4><br>
                        <input id="character_name_pole" name="ch_name" class="text_pole" maxlength="120" value=""
                            autocomplete="off">
                    </div>
                    <div id="avatar_div" class="avatar_div">
                        <div id="avatar_div_div" class="avatar">
                            <img id="avatar_load_preview" src="img/fluffy.png" alt="avatar">
                        </div>
                        <label for="add_avatar_button" class="menu_button"
                            title="Click to select a new avatar for this character">
                            <input type="file" id="add_avatar_button" name="avatar"
                                accept="image/png, image/jpeg, image/jpg, image/gif, image/bmp">
                            Change Avatar
                        </label>
                    </div>
                    <div id="result_info" style="width: 100px;">&nbsp;</div>
                </div>
                <hr>
                <div id="description_div" class="margin-bot-10px">
                    <h4>Description <a href="/notes/1" class="notes-link" target="_blank"><span
                                class="note-link-span">?</span></a></h4>
                </div>
                <textarea id="description_textarea" class="margin-bot-10px" name="description"
                    placeholder=""></textarea>

                <div id="first_message_div" class="margin-bot-10px">
                    <h4>First message<a href="/notes/3" class="notes-link" target="_blank"><span
                                class="note-link-span">?</span></a></h4>
                </div>
                <textarea id="firstmessage_textarea" class="margin-bot-10px" name="first_mes" placeholder=""></textarea>

                <!-- these divs are invisible and used for server communication purposes -->
                <div id="hidden-divs">
                    <div id="avatar_url_div">
                        <input id="avatar_url_pole" name="avatar_url" class="text_pole" maxlength="999" size="2"
                            value="" autocomplete="off">
                    </div>
                    <div id="selected_chat_div">
                        <input id="selected_chat_pole" name="chat" class="text_pole" maxlength="999" size="2" value=""
                            autocomplete="off">
                    </div>
                    <div id="create_date_div">
                        <input id="create_date_pole" name="create_date" class="text_pole" maxlength="999" size="2"
                            value="" autocomplete="off">
                    </div>
                    <div id="last_mes_div">
                        <input id="last_mes_pole" name="last_mes" class="text_pole" maxlength="999" size="2" value=""
                            autocomplete="off">
                    </div>
                </div>
                <!-- now back to normal divs for display purposes-->

                <input id="advanced_div" class="menu_button" type="button" value="Advanced Edit">

                <div class="form_create_bottom_buttons_block">
                    <div id="rm_button_back" class="menu_button">Go Back</div>
                    <input id="delete_button" class="menu_button" type="button" value="Delete">
                    <input id="export_button" class="menu_button" type="button" value="Export">
                    <input id="create_button" class="menu_button" type="submit" value="Create">

                </div>

            </form>
        </div>
        <div id="rm_group_chats_block" class="right_menu">
            <div id="rm_group_top_bar">
                <div id="rm_button_back_from_group" class="right_menu_button">
                    <h2 style="color: rgb(188, 193, 200, 0.5);">&#8656;</h2>
                </div>
                <input id="rm_group_chat_name" class="text_pole" type="text" name="chat_name"
                    placeholder="Chat Name (Optional)" />
            </div>
            <div id="rm_group_add_members_header">
                <h3>Add Members</h3>
                <input id="rm_group_filter" class="text_pole" type="search" placeholder="Filter..." />
            </div>
            <!-- !!!Don't break line after div!!! -->
            <div id="rm_group_add_members"></div>
            <h3>Members</h3>
            <!-- !!!Don't break line after div!!! -->
            <div id="rm_group_members"></div>

            <div id="group_member_template">
                <div class="group_member">
                    <div class="avatar">
                        <img alt="Avatar" src="" />
                    </div>
                    <div class="ch_name"></div>
                    <div class="group_member_icon">
                        <img alt="Remove" class="minus" src="img/minus-solid.svg">
                        <img alt="Add" class="plus" src="img/plus-solid.svg">
                    </div>
                </div>
            </div>

            <div id="group_list_template">
                <div class="group_select">
                    <div class="avatar">
                        <img src="">
                    </div>
                    <div class="group_icon">
                        <img src="img/user-group-solid.svg">
                    </div>
                    <div class="ch_name"></div>
                </div>
            </div>

            <div id="rm_group_buttons">
                <label class="checkbox" style="display:none">
                    <input id="rm_group_automode" type="checkbox" /><span></span>
                    <h4>Auto Mode</h4>
                </label>
                <input id="rm_group_submit" class="menu_button" type="submit" value="Create">
                <div id="rm_group_buttons_expander">&nbsp;</div>
                <input id="rm_group_delete" class="menu_button" type="submit" value="Delete">
            </div>
        </div>
        <div id="rm_api_block" class="right_menu">

            <div id="main-API-selector-block">
                <h3 id="title_api">API</h3>
                <select id="main_api">
                    <option value="kobold">KoboldAI</option>
                    <option value="textgenerationwebui">Text generation web UI</option>
                    <option value="novel">NovelAI</option>
                </select>
            </div>

            <div id="respective-settings-block">
                <div id="kobold_api" style="position: relative;"> <!-- shows the kobold settings -->
                    <div class="API-logo">
                        <a href="https://github.com/KoboldAI/KoboldAI-Client" target="_blank">
                            <img alt="KoboldAI Logo" src="img/kobold.png" style="width:40px;height:40px;">
                        </a>
                    </div>
                    <form action="javascript:void(null);" method="post" enctype="multipart/form-data">
                        <h4>API url</h4>
                        <h5>Example: http://127.0.0.1:5000/api </h5>
                        <input id="api_url_text" name="api_url" class="text_pole" maxlength="500" value=""
                            autocomplete="off">
                        <input id="api_button" class="menu_button" type="submit" value="Connect">
                        <img id="api_loading" src="img/load.svg">
                        <div id="online_status2">
                            <div id="online_status_indicator2"></div>
                            <div id="online_status_text2">Not connected</div>
                        </div>
                    </form>

                    <hr>

                    <div id="ai-presets-and-config-block">
                        <h4>Preset settings <a href="/notes/4" class="notes-link" target="_blank"><span
                                    class="note-link-span">?</span></a></h4>
                        <select id="settings_perset">
                            <option value="gui">GUI KoboldAI Settings</option>
                        </select>
                        <div id="range_block">
                            <div class="range-block">
                                <div class="range-block-title">
                                    <h4>Temperature </h4>
                                </div>
                                <div class="range-block-counter">
                                    <h5 id="temp_counter">select</h5>
                                </div>
                                <div class="range-block-range"><input type="range" id="temp" name="volume" min="0.1"
                                        max="2.0" step="0.01"></div>
                            </div>
                            <div class="range-block">
                                <div class="range-block-title">
                                    <h4>Repetition Penalty </h4>
                                </div>
                                <div class="range-block-counter">
                                    <h5 id="rep_pen_counter">select</h5>
                                </div>
                                <div class="range-block-range"><input type="range" id="rep_pen" name="volume" min="1"
                                        max="1.5" step="0.01"></div>
                            </div>
                            <div class="range-block">
                                <div class="range-block-title">
                                    <h4>Repetition Penalty Range</h4>
                                </div>
                                <div class="range-block-counter">
                                    <h5 id="rep_pen_size_counter">select</h5>
                                </div>
                                <div class="range-block-range"><input type="range" id="rep_pen_size" name="volume"
                                        min="0" max="2048" step="1"></div>
                            </div>
                        </div>

                        <div id="softprompt_block">
                            <h4>Soft Prompt</h4>
                            <h5>About soft prompts <a href="/notes/14" class="notes-link" target="_blank"><span
                                        class="note-link-span">?</span></a></h5>
                            <select id="softprompt">
                                <option value="">None</option>
                            </select>
                        </div>
                    </div>
                </div>

                <div id="textgenerationwebui_api" style="display: none;position: relative;">
                    <div class="oobabooga_logo"><a href="https://github.com/oobabooga/text-generation-webui"
                            target="_blank">
                            oobabooga/text-generation-webui
                        </a></div>
                    <span>Make sure you run it:
                        <ul>
                            <li>with <pre>--no-stream</pre> option</li>
                            <li>in notebook mode (not <pre>--cai-chat</pre> or <pre>--chat</pre>)</li>
                        </ul>
                    </span>
                    <form action="javascript:void(null);" method="post" enctype="multipart/form-data">

                        <h4>API url</h4>
                        <h5>Example: http://127.0.0.1:7860/ </h5>
                        <input id="textgenerationwebui_api_url_text" name="textgenerationwebui_api_url"
                            class="text_pole" maxlength="500" size="35" value="" autocomplete="off">
                        <input id="api_button_textgenerationwebui" class="menu_button" type="submit" value="Connect">
                        <img id="api_loading_textgenerationwebui" src="img/load.svg">
                    </form>
                    <div id="online_status4">
                        <div id="online_status_indicator4"></div>
                        <div id="online_status_text4">Not connected</div>
                    </div>
                    <div id="range_block">
                        <h4>Temperature </h4>
                        <h5 id="temp_counter_textgenerationwebui">select</h5>
                        <input type="range" id="temp_textgenerationwebui" name="volume" min="0.1" max="2.0" step="0.01">
                        <h4>Repetition Penalty </h4>
                        <h5 id="rep_pen_counter_textgenerationwebui">select</h5>
                        <input type="range" id="rep_pen_textgenerationwebui" name="volume" min="1" max="1.5"
                            step="0.01">
                        <h4>Repetition Penalty Range</h4>
                        <h5 id="rep_pen_size_counter_textgenerationwebui">select</h5>
                        <input type="range" id="rep_pen_size_textgenerationwebui" name="volume" min="0" max="2048"
                            step="1">

                        <h4>Top K</h4>
                        <h5 id="top_k_counter_textgenerationwebui">select</h5>
                        <input type="range" id="top_k_textgenerationwebui" name="volume" min="0" max="200" step="1">
                        <h4>Top P</h4>
                        <h5 id="top_p_counter_textgenerationwebui">select</h5>
                        <input type="range" id="top_p_textgenerationwebui" name="volume" min="0" max="1" step="0.1">
                        <h4>Typical P</h4>
                        <h5 id="typical_p_counter_textgenerationwebui">select</h5>
                        <input type="range" id="typical_p_textgenerationwebui" name="volume" min="0" max="1" step="0.1">
                        <h4>Penalty Alpha</h4>
                        <h5 id="penalty_alpha_counter_textgenerationwebui">select</h5>
                        <input type="range" id="penalty_alpha_textgenerationwebui" name="volume" min="0" max="5"
                            step="0.05" />
                    </div>
                </div>

                <div id="novel_api" style="display: none;position: relative;"> <!-- shows the novel settings -->
                    <div class="API-logo">
                        <a href="https://novelai.net/" target="_blank">
                            <img src="img/novelai.png" style="width:auto;height:22px;">
                        </a>
                    </div>
                    <form action="javascript:void(null);" method="post" enctype="multipart/form-data">
                        <h4>Novel API key<a href="/notes/6" class="notes-link" target="_blank"><span
                                    class="note-link-span">?</span></a></h4>
                        <input id="api_key_novel" name="api_key_novel" class="text_pole" maxlength="500" value=""
                            autocomplete="off">
                        <Br>
                        <input id="api_button_novel" class="menu_button" type="submit" value="Connect">
                        <img id="api_loading_novel" src="img/load.svg">
                    </form>
                    <div id="online_status3">
                        <div id="online_status_indicator3"></div>
                        <div id="online_status_text3">No connection...</div>
                    </div>
                    <h4>Novel AI Model<a href="/notes/8" class="notes-link" target="_blank"><span
                                class="note-link-span">?</span></a></h4>
                    <select id="model_novel_select" class="option_select_right_menu" style='margin-bottom: 16px;'>
                        <option value="euterpe-v2">Euterpe</option>
                        <option value="krake-v2">Krake</option>
                    </select>
                    <h4>Preset settings<a href="/notes/7" class="notes-link" target="_blank"><span
                                class="note-link-span">?</span></a></h4>
                    <select id="settings_perset_novel" class="option_select_right_menu">
                        <option value="gui">Default</option>
                    </select>
                    <div id="range_block_novel">
                        <h4>Temperature </h4>
                        <h5 id="temp_counter_novel">select</h5>
                        <input type="range" id="temp_novel" name="volume" min="0.1" max="2.0" step="0.01">
                        <h4>Repetition Penalty </h4>
                        <h5 id="rep_pen_counter_novel">select</h5>
                        <input type="range" id="rep_pen_novel" name="volume" min="1" max="1.5" step="0.01">
                        <h4>Repetition Penalty Range</h4>
                        <h5 id="rep_pen_size_counter_novel">select</h5>
                        <input type="range" id="rep_pen_size_novel" name="volume" min="0" max="2048" step="1">
                    </div>
                </div>
            </div>

            <hr>

            <div id="user-settings-block">
                <h3>User Settings</h3>
                <h4>Your Avatar</h4>
                <div id="user_avatar_block">
                    <div class="avatar_upload">+</div>
                </div>
                <form id="form_upload_avatar" action="javascript:void(null);" method="post"
                    enctype="multipart/form-data">
                    <input type="file" id="avatar_upload_file" accept="image/png" name="avatar">
                </form>
                <form id='form_change_name' action="javascript:void(null);" method="post" enctype="multipart/form-data">
                    <br>
                    <h4>Name</h4>
                    <input id="your_name" name="your_name" class="text_pole" maxlength="35" value=""
                        autocomplete="off"><br>
                    <input id="your_name_button" class="menu_button" type="submit"
                        title="Click to set a new User Name (reloads page)" value="Change Name">
                </form>
            </div>

            <hr>

            <div id="world_info_block">
                <h3>World Info</h3>
                <div id="world_info_buttons">
                    <div id="world_create_button" class="right_menu_button">
                        <h4>+Create</h4>
                    </div>
                    <div id="world_import_button" class="right_menu_button">
                        <h4>+Import</h4>
                    </div>
                </div>
            </div>
            <h4>How to use <a href="/notes/13" class="notes-link" target="_blank"><span
                        class="note-link-span">?</span></a></h4>
            <div id="rm_world_import" class="right_menu" style="display: none;">
                <form id="form_world_import" action="javascript:void(null);" method="post"
                    enctype="multipart/form-data">
                    <input type="file" id="world_import_file" accept=".json" name="avatar">
                </form>
            </div>
            <select id="world_info">
                <option value="None">None</option>
            </select>
            <input id="world_info_edit_button" class="menu_button" type="submit" value="Details">
            <div id="world_info_depth_block">
                <h4>
                    Scan Depth <a href="/notes/13_1" class="notes-link" target="_blank"><span
                            class="note-link-span">?</span></a>
                </h4>
                <h5 id="world_info_depth_counter">depth</h5>
                <input type="range" id="world_info_depth" name="volume" min="1" max="10" step="1">
            </div>
            <div id="world_info_budget_block">
                <h4>
                    Token Budget <a href="/notes/13_2" class="notes-link" target="_blank"><span
                            class="note-link-span">?</span></a>
                </h4>
                <h5 id="world_info_budget_counter">budget</h5>
                <input type="range" id="world_info_budget" name="volume" min="32" max="2048" step="16">
            </div>
            <hr>

            <div id="pro-settings-block">
                <h3>Pro Settings</h3>
                <div id="amount_gen_block">
                    <h4>Amount generation </h4>
                    <h5 id="amount_gen_counter">select</h5>
                    <input type="range" id="amount_gen" name="volume" min="16" max="512" step="1">
                </div>
                <div id="max_context_block">
                    <h4>Context Size</h4>
                    <h5 id="max_context_counter">select</h5>
                    <input type="range" id="max_context" name="volume" min="512" max="2048" step="1">
                </div>
                <div id="anchors-block">
                    <h4>Anchors Order</h4>
                    <h5>Helps to increase the length of messages <a href="/notes/9" class="notes-link"
                            target="_blank"><span class="note-link-span">?</span></a></h5>
                    <select id="anchor_order">
                        <option value="0">Character Anchor - Style Anchor</option>
                        <option value="1">Style Anchor - Character Anchor</option>
                    </select>
                    <div id="anchor_checkbox">
                        <label for="character_anchor"><input id="character_anchor" type="checkbox" />
                            <h4>Character Anchor</h4>
                        </label>
                        <label for="style_anchor"><input id="style_anchor" type="checkbox" />
                            <h4>Style Anchor</h4>
                        </label>
                    </div>
                </div>
            </div>

            <hr>

            <div id="power-user-options-block">
                <h3>Power User Options</h3>
                <div id="power-user-option-checkboxes">
                    <label for="auto-connect-checkbox"><input id="auto-connect-checkbox" type="checkbox" />
                        <h4>Auto-connects Last Server</h4>
                    </label>
                    <label for="auto-load-chat-checkbox"><input id="auto-load-chat-checkbox" type="checkbox" />
                        <h4>Auto-load Last Chat</h4>
                    </label>
                    <label for="collapse-newlines-checkbox"><input id="collapse-newlines-checkbox" type="checkbox" />
                        <h4>Collapse Newlines in Output</h4>
                    </label>
<<<<<<< HEAD
                    <label for="force-pygmalion-formatting-checkbox"><input id="force-pygmalion-formatting-checkbox" type="checkbox" />
                        <h4>Force Pygmalion formatting for any model</h4>
=======
                    <label for="swipes-checkbox"><input id="swipes-checkbox" type="checkbox" />
                        <h4>Swipes</h4>
>>>>>>> 7ff70819
                    </label>
                </div>
            </div>
        </div>

        <div id="rm_extensions_block" class="right_menu">
            <div class="extensions_block">
                <h3>Extensions API: <a target="_blank" href="https://github.com/SillyLossy/TavernAI-extras">TavernAI-extras</a></h3>
                <input id="extensions_url" type="text" class="text_pole" />
                <div class="extensions_url_block">
                    <input id="extensions_connect" class="menu_button" type="submit" value="Connect" />
                    <span class="expander"></span>
                    <label for="extensions_autoconnect"><input id="extensions_autoconnect" type="checkbox"/>Auto-connect</label>
                </div>
                <div id="extensions_status">Not connected</div>
                <div id="extensions_loaded">
                    <h4>Active extensions</h4>
                    <ul id="extensions_list">
                    </ul>
                </div>
                <div id="extensions_settings">
                    <h3>Extension settings</h3>
                </div>
            </div>
        </div>

        <div id="rm_character_import" class="right_menu" style="display: none;">
            <form id="form_import" action="javascript:void(null);" method="post" enctype="multipart/form-data">
                <input type="file" id="character_import_file" accept=".json, image/png" name="avatar">
                <input id="character_import_file_type" name="file_type" class="text_pole" maxlength="999" size="2"
                    value="" autocomplete="off">
            </form>
        </div>


        <div id="rm_characters_block" class="right_menu">
            <div class="form_create_bottom_buttons_block">
                <div id="rm_button_create" class="menu_button">+New Character</div>
                <div id="character_import_button" class="menu_button">+Import</div>
                <div id="rm_button_group_chats" class="menu_button">+Group</div>
            </div>

            <form id="form_character_search_form" action="javascript:void(null);">
                <input id="character_search_bar" class="text_pole" type="search" placeholder="Search here..." />
            </form>
            <div id="rm_print_characters_block"></div>

        </div>
        <div id="rm_info_block" class="right_menu">
            <div id="rm_info_panel">
                <div id="rm_info_avatar"></div>
                <div id="rm_info_text"></div>
                <div id="rm_info_button" class="menu_button">Back</div>
            </div>
        </div>
    </nav>

    <div id="typing_indicator_template">
        <div class="typing_indicator"><span class="typing_indicator_name">CHAR</span> is typing</div>
    </div>

    <div id="group_avatars_template">
        <div class="avatar avatar_collage collage_1">
            <img alt="img1" class="img_1" src="">
        </div>
        <div class="avatar avatar_collage collage_2">
            <img alt="img1" class="img_1" src="">
            <img alt="img2" class="img_2" src="">
        </div>
        <div class="avatar avatar_collage collage_3">
            <img alt="img1" class="img_1" src="">
            <img alt="img2" class="img_2" src="">
            <img alt="img3" class="img_3" src="">
        </div>
        <div class="avatar avatar_collage collage_4">
            <img alt="img1" class="img_1" src="">
            <img alt="img2" class="img_2" src="">
            <img alt="img3" class="img_3" src="">
            <img alt="img4" class="img_4" src="">
        </div>
    </div>

    <div id="sheld">
        <div id="chat">
        </div>
        <div id="form_sheld">
            <div id="dialogue_del_mes">
                <div id="dialogue_del_mes_ok" class="menu_button">Delete</div>
                <div id="dialogue_del_mes_cancel" class="menu_button">Cancel</div>
            </div>
            <form id="send_form">
                <div id="options_button">
                    <div id="options">
                        <div class="options-content">
                            <a id="option_start_new_chat">
                                <img alt="" src="img/save_and_start_new_chat.png">
                                <span>Start new chat</span></a>
                            <a id="option_select_chat">
                                <img alt="" src="img/book6.png">
                                <span>View Past Chats</span>
                            </a>
                            <hr>
                            <a id="option_delete_mes">
                                <img alt="" src="img/del_mes.png">
                                <span>Delete messages</span>
                            </a>
                            <a id="option_regenerate">
                                <img alt="" src="img/regenerate.png">
                                <span>Regenerate</span>
                            </a>
                        </div>
                    </div>
                </div>
                <textarea id="send_textarea" placeholder="Not connected to API!" name="text"></textarea>

                <div id="send_but_sheld">
                    <div id="loading_mes"></div>
                    <input id="send_but" type="button">
                </div>

            </form>
        </div>
    </div>
</body>

</html><|MERGE_RESOLUTION|>--- conflicted
+++ resolved
@@ -752,13 +752,10 @@
                     <label for="collapse-newlines-checkbox"><input id="collapse-newlines-checkbox" type="checkbox" />
                         <h4>Collapse Newlines in Output</h4>
                     </label>
-<<<<<<< HEAD
                     <label for="force-pygmalion-formatting-checkbox"><input id="force-pygmalion-formatting-checkbox" type="checkbox" />
                         <h4>Force Pygmalion formatting for any model</h4>
-=======
                     <label for="swipes-checkbox"><input id="swipes-checkbox" type="checkbox" />
                         <h4>Swipes</h4>
->>>>>>> 7ff70819
                     </label>
                 </div>
             </div>
