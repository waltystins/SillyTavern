var express = require('express');
var app = express();
var fs = require('fs');
const readline = require('readline');
const open = require('open');

var rimraf = require("rimraf");
const multer  = require("multer");
const https = require('https');
//const PNG = require('pngjs').PNG;
const extract = require('png-chunks-extract');
const encode = require('png-chunks-encode');
const PNGtext = require('png-chunk-text');

const sharp = require('sharp');
sharp.cache(false);
const path = require('path');

const cookieParser = require('cookie-parser');
const crypto = require('crypto');
const ipaddr = require('ipaddr.js');

const config = require(path.join(process.cwd(), './config.conf'));
const server_port = config.port;
const whitelist = config.whitelist;
const whitelistMode = config.whitelistMode;
const autorun = config.autorun;



var Client = require('node-rest-client').Client;
var client = new Client();

var api_server = "";//"http://127.0.0.1:5000";
//var server_port = 8000;

var api_novelai = "https://api.novelai.net";

var response_get_story;
var response_generate;
var response_generate_novel;
var request_promt;
var response_promt;
var characters = {};
var character_i = 0;
var response_create;
var response_edit;
var response_dw_bg;
var response_getstatus;
var response_getstatus_novel;
var response_getlastversion;
var api_key_novel;

			//RossAscends: Added function to format dates used in files and chat timestamps to a humanized format.
			//Mostly I wanted this to be for file names, but couldn't figure out exactly where the filename save code was as everything seemed to be connected. 
			//During testing, this performs the same as previous date.now() structure.
			//It also does not break old characters/chats, as the code just uses whatever timestamp exists in the chat.
			//New chats made with characters will use this new formatting.
			//Useable variable is (( humanizedISO8601Datetime ))
			
			
			
			function humanizedISO8601DateTime() {
				let baseDate = new Date(Date.now());
				let humanYear = baseDate.getFullYear();
				let humanMonth = (baseDate.getMonth()+1);
				let humanDate = baseDate.getDate();
				let humanHour = (baseDate.getHours() < 10? '0' : '') + baseDate.getHours();
				let	humanMinute = (baseDate.getMinutes() < 10? '0' : '') + baseDate.getMinutes();
				let humanSecond = (baseDate.getSeconds() < 10? '0' : '') + baseDate.getSeconds();
				let humanMillisecond = (baseDate.getMilliseconds() < 10? '0' : '') + baseDate.getMilliseconds();
				let HumanizedDateTime = (humanYear+"-"+humanMonth+"-"+humanDate+" @"+humanHour+"h "+humanMinute+"m "+humanSecond+"s "+humanMillisecond+"ms");
				return HumanizedDateTime;
			};

var is_colab = false;
var charactersPath = 'public/characters/';
var chatsPath = 'public/chats/';
if (is_colab && process.env.googledrive == 2){
    charactersPath = '/content/drive/MyDrive/TavernAI/characters/';
    chatsPath = '/content/drive/MyDrive/TavernAI/chats/';
}
const jsonParser = express.json({limit: '100mb'});
const urlencodedParser = express.urlencoded({extended: true, limit: '100mb'});
const baseRequestArgs = { headers: { "Content-Type": "application/json" } };
const directories = { worlds: 'public/worlds/', avatars: 'public/User Avatars' };

// CSRF Protection //
const doubleCsrf = require('csrf-csrf').doubleCsrf;

const CSRF_SECRET = crypto.randomBytes(8).toString('hex');
const COOKIES_SECRET = crypto.randomBytes(8).toString('hex');

const { invalidCsrfTokenError, generateToken, doubleCsrfProtection } = doubleCsrf({
	getSecret: () => CSRF_SECRET,
	cookieName: "X-CSRF-Token",
	cookieOptions: {
		httpOnly: true,
		sameSite: "strict",
		secure: false
	},
	size: 64,
	getTokenFromRequest: (req) => req.headers["x-csrf-token"]
});

app.get("/csrf-token", (req, res) => {
	res.json({
		"token": generateToken(res)
	});
});

app.use(cookieParser(COOKIES_SECRET));
app.use(doubleCsrfProtection);

// CORS Settings //
const cors = require('cors');
const CORS = cors({
	origin: 'null',
	methods: ['OPTIONS']
});

app.use(CORS);

app.use(function (req, res, next) { //Security
    let clientIp = req.connection.remoteAddress;
    let ip = ipaddr.parse(clientIp);
    // Check if the IP address is IPv4-mapped IPv6 address
    if (ip.kind() === 'ipv6' && ip.isIPv4MappedAddress()) {
      const ipv4 = ip.toIPv4Address().toString();
      clientIp = ipv4;
    } else {
      clientIp = ip;
      clientIp = clientIp.toString();
    }
    
     //clientIp = req.connection.remoteAddress.split(':').pop();
    if (whitelistMode === true && !whitelist.includes(clientIp)) {
        console.log('Forbidden: Connection attempt from '+ clientIp+'. If you are attempting to connect, please add your IP address in whitelist or disable whitelist mode in config.conf in root of TavernAI folder.\n');
        return res.status(403).send('<b>Forbidden</b>: Connection attempt from <b>'+ clientIp+'</b>. If you are attempting to connect, please add your IP address in whitelist or disable whitelist mode in config.conf in root of TavernAI folder.');
    }
    next();
});

app.use((req, res, next) => {
  if (req.url.startsWith('/characters/') && is_colab && process.env.googledrive == 2) {
      
    const filePath = path.join(charactersPath, decodeURIComponent(req.url.substr('/characters'.length)));
    fs.access(filePath, fs.constants.R_OK, (err) => {
      if (!err) {
        res.sendFile(filePath);
      } else {
        res.send('Character not found: '+filePath);
        //next();
      }
    });
  } else {
    next();
  }
});
app.use(express.static(__dirname + "/public", { refresh: true }));




app.use('/backgrounds', (req, res) => {
  const filePath = decodeURIComponent(path.join(process.cwd(), 'public/backgrounds', req.url.replace(/%20/g, ' ')));
  fs.readFile(filePath, (err, data) => {
    if (err) {
      res.status(404).send('File not found');
      return;
    }
    //res.contentType('image/jpeg');
    res.send(data);
  });
});
app.use('/characters', (req, res) => {
  const filePath = decodeURIComponent(path.join(process.cwd(), charactersPath, req.url.replace(/%20/g, ' ')));
  fs.readFile(filePath, (err, data) => {
    if (err) {
      res.status(404).send('File not found');
      return;
    }
    //res.contentType('image/jpeg');
    res.send(data);
  });
});
app.use(multer({dest:"uploads"}).single("avatar"));
app.get("/", function(request, response){
    response.sendFile(__dirname + "/public/index.html"); 
    //response.send("<h1>Главная страница</h1>");
});
app.get("/notes/*", function(request, response){
    response.sendFile(__dirname + "/public"+request.url+".html"); 
    //response.send("<h1>Главная страница</h1>");
});
app.post("/getlastversion", jsonParser, function(request, response_getlastversion = response){
    if(!request.body) return response_getlastversion.sendStatus(400);
    
    const repo = 'TavernAI/TavernAI';
    let req;
    req = https.request({
        hostname: 'github.com',
        path: `/${repo}/releases/latest`,
        method: 'HEAD'
    }, (res) => {
        if(res.statusCode === 302) {
            const glocation = res.headers.location;
            const versionStartIndex = glocation.lastIndexOf('@')+1;
            const version = glocation.substring(versionStartIndex);
            //console.log(version);
            response_getlastversion.send({version: version});
        }else{
            response_getlastversion.send({version: 'error'});
        }
    });
    
    req.on('error', (error) => {
        console.error(error);
        response_getlastversion.send({version: 'error'});
    });

    req.end();
        
});
//**************Kobold api
app.post("/generate", jsonParser, function(request, response_generate = response){
    if(!request.body) return response_generate.sendStatus(400);
    //console.log(request.body.prompt);
    //const dataJson = JSON.parse(request.body);
    request_promt = request.body.prompt;

    //console.log(request.body);
    var this_settings = { prompt: request_promt,
                        use_story:false,
                        use_memory:false,
                        use_authors_note:false,
                        use_world_info:false,
                        max_context_length: request.body.max_context_length
                        //temperature: request.body.temperature,
                        //max_length: request.body.max_length
                        };
                        
    if(request.body.gui_settings == false){
        var sampler_order = [request.body.s1,request.body.s2,request.body.s3,request.body.s4,request.body.s5,request.body.s6,request.body.s7];
        this_settings = { prompt: request_promt,
                        use_story:false,
                        use_memory:false,
                        use_authors_note:false,
                        use_world_info:false,
                        max_context_length: request.body.max_context_length,
                        max_length: request.body.max_length,
                        rep_pen: request.body.rep_pen,
                        rep_pen_range: request.body.rep_pen_range,
                        rep_pen_slope: request.body.rep_pen_slope,
                        temperature: request.body.temperature,
                        tfs: request.body.tfs,
                        top_a: request.body.top_a,
                        top_k: request.body.top_k,
                        top_p: request.body.top_p,
                        typical: request.body.typical,
                        sampler_order: sampler_order
                        };
    }

    console.log(this_settings);
    var args = {
        data: this_settings,
        headers: { "Content-Type": "application/json" }
    };
    client.post(api_server+"/v1/generate",args, function (data, response) {
        if(response.statusCode == 200){
            console.log(data);
            response_generate.send(data);
        }
        if(response.statusCode == 422){
            console.log('Validation error');
            response_generate.send({error: true});
        }
        if(response.statusCode == 501 || response.statusCode == 503 || response.statusCode == 507){
            console.log(data);
            response_generate.send({error: true});
        }
    }).on('error', function (err) {
        console.log(err);
	//console.log('something went wrong on the request', err.request.options);
        response_generate.send({error: true});
    });
});
app.post("/savechat", jsonParser, function(request, response){
//console.log(humanizedISO8601DateTime()+':/savechat/ entered');
    //console.log(request.data);
    //console.log(request.body.bg);
     //const data = request.body;
    //console.log(request);
    //console.log(request.body.chat);
    //var bg = "body {background-image: linear-gradient(rgba(19,21,44,0.75), rgba(19,21,44,0.75)), url(../backgrounds/"+request.body.bg+");}";
    var dir_name = String(request.body.avatar_url).replace('.png','');
//console.log(humanizedISO8601DateTime()+':/savechat sees '+dir_name+' as the character name (derived from avatar PNG filename)');
    let chat_data = request.body.chat;
    let jsonlData = chat_data.map(JSON.stringify).join('\n');
//console.log(humanizedISO8601DateTime()+':/savechat saving a chat named '+request.body.file_name+'.jsonl');
    fs.writeFile(chatsPath+dir_name+"/"+request.body.file_name+'.jsonl', jsonlData, 'utf8', function(err) {
        if(err) {
            response.send(err);
            return console.log(err);
            //response.send(err);
        }else{
            //response.redirect("/");
            response.send({result: "ok"});
        }
    });
    
});
app.post("/getchat", jsonParser, function(request, response){
    //console.log(request.data);
    //console.log(request.body.bg);
     //const data = request.body;
    //console.log(request);
    //console.log(request.body.chat);
    //var bg = "body {background-image: linear-gradient(rgba(19,21,44,0.75), rgba(19,21,44,0.75)), url(../backgrounds/"+request.body.bg+");}";
//console.log(humanizedISO8601DateTime()+':/getchat entered');
    var dir_name = String(request.body.avatar_url).replace('.png','');

    fs.stat(chatsPath+dir_name, function(err, stat) {
            
        if(stat === undefined){		//if no chat dir for the character is found, make one with the character name

            fs.mkdirSync(chatsPath+dir_name);
            response.send({});
            return;
        }else{
            
            if(err === null){ //if there is a dir, then read the requested file from the JSON call
                
                fs.stat(chatsPath+dir_name+"/"+request.body.file_name+".jsonl", function(err, stat) {
                    
                    if (err === null) { //if no error (the file exists), read the file
//console.log(humanizedISO8601DateTime()+':/getchat tries to access: '+chatsPath+dir_name+'/'+request.body.file_name+'.jsonl');                        
                        if(stat !== undefined){
                            fs.readFile(chatsPath+dir_name+"/"+request.body.file_name+".jsonl", 'utf8', (err, data) => {
                                if (err) {
                                  console.error(err);
                                  response.send(err);
                                  return;
                                }
                                //console.log(data);
                                const lines = data.split('\n');

                                // Iterate through the array of strings and parse each line as JSON
                                const jsonData = lines.map(JSON.parse);
                                response.send(jsonData);
								//console.log('read the requested file')

                            });
                        }
                    }else{
                        response.send({});
                        //return console.log(err);
                        return;
                    }
                });
            }else{
                console.error(err);
                response.send({});
                return;
            }
        }
    });

    
});
app.post("/getstatus", jsonParser, function(request, response_getstatus = response){
    if(!request.body) return response_getstatus.sendStatus(400);
    api_server = request.body.api_server;
    if(api_server.indexOf('localhost') != -1){
        api_server = api_server.replace('localhost','127.0.0.1');
    }
    var args = {
        headers: { "Content-Type": "application/json" }
    };
    client.get(api_server+"/v1/model",args, function (data, response) {
        if(response.statusCode == 200){
            if(data.result != "ReadOnly"){
                
                //response_getstatus.send(data.result);
            }else{
                data.result = "no_connection";
            }
        }else{
            data.result = "no_connection";
        }
        response_getstatus.send(data);
        //console.log(response.statusCode);
        //console.log(data);
        //response_getstatus.send(data);
        //data.results[0].text
    }).on('error', function (err) {
        //console.log('');
	//console.log('something went wrong on the request', err.request.options);
        response_getstatus.send({result: "no_connection"});
    });
});

const formatApiUrl = (url) => (url.indexOf('localhost') !== -1) 
    ? url.replace('localhost', '127.0.0.1')
    : url;

app.post('/getsoftprompts', jsonParser, async function (request, response) {
    if (!request.body || !request.body.api_server) {
        return response.sendStatus(400);
    }

    const baseUrl = formatApiUrl(request.body.api_server);
    let soft_prompts = [];

    try {
        const softPromptsList = (await getAsync(`${baseUrl}/v1/config/soft_prompts_list`, baseRequestArgs)).values.map(x => x.value);
        const softPromptSelected = (await getAsync(`${baseUrl}/v1/config/soft_prompt`, baseRequestArgs)).value;
        soft_prompts = softPromptsList.map(x => ({ name: x, selected: x === softPromptSelected }));
    } catch (err) {
        soft_prompts = [];
    }

    return response.send({ soft_prompts });
});

app.post("/setsoftprompt", jsonParser, async function(request, response) {
    if (!request.body || !request.body.api_server) {
        return response.sendStatus(400);
    }

    const baseUrl = formatApiUrl(request.body.api_server);
    const args = {
        headers: { "Content-Type": "application/json" },
        data: { value: request.body.name ?? '' },
    };

    try {
        await putAsync(`${baseUrl}/v1/config/soft_prompt`, args);
    } catch {
        return response.sendStatus(500);
    }

    return response.sendStatus(200);
});

function checkServer(){
    //console.log('Check run###################################################');
    api_server = 'http://127.0.0.1:5000';
    var args = {
        headers: { "Content-Type": "application/json" }
    };
    client.get(api_server+"/v1/model",args, function (data, response) {
        console.log(data.result);
        //console.log('###################################################');
        console.log(data);
    }).on('error', function (err) {
        console.log(err);
        //console.log('');
	//console.log('something went wrong on the request', err.request.options);
        //console.log('errorrrrrrrrrrrrrrrrrrrrrrrrrrrrrrrrrrrrrrr');
    });
}

//***************** Main functions
function charaFormatData(data){
    var char = {"name": data.ch_name, "description": data.description, "personality": data.personality, "first_mes": data.first_mes, "avatar": 'none', "chat": data.ch_name+' - '+humanizedISO8601DateTime(), "mes_example": data.mes_example, "scenario": data.scenario, "create_date": humanizedISO8601DateTime};
    return char;
}
app.post("/createcharacter", urlencodedParser, function(request, response){
    
    
	
	//var sameNameChar = fs.existsSync(charactersPath+request.body.ch_name+'.png');
	//if (sameNameChar == true) return response.sendStatus(500);
	if(!request.body) return response.sendStatus(400);
	console.log('/createcharacter -- looking for -- '+(charactersPath+request.body.ch_name+'.png'));
	console.log('Does this file already exists? '+fs.existsSync(charactersPath+request.body.ch_name+'.png'));
    if (!fs.existsSync(charactersPath+request.body.ch_name+'.png')){ 		
		if(!fs.existsSync(chatsPath+request.body.ch_name) )fs.mkdirSync(chatsPath+request.body.ch_name);
        let filedata = request.file;
        //console.log(filedata.mimetype);
        var fileType = ".png";
        var img_file = "ai";
        var img_path = "public/img/";
        var char = charaFormatData(request.body);//{"name": request.body.ch_name, "description": request.body.description, "personality": request.body.personality, "first_mes": request.body.first_mes, "avatar": 'none', "chat": Date.now(), "last_mes": '', "mes_example": ''};
        char = JSON.stringify(char);
        if(!filedata){
            charaWrite('./public/img/fluffy.png', char, request.body.ch_name, response);
        }else{
            
            img_path = "./uploads/";
            img_file = filedata.filename
            if (filedata.mimetype == "image/jpeg") fileType = ".jpeg";
            if (filedata.mimetype == "image/png") fileType = ".png";
            if (filedata.mimetype == "image/gif") fileType = ".gif";
            if (filedata.mimetype == "image/bmp") fileType = ".bmp";
            charaWrite(img_path+img_file, char, request.body.ch_name, response);
        }
        //console.log("The file was saved.");

    }else{
		console.error("Error: Cannot save file. A character with that name already exists.");
        response.send("Error: A character with that name already exists.");
		//response.send({error: true});
    }
    //console.log(request.body);
    //response.send(request.body.ch_name);

    //response.redirect("https://metanit.com")
});


app.post("/editcharacter", urlencodedParser, async function(request, response){
    if(!request.body) return response.sendStatus(400);
    let filedata = request.file;
    //console.log(filedata.mimetype);
    var fileType = ".png";
    var img_file = "ai";
    var img_path = charactersPath;
    
    var char = charaFormatData(request.body);//{"name": request.body.ch_name, "description": request.body.description, "personality": request.body.personality, "first_mes": request.body.first_mes, "avatar": request.body.avatar_url, "chat": request.body.chat, "last_mes": request.body.last_mes, "mes_example": ''};
    char.chat = request.body.chat;
    char.create_date = request.body.create_date;

    char = JSON.stringify(char);
    let target_img = (request.body.avatar_url).replace('.png', '');

    try {
        if (!filedata) {

            await charaWrite(img_path + request.body.avatar_url, char, target_img, response, 'Character saved');
        } else {
            //console.log(filedata.filename);
            img_path = "uploads/";
            img_file = filedata.filename;

            await charaWrite(img_path + img_file, char, target_img, response, 'Character saved');
            //response.send('Character saved');
        }
    }
    catch {
        return response.send(400);
    }
});
app.post("/deletecharacter", urlencodedParser, function(request, response){
    if(!request.body) return response.sendStatus(400);
    rimraf(charactersPath+request.body.avatar_url, (err) => { 
        if(err) {
            response.send(err);
            return console.log(err);
        }else{
            //response.redirect("/");
            let dir_name = request.body.avatar_url;
            rimraf(chatsPath+dir_name.replace('.png',''), (err) => { 
                if(err) {
                    response.send(err);
                    return console.log(err);
                }else{
                    //response.redirect("/");

                    response.send('ok');
                }
            });
        }
    });
});

async function charaWrite(img_url, data, target_img, response = undefined, mes = 'ok'){
    try {
        // Load the image in any format
        sharp.cache(false);
        var image = await sharp(img_url).resize(400, 600).toFormat('png').toBuffer();// old 170 234
        // Convert the image to PNG format
        //const pngImage = image.toFormat('png');

        // Resize the image to 100x100
        //const resizedImage = pngImage.resize(100, 100);

        // Get the chunks
        var chunks = extract(image);
         var tEXtChunks = chunks.filter(chunk => chunk.create_date === 'tEXt');

        // Remove all existing tEXt chunks
        for (var tEXtChunk of tEXtChunks) {
            chunks.splice(chunks.indexOf(tEXtChunk), 1);
        }
        // Add new chunks before the IEND chunk
        var base64EncodedData = Buffer.from(data, 'utf8').toString('base64');
        chunks.splice(-1, 0, PNGtext.encode('chara', base64EncodedData));
        //chunks.splice(-1, 0, text.encode('lorem', 'ipsum'));

        fs.writeFileSync(charactersPath+target_img+'.png', new Buffer.from(encode(chunks)));
        if(response !== undefined) response.send(mes);
            

    } catch (err) {
        console.log(err);
        if(response !== undefined) response.send(err);
    }
}

      
            


function charaRead(img_url){
    sharp.cache(false);
    const buffer = fs.readFileSync(img_url);
    const chunks = extract(buffer);
     
    const textChunks = chunks.filter(function (chunk) {
      return chunk.name === 'tEXt';
    }).map(function (chunk) {
        //console.log(text.decode(chunk.data));
      return PNGtext.decode(chunk.data);
    });
    var base64DecodedData = Buffer.from(textChunks[0].text, 'base64').toString('utf8');
    return base64DecodedData;//textChunks[0].text;
    //console.log(textChunks[0].keyword); // 'hello'
    //console.log(textChunks[0].text);    // 'world'
}

app.post("/getcharacters", jsonParser, function(request, response){
    fs.readdir(charactersPath, (err, files) => {
        if (err) {
          console.error(err);
          return;
        }

        const pngFiles = files.filter(file => file.endsWith('.png'));

        //console.log(pngFiles);
        characters = {};
        var i = 0;
        pngFiles.forEach(item => {
            //console.log(item);
            var img_data = charaRead(charactersPath+item);
            try {
                let jsonObject = JSON.parse(img_data);
                jsonObject.avatar = item;
                //console.log(jsonObject);
                characters[i] = {};
                characters[i] = jsonObject;
                i++;
            } catch (error) {
                if (error instanceof SyntaxError) {
                    console.log("String [" + (i) + "] is not valid JSON!");
                } else {
                    console.log("An unexpected error occurred: ", error);
                }
            }
        });
        //console.log(characters);
        response.send(JSON.stringify(characters));
    });
    //var directories = getDirectories("public/characters");
    //console.log(directories[0]);
    //characters = {};
    //character_i = 0;
    //getCharacterFile(directories, response,0);
    
});
app.post("/getbackgrounds", jsonParser, function(request, response){
    var images = getImages("public/backgrounds");
    if(is_colab === true){
        images = ['tavern.png'];
    }
    response.send(JSON.stringify(images));
    
});
app.post("/iscolab", jsonParser, function(request, response){
    let send_data = false;
    if(process.env.colaburl !== undefined){
        send_data = String(process.env.colaburl).trim();
    }
    response.send({colaburl:send_data});
    
});
app.post("/getuseravatars", jsonParser, function(request, response){
    var images = getImages("public/User Avatars");
    response.send(JSON.stringify(images));
    
});
app.post("/setbackground", jsonParser, function(request, response){
    //console.log(request.data);
    //console.log(request.body.bg);
     //const data = request.body;
    //console.log(request);
    //console.log(1);
    var bg = "#bg1 {background-image: url(../backgrounds/"+request.body.bg+");}";
    fs.writeFile('public/css/bg_load.css', bg, 'utf8', function(err) {
        if(err) {
            response.send(err);
            return console.log(err);
        }else{
            //response.redirect("/");
            response.send({result:'ok'});
        }
    });
    
});
app.post("/delbackground", jsonParser, function(request, response){
    if(!request.body) return response.sendStatus(400);
    rimraf('public/backgrounds/'+request.body.bg, (err) => { 
        if(err) {
            response.send(err);
            return console.log(err);
        }else{
            //response.redirect("/");
            response.send('ok');
        }
    });
    
});
app.post("/downloadbackground", urlencodedParser, function(request, response){
    response_dw_bg = response;
    if(!request.body) return response.sendStatus(400);

    let filedata = request.file;
    //console.log(filedata.mimetype);
    var fileType = ".png";
    var img_file = "ai";
    var img_path = "public/img/";

    img_path = "uploads/";
    img_file = filedata.filename;
    if (filedata.mimetype == "image/jpeg") fileType = ".jpeg";
    if (filedata.mimetype == "image/png") fileType = ".png";
    if (filedata.mimetype == "image/gif") fileType = ".gif";
    if (filedata.mimetype == "image/bmp") fileType = ".bmp";
    fs.copyFile(img_path+img_file, 'public/backgrounds/'+img_file+fileType, (err) => {
        if(err) {
            
            return console.log(err);
        }else{
            //console.log(img_file+fileType);
            response_dw_bg.send(img_file+fileType);
        }
        //console.log('The image was copied from temp directory.');
    });


});

app.post("/savesettings", jsonParser, function(request, response){


    fs.writeFile('public/settings.json', JSON.stringify(request.body), 'utf8', function(err) {
        if(err) {
            response.send(err);
            return console.log(err);
            //response.send(err);
        }else{
            //response.redirect("/");
            response.send({result: "ok"});
        }
    });
    
});
app.post('/getsettings', jsonParser, (request, response) => { //Wintermute's code
    const koboldai_settings = [];
    const koboldai_setting_names = [];
    const novelai_settings = [];
    const novelai_setting_names = [];
    const settings = fs.readFileSync('public/settings.json', 'utf8',  (err, data) => {
    if (err) return response.sendStatus(500);

        return data;
    });
  //Kobold
    const files = fs
    .readdirSync('public/KoboldAI Settings')
    .sort(
      (a, b) =>
        new Date(fs.statSync(`public/KoboldAI Settings/${b}`).mtime) -
        new Date(fs.statSync(`public/KoboldAI Settings/${a}`).mtime)
    );

    const worldFiles = fs
        .readdirSync(directories.worlds)
        .filter(file => path.extname(file).toLowerCase() === '.json')
        .sort((a, b) => a < b);
    const world_names = worldFiles.map(item => path.parse(item).name);

    files.forEach(item => {
        const file = fs.readFileSync(
        `public/KoboldAI Settings/${item}`,
        'utf8',
            (err, data) => {
                if (err) return response.sendStatus(500)

                return data;
            }
        );
        koboldai_settings.push(file);
        koboldai_setting_names.push(item.replace(/\.[^/.]+$/, ''));
    });
    
  //Novel
    const files2 = fs
    .readdirSync('public/NovelAI Settings')
    .sort(
      (a, b) =>
        new Date(fs.statSync(`public/NovelAI Settings/${b}`).mtime) -
        new Date(fs.statSync(`public/NovelAI Settings/${a}`).mtime)
    );
    
    files2.forEach(item => {
    const file2 = fs.readFileSync(
        `public/NovelAI Settings/${item}`,
        'utf8',
        (err, data) => {
            if (err) return response.sendStatus(500);

            return data;
        }
    );

        novelai_settings.push(file2);
        novelai_setting_names.push(item.replace(/\.[^/.]+$/, ''));
    });
    
    response.send({
        settings,
        koboldai_settings,
        koboldai_setting_names,
        world_names,
        novelai_settings,
        novelai_setting_names
    });
});

app.post('/getworldinfo', jsonParser, (request, response) => {
    if (!request.body?.name) {
        return response.sendStatus(400);
    }

    const file = readWorldInfoFile(request.body.name);

    return response.send(file);
});

app.post('/deleteworldinfo', jsonParser, (request, response) => {
    if (!request.body?.name) {
        return response.sendStatus(400);
    }

    const worldInfoName = request.body.name;
    const filename = `${worldInfoName}.json`;
    const pathToWorldInfo = path.join(directories.worlds, filename);

    if (!fs.existsSync(pathToWorldInfo)) {
        throw new Error(`World info file ${filename} doesn't exist.`);
    }

    fs.rmSync(pathToWorldInfo);

    return response.sendStatus(200);
});

function readWorldInfoFile(worldInfoName) {
    if (!worldInfoName) {
        return { entries: {} };
    }

    const filename = `${worldInfoName}.json`;
    const pathToWorldInfo = path.join(directories.worlds, filename);

    if (!fs.existsSync(pathToWorldInfo)) {
        throw new Error(`World info file ${filename} doesn't exist.`);
    }

    const worldInfoText = fs.readFileSync(pathToWorldInfo, 'utf8');
    const worldInfo = JSON.parse(worldInfoText);
    return worldInfo;
}

function getCharacterFile(directories,response,i){ //old need del
    if(directories.length > i){
        
        fs.stat(charactersPath+directories[i]+'/'+directories[i]+".json", function(err, stat) {
            if (err == null) {
                fs.readFile(charactersPath+directories[i]+'/'+directories[i]+".json", 'utf8', (err, data) => {
                    if (err) {
                      console.error(err);
                      return;
                    }
                    //console.log(data);

                    characters[character_i] = {};
                    characters[character_i] = data;
                    i++;
                    character_i++;
                    getCharacterFile(directories,response,i);
                });
            }else{
                i++;
                getCharacterFile(directories,response,i);
            }
        });
        
    }else{
        response.send(JSON.stringify(characters));
    }
}
function getImages(path) {
    return fs.readdirSync(path).sort(function (a, b) {
return new Date(fs.statSync(path + '/' + a).mtime) - new Date(fs.statSync(path + '/' + b).mtime);
}).reverse();
}
function getKoboldSettingFiles(path) {
    return fs.readdirSync(path).sort(function (a, b) {
return new Date(fs.statSync(path + '/' + a).mtime) - new Date(fs.statSync(path + '/' + b).mtime);
}).reverse();
}
function getDirectories(path) {
  return fs.readdirSync(path).sort(function (a, b) {
return new Date(fs.statSync(path + '/' + a).mtime) - new Date(fs.statSync(path + '/' + b).mtime);
}).reverse();
}

//***********Novel.ai API 

app.post("/getstatus_novelai", jsonParser, function(request, response_getstatus_novel =response){
    
    if(!request.body) return response_getstatus_novel.sendStatus(400);
    api_key_novel = request.body.key;
    var data = {};
    var args = {
        data: data,
        
        headers: { "Content-Type": "application/json",  "Authorization": "Bearer "+api_key_novel}
    };
    client.get(api_novelai+"/user/subscription",args, function (data, response) {
        if(response.statusCode == 200){
            //console.log(data);
            response_getstatus_novel.send(data);//data);
        }
        if(response.statusCode == 401){
            console.log('Access Token is incorrect.');
            response_getstatus_novel.send({error: true});
        }
        if(response.statusCode == 500 || response.statusCode == 501 || response.statusCode == 501 || response.statusCode == 503 || response.statusCode == 507){
            console.log(data);
            response_getstatus_novel.send({error: true});
        }
    }).on('error', function (err) {
        //console.log('');
	//console.log('something went wrong on the request', err.request.options);
        response_getstatus_novel.send({error: true});
    });
});



app.post("/generate_novelai", jsonParser, function(request, response_generate_novel = response){
    if(!request.body) return response_generate_novel.sendStatus(400);

    console.log(request.body);
    var data = {
    "input": request.body.input,
    "model": request.body.model,
    "parameters": {
                "use_string": request.body.use_string,
		"temperature": request.body.temperature,
		"max_length": request.body.max_length,
		"min_length": request.body.min_length,
		"tail_free_sampling": request.body.tail_free_sampling,
		"repetition_penalty": request.body.repetition_penalty,
		"repetition_penalty_range": request.body.repetition_penalty_range,
		"repetition_penalty_frequency": request.body.repetition_penalty_frequency,
		"repetition_penalty_presence": request.body.repetition_penalty_presence,
		//"stop_sequences": {{187}},
		//bad_words_ids = {{50256}, {0}, {1}};
		//generate_until_sentence = true;
		"use_cache": request.body.use_cache,
		//use_string = true;
		"return_full_text": request.body.return_full_text,
		"prefix": request.body.prefix,
		"order": request.body.order
                }
    };
                        
    var args = {
        data: data,
        
        headers: { "Content-Type": "application/json",  "Authorization": "Bearer "+api_key_novel}
    };
    client.post(api_novelai+"/ai/generate",args, function (data, response) {
        if(response.statusCode == 201){
            console.log(data);
            response_generate_novel.send(data);
        }
        if(response.statusCode == 400){
            console.log('Validation error');
            response_generate_novel.send({error: true});
        }
        if(response.statusCode == 401){
            console.log('Access Token is incorrect');
            response_generate_novel.send({error: true});
        }
        if(response.statusCode == 402){
            console.log('An active subscription is required to access this endpoint');
            response_generate_novel.send({error: true});
        }
        if(response.statusCode == 500 || response.statusCode == 409){
            console.log(data);
            response_generate_novel.send({error: true});
        }
    }).on('error', function (err) {
        //console.log('');
	//console.log('something went wrong on the request', err.request.options);
        response_getstatus.send({error: true});
    });
});

app.post("/getallchatsofcharacter", jsonParser, function(request, response){
    if(!request.body) return response.sendStatus(400);

    var char_dir = (request.body.avatar_url).replace('.png','')
    fs.readdir(chatsPath+char_dir, (err, files) => {
        if (err) {
		console.log('found error in history loading');
          console.error(err);
          response.send({error: true});
          return;
        }

        // filter for JSON files
		console.log('looking for JSONL files');
        const jsonFiles = files.filter(file => path.extname(file) === '.jsonl');

        // sort the files by name
        //jsonFiles.sort().reverse();
        // print the sorted file names
        var chatData = {};
        let ii = jsonFiles.length;	//this is the number of files belonging to the character
		if (ii !== 0) {
			//console.log('found '+ii+' chat logs to load');
			for(let i = jsonFiles.length-1; i >= 0; i--){
				const file = jsonFiles[i];
				const fileStream = fs.createReadStream(chatsPath+char_dir+'/'+file);
				const rl = readline.createInterface({
					input: fileStream,
					crlfDelay: Infinity
				});

				let lastLine;
				rl.on('line', (line) => {
					lastLine = line;
				});
				rl.on('close', () => {
					if(lastLine){
						let jsonData = JSON.parse(lastLine);
						if(jsonData.name !== undefined){
							chatData[i] = {};
							chatData[i]['file_name'] = file;
							chatData[i]['mes'] = jsonData['mes'];
							ii--;
							if(ii === 0){ 
							console.log('ii count went to zero, responding with chatData');
								response.send(chatData);
							}
						}else{
							console.log('just returning from getallchatsofcharacter');
							return;
						}
					}
					console.log('successfully closing getallchatsofcharacter');  
					rl.close();
				});
			};	
		}else{
			//console.log('Found No Chats. Exiting Load Routine.');
			response.send({error: true});
		};
	})});
function getPngName(file){
    let i = 1;
    let base_name = file;
    while (fs.existsSync(charactersPath+file+'.png')) {
        file = base_name+i;
        i++;
    }
    return file;
}
<<<<<<< HEAD
app.post("/importcharacter", urlencodedParser, async function(request, response){
=======
app.post("/importcharacter", urlencodedParser, function(request, response){

>>>>>>> 88a2b46a
    if(!request.body) return response.sendStatus(400);

        let png_name = '';
        let filedata = request.file;
        //console.log(filedata.filename);
        var format = request.body.file_type;
        //console.log(format);
        if(filedata){
            if(format == 'json'){
                fs.readFile('./uploads/'+filedata.filename, 'utf8', async (err, data) => {
                    if (err){
                        console.log(err);
                        response.send({error:true});
                    }
                    const jsonData = JSON.parse(data);
                    
<<<<<<< HEAD
                    try {
                        if(jsonData.name !== undefined){
                            png_name = getPngName(jsonData.name);
                            let char = {"name": jsonData.name, "description": jsonData.description ?? '', "personality": jsonData.personality ?? '', "first_mes": jsonData.first_mes ?? '', "avatar": 'none', "chat": Date.now(), "mes_example": jsonData.mes_example ?? '', "scenario": jsonData.scenario ?? '', "create_date": Date.now()};
                            char = JSON.stringify(char);
                            await charaWrite('./public/img/fluffy.png', char, png_name, response, {file_name: png_name});
                        }else if(jsonData.char_name !== undefined){//json Pygmalion notepad
                            png_name = getPngName(jsonData.char_name);
                            let char = {"name": jsonData.char_name, "description": jsonData.char_persona ?? '', "personality": '', "first_mes": jsonData.char_greeting ?? '', "avatar": 'none', "chat": Date.now(), "mes_example": jsonData.example_dialogue ?? '', "scenario": jsonData.world_scenario ?? '', "create_date": Date.now()};
                            char = JSON.stringify(char);
                            await charaWrite('./public/img/fluffy.png', char, png_name, response, {file_name: png_name});
                        }else{
                            console.log('Incorrect character format .json');
                            response.send({error:true});
                        }
                    } catch {
                        response.send({ error: true });
=======
                    if(jsonData.name !== undefined){
                        png_name = getPngName(jsonData.name);
                        let char = {"name": jsonData.name, "description": jsonData.description ?? '', "personality": jsonData.personality ?? '', "first_mes": jsonData.first_mes ?? '', "avatar": 'none', "chat": humanizedISO8601DateTime(), "mes_example": jsonData.mes_example ?? '', "scenario": jsonData.scenario ?? '', "create_date": humanizedISO8601DateTime};
                        char = JSON.stringify(char);
                        charaWrite('./public/img/fluffy.png', char, png_name, response, {file_name: png_name});
                    }else if(jsonData.char_name !== undefined){//json Pygmalion notepad
                        png_name = getPngName(jsonData.char_name);
                        let char = {"name": jsonData.char_name, "description": jsonData.char_persona ?? '', "personality": '', "first_mes": jsonData.char_greeting ?? '', "avatar": 'none', "chat": humanizedISO8601DateTime(), "mes_example": jsonData.example_dialogue ?? '', "scenario": jsonData.world_scenario ?? '', "create_date": humanizedISO8601DateTime};
                        char = JSON.stringify(char);
                        charaWrite('./public/img/fluffy.png', char, png_name, response, {file_name: png_name});
                    }else{
                        console.log('Incorrect character format .json');
                        response.send({error:true});
>>>>>>> 88a2b46a
                    }
                });
            }else{
                try{
                    
                    var img_data = charaRead('./uploads/'+filedata.filename);
                    let jsonData = JSON.parse(img_data);
                    png_name = getPngName(jsonData.name);
                    
                    if(jsonData.name !== undefined){
                        let char = {"name": jsonData.name, "description": jsonData.description ?? '', "personality": jsonData.personality ?? '', "first_mes": jsonData.first_mes ?? '', "avatar": 'none', "chat": humanizedISO8601DateTime(), "mes_example": jsonData.mes_example ?? '', "scenario": jsonData.scenario ?? '', "create_date": humanizedISO8601DateTime};
                        char = JSON.stringify(char);
                        await charaWrite('./uploads/'+filedata.filename, char, png_name, response, {file_name: png_name});
                        /*
                        fs.copyFile('./uploads/'+filedata.filename, charactersPath+png_name+'.png', (err) => {
                            if(err) {
                                response.send({error:true});
                                return console.log(err);
                            }else{
                                //console.log(img_file+fileType);
                                response.send({file_name: png_name});
                            }
                            //console.log('The image was copied from temp directory.');
                        });*/
                    }
                }catch(err){
                    console.log(err);
                    response.send({error:true});
                }
            }
            //charaWrite(img_path+img_file, char, request.body.ch_name, response);
        }
        //console.log("The file was saved.");


    //console.log(request.body);
    //response.send(request.body.ch_name);

    //response.redirect("https://metanit.com")
});

app.post("/importchat", urlencodedParser, function(request, response){
//console.log(humanizedISO8601DateTime()+':/importchat begun');
    if(!request.body) return response.sendStatus(400);

        var format = request.body.file_type;
        let filedata = request.file;
        let avatar_url = (request.body.avatar_url).replace('.png', '');
        let ch_name = request.body.character_name;
        //console.log(filedata.filename);
        //var format = request.body.file_type;
        //console.log(format);
       //console.log(1);
        if(filedata){

            if(format === 'json'){
                fs.readFile('./uploads/'+filedata.filename, 'utf8', (err, data) => {

                    if (err){
                        console.log(err);
                        response.send({error:true});
                    }

                    const jsonData = JSON.parse(data);
                    var new_chat = [];
                    if(jsonData.histories !== undefined){
//console.log('/importchat confirms JSON histories are defined');
                        let i = 0;
                        new_chat[i] = {};
                        new_chat[0]['user_name'] = 'You';
                        new_chat[0]['character_name'] = ch_name;
                        new_chat[0]['create_date'] = humanizedISO8601DateTime() //Date.now();
                        i++;
                        jsonData.histories.histories[0].msgs.forEach(function(item) {
                            new_chat[i] = {};
                            if(item.src.is_human == true){
                                new_chat[i]['name'] = 'You';
                            }else{
                                new_chat[i]['name'] = ch_name;
                            }
                            new_chat[i]['is_user'] = item.src.is_human;
                            new_chat[i]['is_name'] = true;
                            new_chat[i]['send_date'] = humanizedISO8601DateTime() //Date.now();
                            new_chat[i]['mes'] = item.text;
                            i++;
                        });
                        const chatJsonlData = new_chat.map(JSON.stringify).join('\n');
//console.log('/importchat saving a file: '+ch_name+' - '+humanizedISO8601DateTime()+' imported.jsonl');
                        fs.writeFile(chatsPath+avatar_url+'/'+ch_name+' - '+humanizedISO8601DateTime()+' imported.jsonl', chatJsonlData, 'utf8', function(err) { //added ch_name and replaced Date.now() with humanizedISO8601DateTime
						
                            if(err) {
                                response.send(err);
                                return console.log(err);
                                //response.send(err);
                            }else{
                                //response.redirect("/");
                                response.send({res:true});
                            }
                        });
                        
                    }else{
                        response.send({error:true});
                        return;
                    }

                });
            }
            if(format === 'jsonl'){
//console.log(humanizedISO8601DateTime()+':imported chat format is JSONL');
                const fileStream = fs.createReadStream('./uploads/'+filedata.filename);
                const rl = readline.createInterface({
                  input: fileStream,
                  crlfDelay: Infinity
                });
                
                rl.once('line', (line) => {
                    let jsonData = JSON.parse(line);
                    
                    if(jsonData.user_name !== undefined){
//console.log(humanizedISO8601DateTime()+':/importchat copying chat as '+ch_name+' - '+humanizedISO8601DateTime()+'.jsonl');
                        fs.copyFile('./uploads/'+filedata.filename, chatsPath+avatar_url+'/'+ch_name+' - '+humanizedISO8601DateTime()+'.jsonl', (err) => { //added character name and replaced Date.now() with humanizedISO8601DateTime
                            if(err) {
                                response.send({error:true});
                                return console.log(err);
                            }else{
                                response.send({res:true});
                                return;
                            }
                        });
                    }else{
                        //response.send({error:true});
                        return;
                    }
                    rl.close();
                });
            }

        }

});

app.post('/importworldinfo', urlencodedParser, (request, response) => {
    if(!request.file) return response.sendStatus(400);

    const filename = request.file.originalname;

    if (path.parse(filename).ext.toLowerCase() !== '.json') {
        return response.status(400).send('Only JSON files are supported.')
    }

    const pathToUpload = path.join('./uploads/' + request.file.filename);
    const fileContents = fs.readFileSync(pathToUpload, 'utf8');

    try {
        const worldContent = JSON.parse(fileContents);
        if (!('entries' in worldContent)) {
            throw new Error('File must contain a world info entries list');
        }
    } catch (err) {
        return response.status(400).send('Is not a valid world info file');
    }

    const pathToNewFile = path.join(directories.worlds, filename);
    const worldName = path.parse(pathToNewFile).name;

    if (!worldName) {
        return response.status(400).send('World file must have a name');
    }

    fs.writeFileSync(pathToNewFile, fileContents);
    return response.send({ name: worldName });
});

app.post('/editworldinfo', jsonParser, (request, response) => {
    if (!request.body) {
        return response.sendStatus(400);
    }

    if (!request.body.name) {
        return response.status(400).send('World file must have a name');
    }

    try {
        if (!('entries' in request.body.data)) {
            throw new Error('World info must contain an entries list');
        }
    } catch (err) {
        return response.status(400).send('Is not a valid world info file');
    }

    const filename = `${request.body.name}.json`;
    const pathToFile = path.join(directories.worlds, filename);

    fs.writeFileSync(pathToFile, JSON.stringify(request.body.data));

    return response.send({ ok: true });
});

app.post('/uploaduseravatar', urlencodedParser, async (request, response) => {
    if(!request.file) return response.sendStatus(400);

    try {
        const pathToUpload = path.join('./uploads/' + request.file.filename);
        const image = await sharp(pathToUpload).resize(400, 400).toFormat('png').toBuffer();
        const filename = `${Date.now()}.png`;
        const pathToNewFile = path.join(directories.avatars, filename);
        fs.writeFileSync(pathToNewFile, image);
        fs.rmSync(pathToUpload);
        return response.send({ path: filename });
    } catch (err) {
        return response.status(400).send('Is not a valid image');
    }
});

// ** REST CLIENT ASYNC WRAPPERS **
function deleteAsync(url, args) {
    return new Promise((resolve, reject) => {
        client.delete(url, args, (data, response) => {
            if (response.statusCode >= 400) {
                reject(data);
            }
            resolve(data);
        }).on('error', e => reject(e));
    })
}

function putAsync(url, args) {
    return new Promise((resolve, reject) => {
        client.put(url, args, (data, response) => {
            if (response.statusCode >= 400) {
                reject(data);
            }
            resolve(data);
        }).on('error', e => reject(e));
    })
}

function postAsync(url, args) {
    return new Promise((resolve, reject) => {
        client.post(url, args, (data, response) => {
            if (response.statusCode >= 400) {
                reject(data);
            }
            resolve(data);
        }).on('error', e => reject(e));
    })
}

function getAsync(url, args) {
    return new Promise((resolve, reject) => {
        client.get(url, args, (data, response) => {
            if (response.statusCode >= 400) {
                reject(data);
            }
            resolve(data);
        }).on('error', e => reject(e));
    })
}
// ** END **

app.listen(server_port, function() {
    if(process.env.colab !== undefined){
        if(process.env.colab == 2){
            is_colab = true;
        }
    }
    console.log('Launching...');
    if(autorun) open('http:127.0.0.1:'+server_port);
    console.log('TavernAI started: http://127.0.0.1:'+server_port);
    if (fs.existsSync('public/characters/update.txt') && !is_colab) {
        convertStage1();
    }

});

//#####################CONVERTING IN NEW FORMAT########################

var charactersB = {};//B - Backup
var character_ib = 0;

var directoriesB = {};


function convertStage1(){
    //if (!fs.existsSync('public/charactersBackup')) {
        //fs.mkdirSync('public/charactersBackup');
        //copyFolder('public/characters/', 'public/charactersBackup');
    //}
    
    var directories = getDirectories2("public/characters");
    //console.log(directories[0]);
    charactersB = {};
    character_ib = 0;
    var folderForDel = {};
    getCharacterFile2(directories, 0);
}
function convertStage2(){
    //directoriesB = JSON.parse(directoriesB);
    //console.log(directoriesB);
    var mes = true;
    for (const key in directoriesB) {
        if(mes){
            console.log('***');
            console.log('The update of the character format has begun...');
            console.log('***');
            mes = false;
        }
        //console.log(`${key}: ${directoriesB[key]}`);
        //console.log(JSON.parse(charactersB[key]));
        //console.log(directoriesB[key]);
        
        var char = JSON.parse(charactersB[key]);
        char.create_date = humanizedISO8601DateTime();
        charactersB[key] = JSON.stringify(char);
        var avatar = 'public/img/fluffy.png';
        if(char.avatar !== 'none'){
            avatar = 'public/characters/'+char.name+'/avatars/'+char.avatar;
        }
        
        charaWrite(avatar, charactersB[key], directoriesB[key]);
        
        const files = fs.readdirSync('public/characters/'+directoriesB[key]+'/chats');
        if (!fs.existsSync(chatsPath+char.name)) {
            fs.mkdirSync(chatsPath+char.name);
        }
        files.forEach(function(file) {
            // Read the contents of the file
            
            const fileContents = fs.readFileSync('public/characters/'+directoriesB[key]+'/chats/' + file, 'utf8');


            // Iterate through the array of strings and parse each line as JSON
            let chat_data = JSON.parse(fileContents);
            let new_chat_data = [];
            let this_chat_user_name = 'You';
            let is_pass_0 = false;
            if(chat_data[0].indexOf('<username-holder>') !== -1){
                this_chat_user_name = chat_data[0].substr('<username-holder>'.length, chat_data[0].length);
                is_pass_0 = true;
            }
            let i = 0;
            let ii = 0;
            new_chat_data[i] = {user_name:'You', character_name:char.name, create_date: humanizedISO8601DateTime()};
            i++;
            ii++;
            chat_data.forEach(function(mes) {
                if(!(i === 1 && is_pass_0)){
                    if(mes.indexOf('<username-holder>') === -1 && mes.indexOf('<username-idkey>') === -1){
                        new_chat_data[ii] = {};
                        let is_name = false;
                        if(mes.trim().indexOf(this_chat_user_name+':') !== 0){
                            if(mes.trim().indexOf(char.name+':') === 0){
                                mes = mes.replace(char.name+':','');
                                is_name = true;
                            }
                            new_chat_data[ii]['name'] = char.name;
                            new_chat_data[ii]['is_user'] = false;
                            new_chat_data[ii]['is_name'] = is_name;
                            new_chat_data[ii]['send_date'] = humanizedISO8601DateTime(); //Date.now();

                        }else{
                            mes = mes.replace(this_chat_user_name+':','');
                            new_chat_data[ii]['name'] = 'You';
                            new_chat_data[ii]['is_user'] = true;
                            new_chat_data[ii]['is_name'] = true;
                            new_chat_data[ii]['send_date'] = humanizedISO8601DateTime(); //Date.now();

                        }
                        new_chat_data[ii]['mes'] = mes.trim();
                        ii++;
                    }
                }
                i++;
                
            });
            const jsonlData = new_chat_data.map(JSON.stringify).join('\n');
            // Write the contents to the destination folder
//console.log('convertstage2 writing a file: '+chatsPath+char.name+'/' + file+'l');		
            fs.writeFileSync(chatsPath+char.name+'/' + file+'l', jsonlData);
        });
        //fs.rmSync('public/characters/'+directoriesB[key],{ recursive: true });
        console.log(char.name+' update!');
    }
    //removeFolders('public/characters');
    fs.unlinkSync('public/characters/update.txt');
    if(mes == false){
        console.log('***');
        console.log('Сharacter format update completed successfully!');
        console.log('***');
        console.log('Now you can delete these folders, they are no longer used by TavernAI:');
    }
    for (const key in directoriesB) {
        console.log('public/characters/'+directoriesB[key]);
    }
}
function removeFolders(folder) {
    const files = fs.readdirSync(folder);
    files.forEach(function(file) {
        const filePath = folder + '/' + file;
        const stat = fs.statSync(filePath);
        if (stat.isDirectory()) {
            removeFolders(filePath);
            fs.rmdirSync(filePath);
        }
    });
}

function copyFolder(src, dest) {
    const files = fs.readdirSync(src);
    files.forEach(function(file) {
        const filePath = src + '/' + file;
        const stat = fs.statSync(filePath);
        if (stat.isFile()) {
            fs.copyFileSync(filePath, dest + '/' + file);
        } else if (stat.isDirectory()) {
            fs.mkdirSync(dest + '/' + file);
            copyFolder(filePath, dest + '/' + file);
        }
    });
}


function getDirectories2(path) {
  return fs.readdirSync(path)
    .filter(function (file) {
        return fs.statSync(path + '/' + file).isDirectory();
    })
    .sort(function (a, b) {
        return new Date(fs.statSync(path + '/' + a).mtime) - new Date(fs.statSync(path + '/' + b).mtime);
    })
    .reverse();
}
function getCharacterFile2(directories,i){
    if(directories.length > i){
            fs.stat('public/characters/'+directories[i]+'/'+directories[i]+".json", function(err, stat) {
                if (err == null) {
                    fs.readFile('public/characters/'+directories[i]+'/'+directories[i]+".json", 'utf8', (err, data) => {
                        if (err) {
                          console.error(err);
                          return;
                        }
                        //console.log(data);
                        if (!fs.existsSync('public/characters/'+directories[i]+'.png')) {
                            charactersB[character_ib] = {};
                            charactersB[character_ib] = data;
                            directoriesB[character_ib] = directories[i];
                            character_ib++;
                        }
                        i++;
                        getCharacterFile2(directories,i);
                    });
                }else{
                    i++;
                    getCharacterFile2(directories,i);
                }
            });
    }else{
        convertStage2();
    }
}<|MERGE_RESOLUTION|>--- conflicted
+++ resolved
@@ -1085,12 +1085,8 @@
     }
     return file;
 }
-<<<<<<< HEAD
 app.post("/importcharacter", urlencodedParser, async function(request, response){
-=======
-app.post("/importcharacter", urlencodedParser, function(request, response){
-
->>>>>>> 88a2b46a
+
     if(!request.body) return response.sendStatus(400);
 
         let png_name = '';
@@ -1107,25 +1103,6 @@
                     }
                     const jsonData = JSON.parse(data);
                     
-<<<<<<< HEAD
-                    try {
-                        if(jsonData.name !== undefined){
-                            png_name = getPngName(jsonData.name);
-                            let char = {"name": jsonData.name, "description": jsonData.description ?? '', "personality": jsonData.personality ?? '', "first_mes": jsonData.first_mes ?? '', "avatar": 'none', "chat": Date.now(), "mes_example": jsonData.mes_example ?? '', "scenario": jsonData.scenario ?? '', "create_date": Date.now()};
-                            char = JSON.stringify(char);
-                            await charaWrite('./public/img/fluffy.png', char, png_name, response, {file_name: png_name});
-                        }else if(jsonData.char_name !== undefined){//json Pygmalion notepad
-                            png_name = getPngName(jsonData.char_name);
-                            let char = {"name": jsonData.char_name, "description": jsonData.char_persona ?? '', "personality": '', "first_mes": jsonData.char_greeting ?? '', "avatar": 'none', "chat": Date.now(), "mes_example": jsonData.example_dialogue ?? '', "scenario": jsonData.world_scenario ?? '', "create_date": Date.now()};
-                            char = JSON.stringify(char);
-                            await charaWrite('./public/img/fluffy.png', char, png_name, response, {file_name: png_name});
-                        }else{
-                            console.log('Incorrect character format .json');
-                            response.send({error:true});
-                        }
-                    } catch {
-                        response.send({ error: true });
-=======
                     if(jsonData.name !== undefined){
                         png_name = getPngName(jsonData.name);
                         let char = {"name": jsonData.name, "description": jsonData.description ?? '', "personality": jsonData.personality ?? '', "first_mes": jsonData.first_mes ?? '', "avatar": 'none', "chat": humanizedISO8601DateTime(), "mes_example": jsonData.mes_example ?? '', "scenario": jsonData.scenario ?? '', "create_date": humanizedISO8601DateTime};
@@ -1139,7 +1116,6 @@
                     }else{
                         console.log('Incorrect character format .json');
                         response.send({error:true});
->>>>>>> 88a2b46a
                     }
                 });
             }else{
